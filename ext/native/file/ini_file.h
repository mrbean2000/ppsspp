// IniFile
// Taken from Dolphin but relicensed by me, Henrik Rydgard, under the MIT
// license as I wrote the whole thing originally and it has barely changed.

#pragma once

#include <istream>
#include <map>
#include <string>
#include <vector>
<<<<<<< HEAD
=======
#include <map>
#include <sstream>
>>>>>>> 5ec2da0f

std::string StringFromFormat(const char* format, ...);
std::string StringFromInt(int value);
std::string StringFromBool(bool value);

template <typename N>
inline std::string ValueToString(const N value)
{
	std::stringstream string;
	string << value;
	return string.str();
}

class Section
{
	friend class IniFile;

public:
	Section() {}
	Section(const std::string& name) : name_(name) {}

	bool Exists(const char *key) const;
	bool Delete(const char *key);

	void Clear();

	std::map<std::string, std::string> ToMap() const;

	std::string* GetLine(const char* key, std::string* valueOut, std::string* commentOut);
	void Set(const char* key, const char* newValue);
	void Set(const char* key, const std::string& newValue, const std::string& defaultValue);

	void Set(const std::string &key, const std::string &value) {
		Set(key.c_str(), value.c_str());
	}
	bool Get(const char* key, std::string* value, const char* defaultValue);

	void Set(const char* key, uint32_t newValue) {
		Set(key, StringFromFormat("0x%08x", newValue).c_str());
	}
	void Set(const char* key, float newValue) {
		Set(key, StringFromFormat("%f", newValue).c_str());
	}
	void Set(const char* key, const float newValue, const float defaultValue);
	void Set(const char* key, double newValue) {
		Set(key, StringFromFormat("%f", newValue).c_str());
	}

	void Set(const char* key, int newValue, int defaultValue);
	void Set(const char* key, int newValue) {
		Set(key, StringFromInt(newValue).c_str());
	}

<<<<<<< HEAD
		// Declare without a body to make it fail to compile. This is to prevent accidentally
		// setting a pointer as a bool. The failure is in the linker unfortunately, but that's better
		// than accidentally succeeding in a bad way.
		template<class T>
		void Set(const char *key, T *ptr);

		void AddComment(const std::string &comment);

		bool Get(const char* key, int* value, int defaultValue = 0);
		bool Get(const char* key, uint32_t* value, uint32_t defaultValue = 0);
		bool Get(const char* key, bool* value, bool defaultValue = false);
		bool Get(const char* key, float* value, float defaultValue = false);
		bool Get(const char* key, double* value, double defaultValue = false);
		bool Get(const char* key, std::vector<std::string>& values);

		bool operator < (const Section& other) const {
			return name_ < other.name_;
=======
	void Set(const char* key, bool newValue, bool defaultValue);
	void Set(const char* key, bool newValue) {
		Set(key, StringFromBool(newValue).c_str());
	}
	void Set(const char* key, const std::vector<std::string>& newValues);

	template<typename U, typename V>
	void Set(const char* key, const std::map<U, V>& newValues)
	{
		std::vector<std::string> temp;
		for (typename std::map<U, V>::const_iterator it = newValues.begin(); it != newValues.end(); it++)
		{
			temp.push_back(ValueToString<U>(it->first) + "_" + ValueToString<V>(it->second));
		}
		Set(key, temp);
	}

	// Declare without a body to make it fail to compile. This is to prevent accidentally
	// setting a pointer as a bool. The failure is in the linker unfortunately, but that's better
	// than accidentally succeeding in a bad way.
	template<class T>
	void Set(const char *key, T *ptr);

	void AddComment(const std::string &comment);

	bool Get(const char* key, int* value, int defaultValue = 0);
	bool Get(const char* key, uint32_t* value, uint32_t defaultValue = 0);
	bool Get(const char* key, bool* value, bool defaultValue = false);
	bool Get(const char* key, float* value, float defaultValue = false);
	bool Get(const char* key, double* value, double defaultValue = false);
	bool Get(const char* key, std::vector<std::string>& values);
	template<typename U, typename V>
	bool Get(const char* key, std::map<U, V>& values)
	{
		std::vector<std::string> temp;
		if (!Get(key, temp))
		{
			return false;
		}
		values.clear();
		for (size_t i = 0; i < temp.size(); i++)
		{
			std::vector<std::string> key_val;
			SplitString(temp[i], '_', key_val);
			if (key_val.size() < 2)
				continue;
			U mapKey;
			V mapValue;
			if (!TryParse(key_val[0], &mapKey))
				continue;
			if (!TryParse(key_val[1], &mapValue))
				continue;
			values[mapKey] = mapValue;
>>>>>>> 5ec2da0f
		}
		return true;
	}

	bool operator < (const Section& other) const {
		return name_ < other.name_;
	}

	const std::string &name() const {
		return name_;
	}

protected:
	std::vector<std::string> lines;
	std::string name_;
	std::string comment;
};

class IniFile
{
public:
	bool Load(const char* filename);
	bool Load(const std::string &filename) { return Load(filename.c_str()); }
	bool Load(std::istream &istream);
	bool LoadFromVFS(const std::string &filename);

	bool Save(const char* filename);
	bool Save(const std::string &filename) { return Save(filename.c_str()); }

	// Returns true if key exists in section
	bool Exists(const char* sectionName, const char* key) const;

	// TODO: Get rid of these, in favor of the Section ones.
	void Set(const char* sectionName, const char* key, const char* newValue) {
		GetOrCreateSection(sectionName)->Set(key, newValue);
	}
	void Set(const char* sectionName, const char* key, const std::string& newValue) {
		GetOrCreateSection(sectionName)->Set(key, newValue.c_str());
	}
	void Set(const char* sectionName, const char* key, int newValue) {
		GetOrCreateSection(sectionName)->Set(key, newValue);
	}
	void Set(const char* sectionName, const char* key, uint32_t newValue) {
		GetOrCreateSection(sectionName)->Set(key, newValue);
	}
	void Set(const char* sectionName, const char* key, bool newValue) {
		GetOrCreateSection(sectionName)->Set(key, newValue);
	}
	void Set(const char* sectionName, const char* key, const std::vector<std::string>& newValues) {
		GetOrCreateSection(sectionName)->Set(key, newValues);
	}

	// TODO: Get rid of these, in favor of the Section ones.
	bool Get(const char* sectionName, const char* key, std::string* value, const char* defaultValue = "");
	bool Get(const char* sectionName, const char* key, int* value, int defaultValue = 0);
	bool Get(const char* sectionName, const char* key, uint32_t* value, uint32_t defaultValue = 0);
	bool Get(const char* sectionName, const char* key, bool* value, bool defaultValue = false);
	bool Get(const char* sectionName, const char* key, std::vector<std::string>& values);

	template<typename T> bool GetIfExists(const char* sectionName, const char* key, T value)
	{
		if (Exists(sectionName, key))
			return Get(sectionName, key, value);
		return false;
	}

	bool GetKeys(const char* sectionName, std::vector<std::string>& keys) const;

	void SetLines(const char* sectionName, const std::vector<std::string> &lines);
	bool GetLines(const char* sectionName, std::vector<std::string>& lines, const bool remove_comments = true) const;

	bool DeleteKey(const char* sectionName, const char* key);
	bool DeleteSection(const char* sectionName);

	void SortSections();
	std::vector<Section> &Sections() { return sections; }

	bool HasSection(const char *section) { return GetSection(section) != 0; }

	Section* GetOrCreateSection(const char* section);

private:
	std::vector<Section> sections;

	const Section* GetSection(const char* section) const;
	Section* GetSection(const char* section);
};<|MERGE_RESOLUTION|>--- conflicted
+++ resolved
@@ -8,23 +8,7 @@
 #include <map>
 #include <string>
 #include <vector>
-<<<<<<< HEAD
-=======
-#include <map>
-#include <sstream>
->>>>>>> 5ec2da0f
-
-std::string StringFromFormat(const char* format, ...);
-std::string StringFromInt(int value);
-std::string StringFromBool(bool value);
-
-template <typename N>
-inline std::string ValueToString(const N value)
-{
-	std::stringstream string;
-	string << value;
-	return string.str();
-}
+#include "base/stringutil.h"
 
 class Section
 {
@@ -66,41 +50,11 @@
 		Set(key, StringFromInt(newValue).c_str());
 	}
 
-<<<<<<< HEAD
-		// Declare without a body to make it fail to compile. This is to prevent accidentally
-		// setting a pointer as a bool. The failure is in the linker unfortunately, but that's better
-		// than accidentally succeeding in a bad way.
-		template<class T>
-		void Set(const char *key, T *ptr);
-
-		void AddComment(const std::string &comment);
-
-		bool Get(const char* key, int* value, int defaultValue = 0);
-		bool Get(const char* key, uint32_t* value, uint32_t defaultValue = 0);
-		bool Get(const char* key, bool* value, bool defaultValue = false);
-		bool Get(const char* key, float* value, float defaultValue = false);
-		bool Get(const char* key, double* value, double defaultValue = false);
-		bool Get(const char* key, std::vector<std::string>& values);
-
-		bool operator < (const Section& other) const {
-			return name_ < other.name_;
-=======
 	void Set(const char* key, bool newValue, bool defaultValue);
 	void Set(const char* key, bool newValue) {
 		Set(key, StringFromBool(newValue).c_str());
 	}
 	void Set(const char* key, const std::vector<std::string>& newValues);
-
-	template<typename U, typename V>
-	void Set(const char* key, const std::map<U, V>& newValues)
-	{
-		std::vector<std::string> temp;
-		for (typename std::map<U, V>::const_iterator it = newValues.begin(); it != newValues.end(); it++)
-		{
-			temp.push_back(ValueToString<U>(it->first) + "_" + ValueToString<V>(it->second));
-		}
-		Set(key, temp);
-	}
 
 	// Declare without a body to make it fail to compile. This is to prevent accidentally
 	// setting a pointer as a bool. The failure is in the linker unfortunately, but that's better
@@ -116,32 +70,6 @@
 	bool Get(const char* key, float* value, float defaultValue = false);
 	bool Get(const char* key, double* value, double defaultValue = false);
 	bool Get(const char* key, std::vector<std::string>& values);
-	template<typename U, typename V>
-	bool Get(const char* key, std::map<U, V>& values)
-	{
-		std::vector<std::string> temp;
-		if (!Get(key, temp))
-		{
-			return false;
-		}
-		values.clear();
-		for (size_t i = 0; i < temp.size(); i++)
-		{
-			std::vector<std::string> key_val;
-			SplitString(temp[i], '_', key_val);
-			if (key_val.size() < 2)
-				continue;
-			U mapKey;
-			V mapValue;
-			if (!TryParse(key_val[0], &mapKey))
-				continue;
-			if (!TryParse(key_val[1], &mapValue))
-				continue;
-			values[mapKey] = mapValue;
->>>>>>> 5ec2da0f
-		}
-		return true;
-	}
 
 	bool operator < (const Section& other) const {
 		return name_ < other.name_;
