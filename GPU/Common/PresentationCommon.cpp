--- conflicted
+++ resolved
@@ -317,11 +317,7 @@
 	}
 
 	// No depth/stencil for post processing
-<<<<<<< HEAD
-	Draw::Framebuffer *fbo = draw_->CreateFramebuffer({ w, h, 1, 1, false, Draw::FBO_8888 });
-=======
 	Draw::Framebuffer *fbo = draw_->CreateFramebuffer({ w, h, 1, 1, false, Draw::FBO_8888, "presentation" });
->>>>>>> f0ea8141
 	if (!fbo) {
 		return false;
 	}
