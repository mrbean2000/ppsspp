// Copyright (c) 2012- PPSSPP Project.

// This program is free software: you can redistribute it and/or modify
// it under the terms of the GNU General Public License as published by
// the Free Software Foundation, version 2.0 or later versions.

// This program is distributed in the hope that it will be useful,
// but WITHOUT ANY WARRANTY; without even the implied warranty of
// MERCHANTABILITY or FITNESS FOR A PARTICULAR PURPOSE.  See the
// GNU General Public License 2.0 for more details.

// A copy of the GPL 2.0 should have been included with the program.
// If not, see http://www.gnu.org/licenses/

// Official git repository and contact information can be found at
// https://github.com/hrydgard/ppsspp and http://www.ppsspp.org/.

#include <set>
#include <algorithm>

#include "profiler/profiler.h"
#include "gfx/gl_common.h"
#include "gfx/gl_debug_log.h"
#include "gfx_es2/glsl_program.h"
#include "thin3d/thin3d.h"

#include "base/timeutil.h"
#include "file/vfs.h"
#include "math/lin/matrix4x4.h"

#include "Common/ColorConv.h"
#include "Core/Host.h"
#include "Core/MemMap.h"
#include "Core/Config.h"
#include "Core/System.h"
#include "Core/Reporting.h"
#include "GPU/ge_constants.h"
#include "GPU/GPUState.h"

#include "GPU/Common/PostShader.h"
#include "GPU/Common/ShaderTranslation.h"
#include "GPU/Common/TextureDecoder.h"
#include "GPU/Common/FramebufferCommon.h"
#include "GPU/Debugger/Stepping.h"
#include "GPU/GLES/FramebufferManagerGLES.h"
#include "GPU/GLES/TextureCacheGLES.h"
#include "GPU/GLES/DrawEngineGLES.h"
#include "GPU/GLES/ShaderManagerGLES.h"

static const char tex_fs[] =
	"#if __VERSION__ >= 130\n"
	"#define varying in\n"
	"#define texture2D texture\n"
	"#define gl_FragColor fragColor0\n"
	"out vec4 fragColor0;\n"
	"#endif\n"
#ifdef USING_GLES2
	"precision mediump float;\n"
#endif
	"uniform sampler2D sampler0;\n"
	"varying vec2 v_texcoord0;\n"
	"void main() {\n"
	"  gl_FragColor = texture2D(sampler0, v_texcoord0);\n"
	"}\n";

static const char basic_vs[] =
	"#if __VERSION__ >= 130\n"
	"#define attribute in\n"
	"#define varying out\n"
	"#endif\n"
	"attribute vec4 a_position;\n"
	"attribute vec2 a_texcoord0;\n"
	"varying vec2 v_texcoord0;\n"
	"void main() {\n"
	"  v_texcoord0 = a_texcoord0;\n"
	"  gl_Position = a_position;\n"
	"}\n";

const int MAX_PBO = 2;

void ConvertFromRGBA8888(u8 *dst, const u8 *src, u32 dstStride, u32 srcStride, u32 width, u32 height, GEBufferFormat format);

void FramebufferManagerGLES::CompileDraw2DProgram() {
	if (!draw2dprogram_) {
		std::string errorString;
		static std::string vs_code, fs_code;
		vs_code = ApplyGLSLPrelude(basic_vs, GL_VERTEX_SHADER);
		fs_code = ApplyGLSLPrelude(tex_fs, GL_FRAGMENT_SHADER);
		std::vector<GLRShader *> shaders;
		shaders.push_back(render_->CreateShader(GL_VERTEX_SHADER, vs_code, "draw2d"));
		shaders.push_back(render_->CreateShader(GL_FRAGMENT_SHADER, fs_code, "draw2d"));

		std::vector<GLRProgram::UniformLocQuery> queries;
		queries.push_back({ &u_draw2d_tex, "u_tex" });
		std::vector<GLRProgram::Initializer> initializers;
		initializers.push_back({ &u_draw2d_tex, 0 });
		std::vector<GLRProgram::Semantic> semantics;
		semantics.push_back({ 0, "a_position" });
		semantics.push_back({ 1, "a_texcoord0" });
		draw2dprogram_ = render_->CreateProgram(shaders, semantics, queries, initializers, false);
		for (auto shader : shaders)
			render_->DeleteShader(shader);
		CompilePostShader();
	}
}

void FramebufferManagerGLES::CompilePostShader() {
	SetNumExtraFBOs(0);
	const ShaderInfo *shaderInfo = 0;
	if (g_Config.sPostShaderName != "Off") {
		ReloadAllPostShaderInfo();
		shaderInfo = GetPostShaderInfo(g_Config.sPostShaderName);
	}

	if (shaderInfo) {
		std::string errorString;
		postShaderAtOutputResolution_ = shaderInfo->outputResolution;

		size_t sz;
		char *vs = (char *)VFSReadFile(shaderInfo->vertexShaderFile.c_str(), &sz);
		if (!vs)
			return;
		char *fs = (char *)VFSReadFile(shaderInfo->fragmentShaderFile.c_str(), &sz);
		if (!fs) {
			free(vs);
			return;
		}

		std::string vshader;
		std::string fshader;
		bool translationFailed = false;
		if (gl_extensions.IsCoreContext) {
			// Gonna have to upconvert the shaders.
			std::string errorMessage;
			if (!TranslateShader(&vshader, GLSL_300, nullptr, vs, GLSL_140, Draw::ShaderStage::VERTEX, &errorMessage)) {
				translationFailed = true;
				ELOG("Failed to translate post-vshader: %s", errorMessage.c_str());
			}
			if (!TranslateShader(&fshader, GLSL_300, nullptr, fs, GLSL_140, Draw::ShaderStage::FRAGMENT, &errorMessage)) {
				translationFailed = true;
				ELOG("Failed to translate post-fshader: %s", errorMessage.c_str());
			}
		} else {
			vshader = vs;
			fshader = fs;
		}

		if (!translationFailed) {
			SetNumExtraFBOs(1);

			std::vector<GLRShader *> shaders;
			shaders.push_back(render_->CreateShader(GL_VERTEX_SHADER, vshader, "postshader"));
			shaders.push_back(render_->CreateShader(GL_FRAGMENT_SHADER, fshader, "postshader"));
			std::vector<GLRProgram::UniformLocQuery> queries;
			queries.push_back({ &u_postShaderTex, "tex" });
			queries.push_back({ &deltaLoc_, "u_texelDelta" });
			queries.push_back({ &pixelDeltaLoc_, "u_pixelDelta" });
			queries.push_back({ &timeLoc_, "u_time" });
			queries.push_back({ &videoLoc_, "u_video" });

			std::vector<GLRProgram::Initializer> inits;
			inits.push_back({ &u_postShaderTex, 0, 0 });
			std::vector<GLRProgram::Semantic> semantics;
			semantics.push_back({ 0, "a_position" });
			semantics.push_back({ 1, "a_texcoord0" });
			postShaderProgram_ = render_->CreateProgram(shaders, semantics, queries, inits, false);
			for (auto iter : shaders) {
				render_->DeleteShader(iter);
			}
		} else {
			ERROR_LOG(FRAMEBUF, "Failed to translate post shader!");
		}
		free(vs);
		free(fs);

		if (!postShaderProgram_) {
			// DO NOT turn this into a report, as it will pollute our logs with all kinds of
			// user shader experiments.
			ERROR_LOG(FRAMEBUF, "Failed to build post-processing program from %s and %s!\n%s", shaderInfo->vertexShaderFile.c_str(), shaderInfo->fragmentShaderFile.c_str(), errorString.c_str());
			// let's show the first line of the error string as an OSM.
			std::set<std::string> blacklistedLines;
			// These aren't useful to show, skip to the first interesting line.
			blacklistedLines.insert("Fragment shader failed to compile with the following errors:");
			blacklistedLines.insert("Vertex shader failed to compile with the following errors:");
			blacklistedLines.insert("Compile failed.");
			blacklistedLines.insert("");

			std::string firstLine;
			size_t start = 0;
			for (size_t i = 0; i < errorString.size(); i++) {
				if (errorString[i] == '\n') {
					firstLine = errorString.substr(start, i - start);
					if (blacklistedLines.find(firstLine) == blacklistedLines.end()) {
						break;
					}
					start = i + 1;
					firstLine.clear();
				}
			}
			if (!firstLine.empty()) {
				host->NotifyUserMessage("Post-shader error: " + firstLine + "...", 10.0f, 0xFF3090FF);
			} else {
				host->NotifyUserMessage("Post-shader error, see log for details", 10.0f, 0xFF3090FF);
			}
			usePostShader_ = false;
		} else {
			usePostShader_ = true;
		}
	} else {
		postShaderProgram_ = nullptr;
		usePostShader_ = false;
	}
}

void FramebufferManagerGLES::Bind2DShader() {
	render_->BindProgram(draw2dprogram_);
}

void FramebufferManagerGLES::BindPostShader(const PostShaderUniforms &uniforms) {
	// Make sure we've compiled the shader.
	if (!postShaderProgram_) {
		CompileDraw2DProgram();
	}
	render_->BindProgram(postShaderProgram_);
	if (deltaLoc_ != -1)
		render_->SetUniformF(&deltaLoc_, 2, uniforms.texelDelta);
	if (pixelDeltaLoc_ != -1)
		render_->SetUniformF(&pixelDeltaLoc_, 2, uniforms.pixelDelta);
	if (timeLoc_ != -1)
		render_->SetUniformF(&timeLoc_, 4, uniforms.time);
	if (videoLoc_ != -1)
		render_->SetUniformF(&videoLoc_, 1, &uniforms.video);
}

FramebufferManagerGLES::FramebufferManagerGLES(Draw::DrawContext *draw, GLRenderManager *render) :
	FramebufferManagerCommon(draw),
	render_(render)
{
	needBackBufferYSwap_ = true;
	needGLESRebinds_ = true;
	CreateDeviceObjects();
	render_ = (GLRenderManager *)draw_->GetNativeObject(Draw::NativeObject::RENDER_MANAGER);
}

void FramebufferManagerGLES::Init() {
	FramebufferManagerCommon::Init();
	// Workaround for upscaling shaders where we force x1 resolution without saving it
	Resized();
	CompileDraw2DProgram();
}

void FramebufferManagerGLES::SetTextureCache(TextureCacheGLES *tc) {
	textureCacheGL_ = tc;
	textureCache_ = tc;
}

void FramebufferManagerGLES::SetShaderManager(ShaderManagerGLES *sm) {
	shaderManagerGL_ = sm;
	shaderManager_ = sm;
}

void FramebufferManagerGLES::SetDrawEngine(DrawEngineGLES *td) {
	drawEngineGL_ = td;
	drawEngine_ = td;
}

void FramebufferManagerGLES::CreateDeviceObjects() {
	CompileDraw2DProgram();

	std::vector<GLRInputLayout::Entry> entries;
	entries.push_back({ 0, 3, GL_FLOAT, GL_FALSE, sizeof(Simple2DVertex), offsetof(Simple2DVertex, pos) });
	entries.push_back({ 1, 2, GL_FLOAT, GL_FALSE, sizeof(Simple2DVertex), offsetof(Simple2DVertex, uv) });
	simple2DInputLayout_ = render_->CreateInputLayout(entries);
}

void FramebufferManagerGLES::DestroyDeviceObjects() {
	if (simple2DInputLayout_) {
		render_->DeleteInputLayout(simple2DInputLayout_);
		simple2DInputLayout_ = nullptr;
	}

	if (draw2dprogram_) {
		render_->DeleteProgram(draw2dprogram_);
		draw2dprogram_ = nullptr;
	}
	if (postShaderProgram_) {
		render_->DeleteProgram(postShaderProgram_);
		postShaderProgram_ = nullptr;
	}
	if (drawPixelsTex_) {
		render_->DeleteTexture(drawPixelsTex_);
		drawPixelsTex_ = 0;
	}
	if (stencilUploadProgram_) {
		render_->DeleteProgram(stencilUploadProgram_);
		stencilUploadProgram_ = nullptr;
	}
}

FramebufferManagerGLES::~FramebufferManagerGLES() {
	DestroyDeviceObjects();

	delete [] convBuf_;
}

void FramebufferManagerGLES::MakePixelTexture(const u8 *srcPixels, GEBufferFormat srcPixelFormat, int srcStride, int width, int height, float &u1, float &v1) {
	// Optimization: skip a copy if possible in a common case.
	int texWidth = width;
	if (srcPixelFormat == GE_FORMAT_8888 && width < srcStride) {
		// Don't up the upload requirements too much if subimages are unsupported.
		if (gstate_c.Supports(GPU_SUPPORTS_UNPACK_SUBIMAGE) || width >= 480) {
			texWidth = srcStride;
			u1 *= (float)width / texWidth;
		}
	}

	if (drawPixelsTex_) {
		render_->DeleteTexture(drawPixelsTex_);
	}

	drawPixelsTex_ = render_->CreateTexture(GL_TEXTURE_2D);
	drawPixelsTexW_ = texWidth;
	drawPixelsTexH_ = height;

	drawPixelsTexFormat_ = srcPixelFormat;

	// TODO: We can just change the texture format and flip some bits around instead of this.
	// Could share code with the texture cache perhaps.
	u32 neededSize = texWidth * height * 4;
	u8 *convBuf = new u8[neededSize];
	for (int y = 0; y < height; y++) {
		switch (srcPixelFormat) {
		case GE_FORMAT_565:
			{
				const u16 *src = (const u16 *)srcPixels + srcStride * y;
				u8 *dst = convBuf + 4 * texWidth * y;
				ConvertRGBA565ToRGBA8888((u32 *)dst, src, width);
			}
			break;

		case GE_FORMAT_5551:
			{
				const u16 *src = (const u16 *)srcPixels + srcStride * y;
				u8 *dst = convBuf + 4 * texWidth * y;
				ConvertRGBA5551ToRGBA8888((u32 *)dst, src, width);
			}
			break;

		case GE_FORMAT_4444:
			{
				const u16 *src = (const u16 *)srcPixels + srcStride * y;
				u8 *dst = convBuf + 4 * texWidth * y;
				ConvertRGBA4444ToRGBA8888((u32 *)dst, src, width);
			}
			break;

		case GE_FORMAT_8888:
			{
				const u8 *src = srcPixels + srcStride * 4 * y;
				u8 *dst = convBuf + 4 * texWidth * y;
				memcpy(dst, src, 4 * width);
			}
			break;

		case GE_FORMAT_INVALID:
			_dbg_assert_msg_(G3D, false, "Invalid pixelFormat passed to DrawPixels().");
			break;
		}
	}
	render_->TextureImage(drawPixelsTex_, 0, texWidth, height, GL_RGBA, GL_RGBA, GL_UNSIGNED_BYTE, convBuf, GLRAllocType::NEW, false);
	render_->FinalizeTexture(drawPixelsTex_, 0, false);

	// TODO: Return instead?
	render_->BindTexture(0, drawPixelsTex_);
}

void FramebufferManagerGLES::SetViewport2D(int x, int y, int w, int h) {
	render_->SetViewport({ (float)x, (float)y, (float)w, (float)h, 0.0f, 1.0f });
}

// x, y, w, h are relative coordinates against destW/destH, which is not very intuitive.
// TODO: This could totally use fbo_blit in many cases.
void FramebufferManagerGLES::DrawActiveTexture(float x, float y, float w, float h, float destW, float destH, float u0, float v0, float u1, float v1, int uvRotation, int flags) {
	float texCoords[8] = {
		u0,v0,
		u1,v0,
		u1,v1,
		u0,v1,
	};

	static const GLushort indices[4] = { 0,1,3,2 };

	if (uvRotation != ROTATION_LOCKED_HORIZONTAL) {
		float temp[8];
		int rotation = 0;
		// Vertical and Vertical180 needed swapping after we changed the coordinate system.
		switch (uvRotation) {
		case ROTATION_LOCKED_HORIZONTAL180: rotation = 4; break;
		case ROTATION_LOCKED_VERTICAL: rotation = 6; break;
		case ROTATION_LOCKED_VERTICAL180: rotation = 2; break;
		}
		for (int i = 0; i < 8; i++) {
			temp[i] = texCoords[(i + rotation) & 7];
		}
		memcpy(texCoords, temp, sizeof(temp));
	}

	float pos[12] = {
		x,y,0,
		x + w,y,0,
		x + w,y + h,0,
		x,y + h,0
	};

	float invDestW = 1.0f / (destW * 0.5f);
	float invDestH = 1.0f / (destH * 0.5f);
	for (int i = 0; i < 4; i++) {
		pos[i * 3] = pos[i * 3] * invDestW - 1.0f;
		pos[i * 3 + 1] = pos[i * 3 + 1] * invDestH - 1.0f;
	}

	// We always want a plain state here, well, except for when it's used by the stencil stuff...
	render_->SetDepth(false, false, GL_ALWAYS);
	render_->SetRaster(false, GL_CCW, GL_FRONT, GL_FALSE);
	if (!(flags & DRAWTEX_KEEP_STENCIL_ALPHA)) {
		render_->SetNoBlendAndMask(0xF);
		render_->SetStencilDisabled();
	}

	// Upscaling postshaders don't look well with linear
	if (flags & DRAWTEX_LINEAR) {
		render_->SetTextureSampler(0, GL_CLAMP_TO_EDGE, GL_CLAMP_TO_EDGE, GL_LINEAR, GL_LINEAR, 0.0f);
	} else {
		render_->SetTextureSampler(0, GL_CLAMP_TO_EDGE, GL_CLAMP_TO_EDGE, GL_NEAREST, GL_NEAREST, 0.0f);
	}

	Simple2DVertex verts[4];
	memcpy(verts[0].pos, &pos[0], 12);
	memcpy(verts[1].pos, &pos[3], 12);
	memcpy(verts[3].pos, &pos[6], 12);
	memcpy(verts[2].pos, &pos[9], 12);
	memcpy(verts[0].uv, &texCoords[0], 8);
	memcpy(verts[1].uv, &texCoords[2], 8);
	memcpy(verts[3].uv, &texCoords[4], 8);
	memcpy(verts[2].uv, &texCoords[6], 8);

	uint32_t bindOffset;
	GLRBuffer *buffer;
	void *dest = drawEngineGL_->GetPushVertexBuffer()->Push(sizeof(verts), &bindOffset, &buffer);
	memcpy(dest, verts, sizeof(verts));
	render_->BindVertexBuffer(simple2DInputLayout_, buffer, bindOffset);
	render_->Draw(GL_TRIANGLE_STRIP, 0, 4);
}

void FramebufferManagerGLES::ReformatFramebufferFrom(VirtualFramebuffer *vfb, GEBufferFormat old) {
	if (!useBufferedRendering_ || !vfb->fbo) {
		return;
	}

	// Technically, we should at this point re-interpret the bytes of the old format to the new.
	// That might get tricky, and could cause unnecessary slowness in some games.
	// For now, we just clear alpha/stencil from 565, which fixes shadow issues in Kingdom Hearts.
	// (it uses 565 to write zeros to the buffer, than 4444 to actually render the shadow.)
	//
	// The best way to do this may ultimately be to create a new FBO (combine with any resize?)
	// and blit with a shader to that, then replace the FBO on vfb.  Stencil would still be complex
	// to exactly reproduce in 4444 and 8888 formats.

	if (old == GE_FORMAT_565) {
		draw_->BindFramebufferAsRenderTarget(vfb->fbo, { Draw::RPAction::CLEAR, Draw::RPAction::CLEAR, Draw::RPAction::CLEAR });
		gstate_c.Dirty(DIRTY_BLEND_STATE);
	} else {
		draw_->BindFramebufferAsRenderTarget(vfb->fbo, { Draw::RPAction::KEEP, Draw::RPAction::KEEP, Draw::RPAction::KEEP });
	}

	RebindFramebuffer();
}

void FramebufferManagerGLES::BlitFramebufferDepth(VirtualFramebuffer *src, VirtualFramebuffer *dst) {
	if (g_Config.bDisableSlowFramebufEffects) {
		return;
	}

	bool matchingDepthBuffer = src->z_address == dst->z_address && src->z_stride != 0 && dst->z_stride != 0;
	bool matchingSize = src->width == dst->width && src->height == dst->height;

	// Note: we don't use CopyFramebufferImage here, because it would copy depth AND stencil.  See #9740.
	if (matchingDepthBuffer && matchingSize) {
		int w = std::min(src->renderWidth, dst->renderWidth);
		int h = std::min(src->renderHeight, dst->renderHeight);

		if (gstate_c.Supports(GPU_SUPPORTS_ARB_FRAMEBUFFER_BLIT | GPU_SUPPORTS_NV_FRAMEBUFFER_BLIT)) {
			// Let's only do this if not clearing depth.
			draw_->BlitFramebuffer(src->fbo, 0, 0, w, h, dst->fbo, 0, 0, w, h, Draw::FB_DEPTH_BIT, Draw::FB_BLIT_NEAREST);
			dst->last_frame_depth_updated = gpuStats.numFlips;
		}
	}
}

void FramebufferManagerGLES::BindFramebufferAsColorTexture(int stage, VirtualFramebuffer *framebuffer, int flags) {
	if (!framebuffer->fbo || !useBufferedRendering_) {
		render_->BindTexture(stage, nullptr);
		gstate_c.skipDrawReason |= SKIPDRAW_BAD_FB_TEXTURE;
		return;
	}

	// currentRenderVfb_ will always be set when this is called, except from the GE debugger.
	// Let's just not bother with the copy in that case.
	bool skipCopy = (flags & BINDFBCOLOR_MAY_COPY) == 0;
	if (GPUStepping::IsStepping() || g_Config.bDisableSlowFramebufEffects) {
		skipCopy = true;
	}
	if (!skipCopy && currentRenderVfb_ && framebuffer->fb_address == gstate.getFrameBufRawAddress()) {
		// TODO: Maybe merge with bvfbs_?  Not sure if those could be packing, and they're created at a different size.
		Draw::Framebuffer *renderCopy = GetTempFBO(framebuffer->renderWidth, framebuffer->renderHeight, (Draw::FBColorDepth)framebuffer->colorDepth);
		if (renderCopy) {
			VirtualFramebuffer copyInfo = *framebuffer;
			copyInfo.fbo = renderCopy;

			CopyFramebufferForColorTexture(&copyInfo, framebuffer, flags);
			draw_->BindFramebufferAsTexture(renderCopy, stage, Draw::FB_COLOR_BIT, 0);
		} else {
			draw_->BindFramebufferAsTexture(framebuffer->fbo, stage, Draw::FB_COLOR_BIT, 0);
		}
	} else {
		draw_->BindFramebufferAsTexture(framebuffer->fbo, stage, Draw::FB_COLOR_BIT, 0);
	}
}

bool FramebufferManagerGLES::CreateDownloadTempBuffer(VirtualFramebuffer *nvfb) {
	// When updating VRAM, it need to be exact format.
	if (!gstate_c.Supports(GPU_PREFER_CPU_DOWNLOAD)) {
		switch (nvfb->format) {
		case GE_FORMAT_4444:
			nvfb->colorDepth = Draw::FBO_4444;
			break;
		case GE_FORMAT_5551:
			nvfb->colorDepth = Draw::FBO_5551;
			break;
		case GE_FORMAT_565:
			nvfb->colorDepth = Draw::FBO_565;
			break;
		case GE_FORMAT_8888:
		default:
			nvfb->colorDepth = Draw::FBO_8888;
			break;
		}
	}

	nvfb->fbo = draw_->CreateFramebuffer({ nvfb->width, nvfb->height, 1, 1, false, (Draw::FBColorDepth)nvfb->colorDepth });
	if (!nvfb->fbo) {
		ERROR_LOG(FRAMEBUF, "Error creating GL FBO! %i x %i", nvfb->renderWidth, nvfb->renderHeight);
		return false;
	}
	return true;
}

void FramebufferManagerGLES::UpdateDownloadTempBuffer(VirtualFramebuffer *nvfb) {
	_assert_msg_(G3D, nvfb->fbo, "Expecting a valid nvfb in UpdateDownloadTempBuffer");

	// Discard the previous contents of this buffer where possible.
	if (gl_extensions.GLES3 && glInvalidateFramebuffer != nullptr) {
		draw_->BindFramebufferAsRenderTarget(nvfb->fbo, { Draw::RPAction::DONT_CARE, Draw::RPAction::DONT_CARE, Draw::RPAction::DONT_CARE });
	} else if (gl_extensions.IsGLES) {
		draw_->BindFramebufferAsRenderTarget(nvfb->fbo, { Draw::RPAction::CLEAR, Draw::RPAction::CLEAR, Draw::RPAction::CLEAR });
		gstate_c.Dirty(DIRTY_BLEND_STATE);
	}
}

void FramebufferManagerGLES::BlitFramebuffer(VirtualFramebuffer *dst, int dstX, int dstY, VirtualFramebuffer *src, int srcX, int srcY, int w, int h, int bpp) {
	if (!dst->fbo || !src->fbo || !useBufferedRendering_) {
		// This can happen if they recently switched from non-buffered.
		if (useBufferedRendering_)
			draw_->BindFramebufferAsRenderTarget(nullptr, { Draw::RPAction::KEEP, Draw::RPAction::KEEP, Draw::RPAction::KEEP });
		return;
	}

	bool useBlit = gstate_c.Supports(GPU_SUPPORTS_ARB_FRAMEBUFFER_BLIT | GPU_SUPPORTS_NV_FRAMEBUFFER_BLIT);
	bool useNV = useBlit && !gstate_c.Supports(GPU_SUPPORTS_ARB_FRAMEBUFFER_BLIT);

	float srcXFactor = useBlit ? (float)src->renderWidth / (float)src->bufferWidth : 1.0f;
	float srcYFactor = useBlit ? (float)src->renderHeight / (float)src->bufferHeight : 1.0f;
	const int srcBpp = src->format == GE_FORMAT_8888 ? 4 : 2;
	if (srcBpp != bpp && bpp != 0) {
		srcXFactor = (srcXFactor * bpp) / srcBpp;
	}
	int srcX1 = srcX * srcXFactor;
	int srcX2 = (srcX + w) * srcXFactor;
	int srcY1 = srcY * srcYFactor;
	int srcY2 = (srcY + h) * srcYFactor;

	float dstXFactor = useBlit ? (float)dst->renderWidth / (float)dst->bufferWidth : 1.0f;
	float dstYFactor = useBlit ? (float)dst->renderHeight / (float)dst->bufferHeight : 1.0f;
	const int dstBpp = dst->format == GE_FORMAT_8888 ? 4 : 2;
	if (dstBpp != bpp && bpp != 0) {
		dstXFactor = (dstXFactor * bpp) / dstBpp;
	}
	int dstX1 = dstX * dstXFactor;
	int dstX2 = (dstX + w) * dstXFactor;
	int dstY1 = dstY * dstYFactor;
	int dstY2 = (dstY + h) * dstYFactor;

	if (src == dst && srcX == dstX && srcY == dstY) {
		// Let's just skip a copy where the destination is equal to the source.
		WARN_LOG_REPORT_ONCE(blitSame, G3D, "Skipped blit with equal dst and src");
		return;
	}

	if (gstate_c.Supports(GPU_SUPPORTS_ANY_COPY_IMAGE)) {
		// glBlitFramebuffer can clip, but glCopyImageSubData is more restricted.
		// In case the src goes outside, we just skip the optimization in that case.
		const bool sameSize = dstX2 - dstX1 == srcX2 - srcX1 && dstY2 - dstY1 == srcY2 - srcY1;
		const bool sameDepth = dst->colorDepth == src->colorDepth;
		const bool srcInsideBounds = srcX2 <= src->renderWidth && srcY2 <= src->renderHeight;
		const bool dstInsideBounds = dstX2 <= dst->renderWidth && dstY2 <= dst->renderHeight;
		const bool xOverlap = src == dst && srcX2 > dstX1 && srcX1 < dstX2;
		const bool yOverlap = src == dst && srcY2 > dstY1 && srcY1 < dstY2;
		if (sameSize && sameDepth && srcInsideBounds && dstInsideBounds && !(xOverlap && yOverlap)) {
			draw_->CopyFramebufferImage(src->fbo, 0, srcX1, srcY1, 0, dst->fbo, 0, dstX1, dstY1, 0, dstX2 - dstX1, dstY2 - dstY1, 1, Draw::FB_COLOR_BIT);
			return;
		}
	}

	if (useBlit) {
		draw_->BlitFramebuffer(src->fbo, srcX1, srcY1, srcX2, srcY2, dst->fbo, dstX1, dstY1, dstX2, dstY2, Draw::FB_COLOR_BIT, Draw::FB_BLIT_NEAREST);
	} else {
		draw_->BindFramebufferAsRenderTarget(dst->fbo, { Draw::RPAction::KEEP, Draw::RPAction::KEEP, Draw::RPAction::KEEP });
		draw_->BindFramebufferAsTexture(src->fbo, 0, Draw::FB_COLOR_BIT, 0);

		// Make sure our 2D drawing program is ready. Compiles only if not already compiled.
		CompileDraw2DProgram();

		render_->SetViewport({ 0, 0, (float)dst->renderWidth, (float)dst->renderHeight, 0, 1.0f });
		render_->SetStencilDisabled();
		render_->SetDepth(false, false, GL_ALWAYS);
		render_->SetNoBlendAndMask(0xF);

		// The first four coordinates are relative to the 6th and 7th arguments of DrawActiveTexture.
		// Should maybe revamp that interface.
		float srcW = src->bufferWidth;
		float srcH = src->bufferHeight;
		render_->BindProgram(draw2dprogram_);
		DrawActiveTexture(dstX1, dstY1, w * dstXFactor, h, dst->bufferWidth, dst->bufferHeight, srcX1 / srcW, srcY1 / srcH, srcX2 / srcW, srcY2 / srcH, ROTATION_LOCKED_HORIZONTAL, DRAWTEX_NEAREST);
		textureCacheGL_->ForgetLastTexture();
	}

	gstate_c.Dirty(DIRTY_VIEWPORTSCISSOR_STATE | DIRTY_BLEND_STATE | DIRTY_RASTER_STATE);
}

void ConvertFromRGBA8888(u8 *dst, const u8 *src, u32 dstStride, u32 srcStride, u32 width, u32 height, GEBufferFormat format) {
	// Must skip stride in the cases below.  Some games pack data into the cracks, like MotoGP.
	const u32 *src32 = (const u32 *)src;

	if (format == GE_FORMAT_8888) {
		u32 *dst32 = (u32 *)dst;
		if (src == dst) {
			return;
		} else {
			// Here let's assume they don't intersect
			for (u32 y = 0; y < height; ++y) {
				memcpy(dst32, src32, width * 4);
				src32 += srcStride;
				dst32 += dstStride;
			}
		}
	} else {
		// But here it shouldn't matter if they do intersect
		u16 *dst16 = (u16 *)dst;
		switch (format) {
			case GE_FORMAT_565: // BGR 565
				{
					for (u32 y = 0; y < height; ++y) {
						ConvertRGBA8888ToRGB565(dst16, src32, width);
						src32 += srcStride;
						dst16 += dstStride;
					}
				}
				break;
			case GE_FORMAT_5551: // ABGR 1555
				{
					for (u32 y = 0; y < height; ++y) {
						ConvertRGBA8888ToRGBA5551(dst16, src32, width);
						src32 += srcStride;
						dst16 += dstStride;
					}
				}
				break;
			case GE_FORMAT_4444: // ABGR 4444
				{
					for (u32 y = 0; y < height; ++y) {
						ConvertRGBA8888ToRGBA4444(dst16, src32, width);
						src32 += srcStride;
						dst16 += dstStride;
					}
				}
				break;
			case GE_FORMAT_8888:
			case GE_FORMAT_INVALID:
				// Not possible.
				break;
		}
	}
}

<<<<<<< HEAD
void FramebufferManagerGLES::PackFramebufferAsync_(VirtualFramebuffer *vfb) {
	CHECK_GL_ERROR_IF_DEBUG();
	GLubyte *packed = 0;
	bool unbind = false;
	const u8 nextPBO = (currentPBO_ + 1) % MAX_PBO;
	const bool useCPU = gstate_c.Supports(GPU_PREFER_CPU_DOWNLOAD);

	// We'll prepare two PBOs to switch between readying and reading
	if (!pixelBufObj_) {
		if (!vfb) {
			// This call is just to flush the buffers.  We don't have any yet,
			// so there's nothing to do.
			return;
		}

		GLuint pbos[MAX_PBO];
		glGenBuffers(MAX_PBO, pbos);

		pixelBufObj_ = new AsyncPBO[MAX_PBO];
		for (int i = 0; i < MAX_PBO; i++) {
			pixelBufObj_[i].handle = pbos[i];
			pixelBufObj_[i].maxSize = 0;
			pixelBufObj_[i].reading = false;
		}
	}

	// Receive previously requested data from a PBO
	AsyncPBO &pbo = pixelBufObj_[nextPBO];
	if (pbo.reading) {
		glBindBuffer(GL_PIXEL_PACK_BUFFER, pbo.handle);
#ifdef USING_GLES2
		// Not on desktop GL 2.x...
		packed = (GLubyte *)glMapBufferRange(GL_PIXEL_PACK_BUFFER, 0, pbo.size, GL_MAP_READ_BIT);
#else
		packed = (GLubyte *)glMapBuffer(GL_PIXEL_PACK_BUFFER, GL_READ_ONLY);
#endif

		if (packed) {
			DEBUG_LOG(FRAMEBUF, "Reading PBO to memory , bufSize = %u, packed = %p, fb_address = %08x, stride = %u, pbo = %u",
			pbo.size, packed, pbo.fb_address, pbo.stride, nextPBO);

			if (useCPU) {
				u8 *dst = Memory::GetPointer(pbo.fb_address);
				ConvertFromRGBA8888(dst, packed, pbo.stride, pbo.stride, pbo.stride, pbo.height, pbo.format);
			} else {
				// We don't need to convert, GPU already did (or should have)
				Memory::MemcpyUnchecked(pbo.fb_address, packed, pbo.size);
			}

			pbo.reading = false;
		}

		glUnmapBuffer(GL_PIXEL_PACK_BUFFER);
		unbind = true;
	}

	// Order packing/readback of the framebuffer
	if (vfb) {
		bool reverseOrder = gstate_c.Supports(GPU_PREFER_REVERSE_COLOR_ORDER);
		Draw::DataFormat dataFmt = Draw::DataFormat::UNDEFINED;
		switch (vfb->format) {
		case GE_FORMAT_4444:
			dataFmt = (reverseOrder ? Draw::DataFormat::A4R4G4B4_UNORM_PACK16 : Draw::DataFormat::B4G4R4A4_UNORM_PACK16);
			break;
		case GE_FORMAT_5551:
			dataFmt = (reverseOrder ? Draw::DataFormat::A1R5G5B5_UNORM_PACK16 : Draw::DataFormat::B5G5R5A1_UNORM_PACK16);
			break;
		case GE_FORMAT_565:
			dataFmt = (reverseOrder ? Draw::DataFormat::R5G6B5_UNORM_PACK16 : Draw::DataFormat::B5G6R5_UNORM_PACK16);
			break;
		case GE_FORMAT_8888:
			dataFmt = Draw::DataFormat::R8G8B8A8_UNORM;
			break;
		};

		if (useCPU) {
			dataFmt = Draw::DataFormat::R8G8B8A8_UNORM;
		}


		int pixelSize = (int)DataFormatSizeInBytes(dataFmt);
		int align = pixelSize;

		// If using the CPU, we need 4 bytes per pixel always.
		u32 bufSize = vfb->fb_stride * vfb->height * pixelSize;
		u32 fb_address = (0x04000000) | vfb->fb_address;

		if (!vfb->fbo) {
			ERROR_LOG_REPORT_ONCE(vfbfbozero, SCEGE, "PackFramebufferAsync_: vfb->fbo == 0");
			return;
		}

		glBindBuffer(GL_PIXEL_PACK_BUFFER, pixelBufObj_[currentPBO_].handle);

		if (pixelBufObj_[currentPBO_].maxSize < bufSize) {
			// We reserve a buffer big enough to fit all those pixels
			glBufferData(GL_PIXEL_PACK_BUFFER, bufSize, NULL, GL_DYNAMIC_READ);
			pixelBufObj_[currentPBO_].maxSize = bufSize;
		}

		// TODO: This is a hack since PBOs have not been implemented in Thin3D yet(and maybe shouldn't? maybe should do this internally?)
		draw_->CopyFramebufferToMemorySync(vfb->fbo, Draw::FB_COLOR_BIT, 0, 0, vfb->fb_stride, vfb->height, dataFmt, nullptr, vfb->fb_stride);

		unbind = true;

		pixelBufObj_[currentPBO_].fb_address = fb_address;
		pixelBufObj_[currentPBO_].size = bufSize;
		pixelBufObj_[currentPBO_].stride = vfb->fb_stride;
		pixelBufObj_[currentPBO_].height = vfb->height;
		pixelBufObj_[currentPBO_].format = vfb->format;
		pixelBufObj_[currentPBO_].reading = true;
	}

	currentPBO_ = nextPBO;

	if (unbind) {
		glBindBuffer(GL_PIXEL_PACK_BUFFER, 0);
	}
	CHECK_GL_ERROR_IF_DEBUG();
}

void FramebufferManagerGLES::PackFramebufferSync_(VirtualFramebuffer *vfb, int x, int y, int w, int h) {
	if (!vfb->fbo) {
		ERROR_LOG_REPORT_ONCE(vfbfbozero, SCEGE, "PackFramebufferSync_: vfb->fbo == 0");
		return;
	}

	int possibleH = std::max(vfb->height - y, 0);
	if (h > possibleH) {
		h = possibleH;
	}

	bool convert = vfb->format != GE_FORMAT_8888;
	const int dstBpp = vfb->format == GE_FORMAT_8888 ? 4 : 2;
	const int packWidth = std::min(vfb->fb_stride, std::min(x + w, (int)vfb->width));

	// Pixel size always 4 here because we always request RGBA8888
	u32 bufSize = packWidth * h * 4;
	u32 fb_address = 0x04000000 | vfb->fb_address;

	if (gl_extensions.IsGLES && !gl_extensions.GLES3 && packWidth != vfb->fb_stride && h != 1) {
		// Need to use a temp buffer, since GLES2 doesn't support GL_PACK_ROW_LENGTH.
		convert = true;
	}

	int dstByteOffset = y * vfb->fb_stride * dstBpp;
	u8 *dst = Memory::GetPointer(fb_address + dstByteOffset);

	u8 *packed = nullptr;
	if (!convert) {
		packed = (u8 *)dst;
	} else {
		// End result may be 16-bit but we are reading 32-bit, so there may not be enough space at fb_address
		if (!convBuf_ || convBufSize_ < bufSize) {
			delete [] convBuf_;
			convBuf_ = new u8[bufSize];
			convBufSize_ = bufSize;
		}
		packed = convBuf_;
	}

	if (packed) {
		DEBUG_LOG(FRAMEBUF, "Reading framebuffer to mem, bufSize = %u, fb_address = %08x", bufSize, fb_address);
		// Avoid reading the part between width and stride, if possible.
		int packStride = convert || h == 1 ? packWidth : vfb->fb_stride;
		draw_->CopyFramebufferToMemorySync(vfb->fbo, Draw::FB_COLOR_BIT, 0, y, packWidth, h, Draw::DataFormat::R8G8B8A8_UNORM, packed, packStride);

		if (convert) {
			ConvertFromRGBA8888(dst, packed, vfb->fb_stride, packStride, packWidth, h, vfb->format);
		}
	}

	// TODO: Move this into Thin3d.
	if (gl_extensions.GLES3 && glInvalidateFramebuffer != nullptr) {
#ifdef USING_GLES2
		// GLES3 doesn't support using GL_READ_FRAMEBUFFER here.
		draw_->BindFramebufferAsRenderTarget(vfb->fbo, { Draw::RPAction::DONT_CARE, Draw::RPAction::DONT_CARE, Draw::RPAction::DONT_CARE });
		const GLenum target = GL_FRAMEBUFFER;
#else
		const GLenum target = GL_READ_FRAMEBUFFER;
#endif
		GLenum attachments[3] = { GL_COLOR_ATTACHMENT0, GL_DEPTH_ATTACHMENT, GL_STENCIL_ATTACHMENT };
		glInvalidateFramebuffer(target, 3, attachments);
	}
	CHECK_GL_ERROR_IF_DEBUG();
}

=======
>>>>>>> 7761d236
void FramebufferManagerGLES::PackDepthbuffer(VirtualFramebuffer *vfb, int x, int y, int w, int h) {
	if (!vfb->fbo) {
		ERROR_LOG_REPORT_ONCE(vfbfbozero, SCEGE, "PackDepthbuffer: vfb->fbo == 0");
		return;
	}

	// Pixel size always 4 here because we always request float
	const u32 bufSize = vfb->z_stride * (h - y) * 4;
	const u32 z_address = (0x04000000) | vfb->z_address;
	const int packWidth = std::min(vfb->z_stride, std::min(x + w, (int)vfb->width));

	if (!convBuf_ || convBufSize_ < bufSize) {
		delete [] convBuf_;
		convBuf_ = new u8[bufSize];
		convBufSize_ = bufSize;
	}

	DEBUG_LOG(FRAMEBUF, "Reading depthbuffer to mem at %08x for vfb=%08x", z_address, vfb->fb_address);

	draw_->CopyFramebufferToMemorySync(vfb->fbo, Draw::FB_DEPTH_BIT, 0, y, packWidth, h, Draw::DataFormat::D32F, convBuf_, vfb->z_stride);

	int dstByteOffset = y * vfb->z_stride * sizeof(u16);
	u16 *depth = (u16 *)Memory::GetPointer(z_address + dstByteOffset);
	GLfloat *packed = (GLfloat *)convBuf_;

	int totalPixels = h == 1 ? packWidth : vfb->z_stride * h;
	for (int yp = 0; yp < h; ++yp) {
		int row_offset = vfb->z_stride * yp;
		for (int xp = 0; xp < packWidth; ++xp) {
			const int i = row_offset + xp;
			float scaled = FromScaledDepth(packed[i]);
			if (scaled <= 0.0f) {
				depth[i] = 0;
			} else if (scaled >= 65535.0f) {
				depth[i] = 65535;
			} else {
				depth[i] = (int)scaled;
			}
		}
	}
}

void FramebufferManagerGLES::EndFrame() {
}

void FramebufferManagerGLES::DeviceLost() {
	DestroyAllFBOs();
	DestroyDeviceObjects();
}

void FramebufferManagerGLES::DeviceRestore(Draw::DrawContext *draw) {
	draw_ = draw;
	render_ = (GLRenderManager *)draw_->GetNativeObject(Draw::NativeObject::RENDER_MANAGER);
	CreateDeviceObjects();
}

void FramebufferManagerGLES::DestroyAllFBOs() {
	currentRenderVfb_ = 0;
	displayFramebuf_ = 0;
	prevDisplayFramebuf_ = 0;
	prevPrevDisplayFramebuf_ = 0;

	for (size_t i = 0; i < vfbs_.size(); ++i) {
		VirtualFramebuffer *vfb = vfbs_[i];
		INFO_LOG(FRAMEBUF, "Destroying FBO for %08x : %i x %i x %i", vfb->fb_address, vfb->width, vfb->height, vfb->format);
		DestroyFramebuf(vfb);
	}
	vfbs_.clear();

	for (size_t i = 0; i < bvfbs_.size(); ++i) {
		VirtualFramebuffer *vfb = bvfbs_[i];
		DestroyFramebuf(vfb);
	}
	bvfbs_.clear();

	for (auto it = tempFBOs_.begin(), end = tempFBOs_.end(); it != end; ++it) {
		it->second.fbo->Release();
	}
	tempFBOs_.clear();

	SetNumExtraFBOs(0);
}

void FramebufferManagerGLES::Resized() {
	FramebufferManagerCommon::Resized();

	render_->Resize(PSP_CoreParameter().pixelWidth, PSP_CoreParameter().pixelHeight);
	if (UpdateSize()) {
		DestroyAllFBOs();
	}

	// Might have a new post shader - let's compile it.
	CompilePostShader();

	// render_->SetLineWidth(renderWidth_ / 480.0f);
}

bool FramebufferManagerGLES::GetOutputFramebuffer(GPUDebugBuffer &buffer) {
	int w, h;
	draw_->GetFramebufferDimensions(nullptr, &w, &h);
	buffer.Allocate(w, h, GPU_DBG_FORMAT_888_RGB, true);
	draw_->CopyFramebufferToMemorySync(nullptr, Draw::FB_COLOR_BIT, 0, 0, w, h, Draw::DataFormat::R8G8B8_UNORM, buffer.GetData(), w);
	return true;
}<|MERGE_RESOLUTION|>--- conflicted
+++ resolved
@@ -702,196 +702,6 @@
 	}
 }
 
-<<<<<<< HEAD
-void FramebufferManagerGLES::PackFramebufferAsync_(VirtualFramebuffer *vfb) {
-	CHECK_GL_ERROR_IF_DEBUG();
-	GLubyte *packed = 0;
-	bool unbind = false;
-	const u8 nextPBO = (currentPBO_ + 1) % MAX_PBO;
-	const bool useCPU = gstate_c.Supports(GPU_PREFER_CPU_DOWNLOAD);
-
-	// We'll prepare two PBOs to switch between readying and reading
-	if (!pixelBufObj_) {
-		if (!vfb) {
-			// This call is just to flush the buffers.  We don't have any yet,
-			// so there's nothing to do.
-			return;
-		}
-
-		GLuint pbos[MAX_PBO];
-		glGenBuffers(MAX_PBO, pbos);
-
-		pixelBufObj_ = new AsyncPBO[MAX_PBO];
-		for (int i = 0; i < MAX_PBO; i++) {
-			pixelBufObj_[i].handle = pbos[i];
-			pixelBufObj_[i].maxSize = 0;
-			pixelBufObj_[i].reading = false;
-		}
-	}
-
-	// Receive previously requested data from a PBO
-	AsyncPBO &pbo = pixelBufObj_[nextPBO];
-	if (pbo.reading) {
-		glBindBuffer(GL_PIXEL_PACK_BUFFER, pbo.handle);
-#ifdef USING_GLES2
-		// Not on desktop GL 2.x...
-		packed = (GLubyte *)glMapBufferRange(GL_PIXEL_PACK_BUFFER, 0, pbo.size, GL_MAP_READ_BIT);
-#else
-		packed = (GLubyte *)glMapBuffer(GL_PIXEL_PACK_BUFFER, GL_READ_ONLY);
-#endif
-
-		if (packed) {
-			DEBUG_LOG(FRAMEBUF, "Reading PBO to memory , bufSize = %u, packed = %p, fb_address = %08x, stride = %u, pbo = %u",
-			pbo.size, packed, pbo.fb_address, pbo.stride, nextPBO);
-
-			if (useCPU) {
-				u8 *dst = Memory::GetPointer(pbo.fb_address);
-				ConvertFromRGBA8888(dst, packed, pbo.stride, pbo.stride, pbo.stride, pbo.height, pbo.format);
-			} else {
-				// We don't need to convert, GPU already did (or should have)
-				Memory::MemcpyUnchecked(pbo.fb_address, packed, pbo.size);
-			}
-
-			pbo.reading = false;
-		}
-
-		glUnmapBuffer(GL_PIXEL_PACK_BUFFER);
-		unbind = true;
-	}
-
-	// Order packing/readback of the framebuffer
-	if (vfb) {
-		bool reverseOrder = gstate_c.Supports(GPU_PREFER_REVERSE_COLOR_ORDER);
-		Draw::DataFormat dataFmt = Draw::DataFormat::UNDEFINED;
-		switch (vfb->format) {
-		case GE_FORMAT_4444:
-			dataFmt = (reverseOrder ? Draw::DataFormat::A4R4G4B4_UNORM_PACK16 : Draw::DataFormat::B4G4R4A4_UNORM_PACK16);
-			break;
-		case GE_FORMAT_5551:
-			dataFmt = (reverseOrder ? Draw::DataFormat::A1R5G5B5_UNORM_PACK16 : Draw::DataFormat::B5G5R5A1_UNORM_PACK16);
-			break;
-		case GE_FORMAT_565:
-			dataFmt = (reverseOrder ? Draw::DataFormat::R5G6B5_UNORM_PACK16 : Draw::DataFormat::B5G6R5_UNORM_PACK16);
-			break;
-		case GE_FORMAT_8888:
-			dataFmt = Draw::DataFormat::R8G8B8A8_UNORM;
-			break;
-		};
-
-		if (useCPU) {
-			dataFmt = Draw::DataFormat::R8G8B8A8_UNORM;
-		}
-
-
-		int pixelSize = (int)DataFormatSizeInBytes(dataFmt);
-		int align = pixelSize;
-
-		// If using the CPU, we need 4 bytes per pixel always.
-		u32 bufSize = vfb->fb_stride * vfb->height * pixelSize;
-		u32 fb_address = (0x04000000) | vfb->fb_address;
-
-		if (!vfb->fbo) {
-			ERROR_LOG_REPORT_ONCE(vfbfbozero, SCEGE, "PackFramebufferAsync_: vfb->fbo == 0");
-			return;
-		}
-
-		glBindBuffer(GL_PIXEL_PACK_BUFFER, pixelBufObj_[currentPBO_].handle);
-
-		if (pixelBufObj_[currentPBO_].maxSize < bufSize) {
-			// We reserve a buffer big enough to fit all those pixels
-			glBufferData(GL_PIXEL_PACK_BUFFER, bufSize, NULL, GL_DYNAMIC_READ);
-			pixelBufObj_[currentPBO_].maxSize = bufSize;
-		}
-
-		// TODO: This is a hack since PBOs have not been implemented in Thin3D yet(and maybe shouldn't? maybe should do this internally?)
-		draw_->CopyFramebufferToMemorySync(vfb->fbo, Draw::FB_COLOR_BIT, 0, 0, vfb->fb_stride, vfb->height, dataFmt, nullptr, vfb->fb_stride);
-
-		unbind = true;
-
-		pixelBufObj_[currentPBO_].fb_address = fb_address;
-		pixelBufObj_[currentPBO_].size = bufSize;
-		pixelBufObj_[currentPBO_].stride = vfb->fb_stride;
-		pixelBufObj_[currentPBO_].height = vfb->height;
-		pixelBufObj_[currentPBO_].format = vfb->format;
-		pixelBufObj_[currentPBO_].reading = true;
-	}
-
-	currentPBO_ = nextPBO;
-
-	if (unbind) {
-		glBindBuffer(GL_PIXEL_PACK_BUFFER, 0);
-	}
-	CHECK_GL_ERROR_IF_DEBUG();
-}
-
-void FramebufferManagerGLES::PackFramebufferSync_(VirtualFramebuffer *vfb, int x, int y, int w, int h) {
-	if (!vfb->fbo) {
-		ERROR_LOG_REPORT_ONCE(vfbfbozero, SCEGE, "PackFramebufferSync_: vfb->fbo == 0");
-		return;
-	}
-
-	int possibleH = std::max(vfb->height - y, 0);
-	if (h > possibleH) {
-		h = possibleH;
-	}
-
-	bool convert = vfb->format != GE_FORMAT_8888;
-	const int dstBpp = vfb->format == GE_FORMAT_8888 ? 4 : 2;
-	const int packWidth = std::min(vfb->fb_stride, std::min(x + w, (int)vfb->width));
-
-	// Pixel size always 4 here because we always request RGBA8888
-	u32 bufSize = packWidth * h * 4;
-	u32 fb_address = 0x04000000 | vfb->fb_address;
-
-	if (gl_extensions.IsGLES && !gl_extensions.GLES3 && packWidth != vfb->fb_stride && h != 1) {
-		// Need to use a temp buffer, since GLES2 doesn't support GL_PACK_ROW_LENGTH.
-		convert = true;
-	}
-
-	int dstByteOffset = y * vfb->fb_stride * dstBpp;
-	u8 *dst = Memory::GetPointer(fb_address + dstByteOffset);
-
-	u8 *packed = nullptr;
-	if (!convert) {
-		packed = (u8 *)dst;
-	} else {
-		// End result may be 16-bit but we are reading 32-bit, so there may not be enough space at fb_address
-		if (!convBuf_ || convBufSize_ < bufSize) {
-			delete [] convBuf_;
-			convBuf_ = new u8[bufSize];
-			convBufSize_ = bufSize;
-		}
-		packed = convBuf_;
-	}
-
-	if (packed) {
-		DEBUG_LOG(FRAMEBUF, "Reading framebuffer to mem, bufSize = %u, fb_address = %08x", bufSize, fb_address);
-		// Avoid reading the part between width and stride, if possible.
-		int packStride = convert || h == 1 ? packWidth : vfb->fb_stride;
-		draw_->CopyFramebufferToMemorySync(vfb->fbo, Draw::FB_COLOR_BIT, 0, y, packWidth, h, Draw::DataFormat::R8G8B8A8_UNORM, packed, packStride);
-
-		if (convert) {
-			ConvertFromRGBA8888(dst, packed, vfb->fb_stride, packStride, packWidth, h, vfb->format);
-		}
-	}
-
-	// TODO: Move this into Thin3d.
-	if (gl_extensions.GLES3 && glInvalidateFramebuffer != nullptr) {
-#ifdef USING_GLES2
-		// GLES3 doesn't support using GL_READ_FRAMEBUFFER here.
-		draw_->BindFramebufferAsRenderTarget(vfb->fbo, { Draw::RPAction::DONT_CARE, Draw::RPAction::DONT_CARE, Draw::RPAction::DONT_CARE });
-		const GLenum target = GL_FRAMEBUFFER;
-#else
-		const GLenum target = GL_READ_FRAMEBUFFER;
-#endif
-		GLenum attachments[3] = { GL_COLOR_ATTACHMENT0, GL_DEPTH_ATTACHMENT, GL_STENCIL_ATTACHMENT };
-		glInvalidateFramebuffer(target, 3, attachments);
-	}
-	CHECK_GL_ERROR_IF_DEBUG();
-}
-
-=======
->>>>>>> 7761d236
 void FramebufferManagerGLES::PackDepthbuffer(VirtualFramebuffer *vfb, int x, int y, int w, int h) {
 	if (!vfb->fbo) {
 		ERROR_LOG_REPORT_ONCE(vfbfbozero, SCEGE, "PackDepthbuffer: vfb->fbo == 0");
