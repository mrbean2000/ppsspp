#include <map>
#include <string>

#include "CommonWindows.h"
#include <shellapi.h>

#include "resource.h"

#include "i18n/i18n.h"
#include "util/text/utf8.h"
#include "base/NativeApp.h"

#include "gfx_es2/gpu_features.h"
#include "Common/Log.h"
#include "Common/LogManager.h"
#include "Common/ConsoleListener.h"
#include "Common/OSVersion.h"
#include "Common/Vulkan/VulkanLoader.h"
#include "GPU/GLES/TextureScalerGLES.h"
#include "GPU/GLES/TextureCacheGLES.h"
#include "UI/OnScreenDisplay.h"
#include "GPU/Common/PostShader.h"
#include "GPU/GLES/FramebufferManagerGLES.h"
#include "Core/Config.h"
#include "Core/ConfigValues.h"
#include "Core/FileSystems/MetaFileSystem.h"
#include "UI/OnScreenDisplay.h"
#include "Windows/MainWindowMenu.h"
#include "Windows/MainWindow.h"
#include "Windows/W32Util/DialogManager.h"
#include "Windows/W32Util/ShellUtil.h"
#include "Windows/W32Util/Misc.h"
#include "Windows/InputBox.h"
#include "Windows/main.h"

#include "Core/HLE/sceUmd.h"
#include "Core/SaveState.h"
#include "Core/Core.h"

extern bool g_TakeScreenshot;

namespace MainWindow {
	extern HINSTANCE hInst;
	static const int numCPUs = 1;  // what?
	extern bool noFocusPause;
	static W32Util::AsyncBrowseDialog *browseDialog;
	static W32Util::AsyncBrowseDialog *browseImageDialog;
	static bool browsePauseAfter;

	static std::unordered_map<int, std::string> initialMenuKeys;
	static std::vector<std::string> availableShaders;
	static std::string menuLanguageID = "";
	static bool menuShaderInfoLoaded = false;
	std::vector<ShaderInfo> menuShaderInfo;

	LRESULT CALLBACK About(HWND, UINT, WPARAM, LPARAM);

	void SetIngameMenuItemStates(HMENU menu, const GlobalUIState state) {
		UINT menuEnable = state == UISTATE_INGAME ? MF_ENABLED : MF_GRAYED;
		UINT umdSwitchEnable = state == UISTATE_INGAME && getUMDReplacePermit() ? MF_ENABLED : MF_GRAYED;

		EnableMenuItem(menu, ID_FILE_SAVESTATEFILE, menuEnable);
		EnableMenuItem(menu, ID_FILE_LOADSTATEFILE, menuEnable);
		EnableMenuItem(menu, ID_FILE_QUICKSAVESTATE, menuEnable);
		EnableMenuItem(menu, ID_FILE_QUICKLOADSTATE, menuEnable);
		EnableMenuItem(menu, ID_EMULATION_PAUSE, menuEnable);
		EnableMenuItem(menu, ID_EMULATION_STOP, menuEnable);
		EnableMenuItem(menu, ID_EMULATION_RESET, menuEnable);
		EnableMenuItem(menu, ID_EMULATION_SWITCH_UMD, umdSwitchEnable);
		EnableMenuItem(menu, ID_TOGGLE_BREAK, menuEnable);
		EnableMenuItem(menu, ID_DEBUG_LOADMAPFILE, menuEnable);
		EnableMenuItem(menu, ID_DEBUG_SAVEMAPFILE, menuEnable);
		EnableMenuItem(menu, ID_DEBUG_LOADSYMFILE, menuEnable);
		EnableMenuItem(menu, ID_DEBUG_SAVESYMFILE, menuEnable);
		EnableMenuItem(menu, ID_DEBUG_RESETSYMBOLTABLE, menuEnable);
		EnableMenuItem(menu, ID_DEBUG_TAKESCREENSHOT, menuEnable);
		EnableMenuItem(menu, ID_DEBUG_SHOWDEBUGSTATISTICS, menuEnable);
		EnableMenuItem(menu, ID_DEBUG_EXTRACTFILE, menuEnable);

		// While playing, this pop up doesn't work - and probably doesn't make sense.
		EnableMenuItem(menu, ID_OPTIONS_LANGUAGE, state == UISTATE_INGAME ? MF_GRAYED : MF_ENABLED);
	}

<<<<<<< HEAD
	// These are used as an offset
	// to determine which menu item to change.
	// Make sure to count(from 0) the separators too, when dealing with submenus!!
	enum MenuItemPosition {
		// Main menus
		MENU_FILE = 0,
		MENU_EMULATION = 1,
		MENU_DEBUG = 2,
		MENU_OPTIONS = 3,
		MENU_HELP = 4,
		MENU_SIMPLEUI = 5,

		// File submenus
		SUBMENU_FILE_SAVESTATE_SLOT = 6,
		SUBMENU_FILE_RECORD = 11,

		// Emulation submenus
		SUBMENU_DISPLAY_ROTATION = 4,

		// Game Settings submenus
		SUBMENU_DISPLAY_LAYOUT = 7,
		SUBMENU_CUSTOM_SHADERS = 10,
		SUBMENU_RENDERING_RESOLUTION = 11,
		SUBMENU_WINDOW_SIZE = 12,
		SUBMENU_RENDERING_BACKEND = 13,
		SUBMENU_RENDERING_MODE = 14,
		SUBMENU_FRAME_SKIPPING = 15,
		SUBMENU_TEXTURE_FILTERING = 16,
		SUBMENU_BUFFER_FILTER = 17,
		SUBMENU_TEXTURE_SCALING = 18,
	};
=======
	static HMENU GetSubmenuById(HMENU menu, int menuID) {
		MENUITEMINFO menuInfo{ sizeof(MENUITEMINFO), MIIM_SUBMENU };
		if (GetMenuItemInfo(menu, menuID, MF_BYCOMMAND, &menuInfo) != FALSE) {
			return menuInfo.hSubMenu;
		}
		return nullptr;
	}
>>>>>>> cbf735e2

	static void EmptySubMenu(HMENU menu) {
		int c = GetMenuItemCount(menu);
		for (int i = 0; i < c; ++i) {
			RemoveMenu(menu, i, MF_BYPOSITION);
		}
	}

	static std::string GetMenuItemText(HMENU menu, int menuID) {
		MENUITEMINFO menuInfo{ sizeof(menuInfo), MIIM_STRING };
		std::string retVal;
		if (GetMenuItemInfo(menu, menuID, MF_BYCOMMAND, &menuInfo) != FALSE) {
			wchar_t *buffer = new wchar_t[++menuInfo.cch];
			menuInfo.dwTypeData = buffer;
			GetMenuItemInfo(menu, menuID, MF_BYCOMMAND, &menuInfo);
			retVal = ConvertWStringToUTF8(menuInfo.dwTypeData);
			delete[] buffer;
		}

		return retVal;
	}

	const std::string &GetMenuItemInitialText(HMENU menu, const int menuID) {
		if (initialMenuKeys.find(menuID) == initialMenuKeys.end()) {
			initialMenuKeys[menuID] = GetMenuItemText(menu, menuID);
		}
		return initialMenuKeys[menuID];
	}

	void CreateHelpMenu(HMENU menu) {
		I18NCategory *des = GetI18NCategory("DesktopUI");

		const std::wstring visitMainWebsite = ConvertUTF8ToWString(des->T("www.ppsspp.org"));
		const std::wstring visitForum = ConvertUTF8ToWString(des->T("PPSSPP Forums"));
		const std::wstring buyGold = ConvertUTF8ToWString(des->T("Buy Gold"));
		const std::wstring gitHub = ConvertUTF8ToWString(des->T("GitHub"));
		const std::wstring aboutPPSSPP = ConvertUTF8ToWString(des->T("About PPSSPP..."));

		HMENU helpMenu = GetSubmenuById(menu, ID_HELP_MENU);
		EmptySubMenu(helpMenu);

		AppendMenu(helpMenu, MF_STRING | MF_BYCOMMAND, ID_HELP_OPENWEBSITE, visitMainWebsite.c_str());
		AppendMenu(helpMenu, MF_STRING | MF_BYCOMMAND, ID_HELP_OPENFORUM, visitForum.c_str());
		// Repeat the process for other languages, if necessary.
		AppendMenu(helpMenu, MF_STRING | MF_BYCOMMAND, ID_HELP_BUYGOLD, buyGold.c_str());
		AppendMenu(helpMenu, MF_STRING | MF_BYCOMMAND, ID_HELP_GITHUB, gitHub.c_str());
		AppendMenu(helpMenu, MF_SEPARATOR, 0, 0);
		AppendMenu(helpMenu, MF_STRING | MF_BYCOMMAND, ID_HELP_ABOUT, aboutPPSSPP.c_str());
	}

	void CreateSimpleUIMenu(HMENU menu) {
		I18NCategory *des = GetI18NCategory("DesktopUI");

		const std::wstring simpleUI = ConvertUTF8ToWString(des->T("Simple UI"));
		const std::wstring enable = ConvertUTF8ToWString(des->T("Enable"));
		const std::wstring hide = ConvertUTF8ToWString(des->T("Hide from main menu"));

		// Simply remove the old help menu and create a new one.
		RemoveMenu(menu, MENU_SIMPLEUI, MF_BYPOSITION);

		HMENU simpleUImenu = CreatePopupMenu();
		InsertMenu(menu, MENU_SIMPLEUI, MF_POPUP | MF_STRING | MF_BYPOSITION, (UINT_PTR)simpleUImenu, simpleUI.c_str());

		AppendMenu(simpleUImenu, MF_STRING | MF_BYCOMMAND, ID_SIMPLEUI_TOGGLE, enable.c_str());
		AppendMenu(simpleUImenu, MF_STRING | MF_BYCOMMAND, ID_SIMPLEUI_HIDE, hide.c_str());
	}

	void UpdateDynamicMenuCheckmarks(HMENU menu) {
		int item = ID_SHADERS_BASE + 1;

		for (size_t i = 0; i < availableShaders.size(); i++)
			CheckMenuItem(menu, item++, ((g_Config.sPostShaderName == availableShaders[i]) ? MF_CHECKED : MF_UNCHECKED));
	}

	bool CreateShadersSubmenu(HMENU menu) {
		// NOTE: We do not load this until translations are loaded!
		if (!I18NCategoryLoaded("PostShaders"))
			return false;

		// We only reload this initially and when a menu is actually opened.
		if (!menuShaderInfoLoaded) {
			ReloadAllPostShaderInfo();
			menuShaderInfoLoaded = true;
		}

		std::vector<ShaderInfo> info = GetAllPostShaderInfo();

		if (menuShaderInfo.size() == info.size() && std::equal(info.begin(), info.end(), menuShaderInfo.begin())) {
			return false;
		}

		I18NCategory *ps = GetI18NCategory("PostShaders");

		HMENU shaderMenu = GetSubmenuById(menu, ID_OPTIONS_SHADER_MENU);
		EmptySubMenu(shaderMenu);

		int item = ID_SHADERS_BASE + 1;
		const char *translatedShaderName = nullptr;

		availableShaders.clear();
		if (GetGPUBackend() == GPUBackend::DIRECT3D9) {
			translatedShaderName = ps->T("Not available in Direct3D9 backend");
			AppendMenu(shaderMenu, MF_STRING | MF_BYPOSITION | MF_GRAYED, item++, ConvertUTF8ToWString(translatedShaderName).c_str());
		} else {
			for (auto i = info.begin(); i != info.end(); ++i) {
				int checkedStatus = MF_UNCHECKED;
				availableShaders.push_back(i->section);
				if (g_Config.sPostShaderName == i->section) {
					checkedStatus = MF_CHECKED;
				}

				translatedShaderName = ps->T(i->section.c_str(), i->name.c_str());

				AppendMenu(shaderMenu, MF_STRING | MF_BYPOSITION | checkedStatus, item++, ConvertUTF8ToWString(translatedShaderName).c_str());
			}
		}

		menuShaderInfo = info;
		return true;
	}

	static void TranslateMenuItem(const HMENU hMenu, const int menuID, const std::wstring& accelerator = L"", const char *key = nullptr) {
		I18NCategory *des = GetI18NCategory("DesktopUI");

		std::wstring translated;
		if (key == nullptr || !strcmp(key, "")) {
			translated = ConvertUTF8ToWString(des->T(GetMenuItemInitialText(hMenu, menuID)));
		} else {
			translated = ConvertUTF8ToWString(des->T(key));
		}
		translated.append(accelerator);

		ModifyMenu(hMenu, menuID, MF_STRING | MF_BYCOMMAND, menuID, translated.c_str());
	}

	void DoTranslateMenus(HWND hWnd, HMENU menu) {
<<<<<<< HEAD
		// Menu headers and submenu headers don't have resource IDs,
		// So we have to hardcode strings here, unfortunately.
		TranslateMenu(menu, "File", MENU_FILE);
		TranslateMenu(menu, "Emulation", MENU_EMULATION);
		TranslateMenu(menu, "Debugging", MENU_DEBUG);
		TranslateMenu(menu, "Game Settings", MENU_OPTIONS);
		TranslateMenu(menu, "Help", MENU_HELP);
		TranslateMenu(menu, "Help", MENU_SIMPLEUI);
=======
		TranslateMenuItem(menu, ID_FILE_MENU);
		TranslateMenuItem(menu, ID_EMULATION_MENU);
		TranslateMenuItem(menu, ID_DEBUG_MENU);
		TranslateMenuItem(menu, ID_OPTIONS_MENU);
		TranslateMenuItem(menu, ID_HELP_MENU);
>>>>>>> cbf735e2

		// File menu
		TranslateMenuItem(menu, ID_FILE_LOAD);
		TranslateMenuItem(menu, ID_FILE_LOAD_DIR);
		TranslateMenuItem(menu, ID_FILE_LOAD_MEMSTICK);
		TranslateMenuItem(menu, ID_FILE_MEMSTICK);
		TranslateMenuItem(menu, ID_FILE_SAVESTATE_SLOT_MENU, L"\tF3");
		TranslateMenuItem(menu, ID_FILE_QUICKLOADSTATE, L"\tF4");
		TranslateMenuItem(menu, ID_FILE_QUICKSAVESTATE, L"\tF2");
		TranslateMenuItem(menu, ID_FILE_LOADSTATEFILE);
		TranslateMenuItem(menu, ID_FILE_SAVESTATEFILE);
		TranslateMenuItem(menu, ID_FILE_RECORD_MENU);
		TranslateMenuItem(menu, ID_FILE_EXIT, L"\tAlt+F4");

		// Emulation menu
		TranslateMenuItem(menu, ID_EMULATION_PAUSE);
		TranslateMenuItem(menu, ID_EMULATION_STOP, L"\tCtrl+W");
		TranslateMenuItem(menu, ID_EMULATION_RESET, L"\tCtrl+B");
		TranslateMenuItem(menu, ID_EMULATION_SWITCH_UMD, L"\tCtrl+U");
		TranslateMenuItem(menu, ID_EMULATION_ROTATION_MENU);
		TranslateMenuItem(menu, ID_EMULATION_ROTATION_H);
		TranslateMenuItem(menu, ID_EMULATION_ROTATION_V);
		TranslateMenuItem(menu, ID_EMULATION_ROTATION_H_R);
		TranslateMenuItem(menu, ID_EMULATION_ROTATION_V_R);

		// Debug menu
		TranslateMenuItem(menu, ID_TOGGLE_BREAK, L"\tF8", "Break");
		TranslateMenuItem(menu, ID_DEBUG_BREAKONLOAD);
		TranslateMenuItem(menu, ID_DEBUG_IGNOREILLEGALREADS);
		TranslateMenuItem(menu, ID_DEBUG_LOADMAPFILE);
		TranslateMenuItem(menu, ID_DEBUG_SAVEMAPFILE);
		TranslateMenuItem(menu, ID_DEBUG_LOADSYMFILE);
		TranslateMenuItem(menu, ID_DEBUG_SAVESYMFILE);
		TranslateMenuItem(menu, ID_DEBUG_RESETSYMBOLTABLE);
		TranslateMenuItem(menu, ID_DEBUG_TAKESCREENSHOT, L"\tF12");
		TranslateMenuItem(menu, ID_DEBUG_DUMPNEXTFRAME);
		TranslateMenuItem(menu, ID_DEBUG_SHOWDEBUGSTATISTICS);
		TranslateMenuItem(menu, ID_DEBUG_DISASSEMBLY, L"\tCtrl+D");
		TranslateMenuItem(menu, ID_DEBUG_GEDEBUGGER, L"\tCtrl+G");
		TranslateMenuItem(menu, ID_DEBUG_EXTRACTFILE);
		TranslateMenuItem(menu, ID_DEBUG_LOG, L"\tCtrl+L");
		TranslateMenuItem(menu, ID_DEBUG_MEMORYVIEW, L"\tCtrl+M");

		// Options menu
		TranslateMenuItem(menu, ID_OPTIONS_LANGUAGE);
		TranslateMenuItem(menu, ID_OPTIONS_TOPMOST);
		TranslateMenuItem(menu, ID_OPTIONS_PAUSE_FOCUS);
		TranslateMenuItem(menu, ID_OPTIONS_IGNOREWINKEY);
		TranslateMenuItem(menu, ID_OPTIONS_MORE_SETTINGS);
		TranslateMenuItem(menu, ID_OPTIONS_CONTROLS);
		TranslateMenuItem(menu, ID_OPTIONS_DISPLAY_LAYOUT);

		// Movie menu
		TranslateMenuItem(menu, ID_FILE_DUMPFRAMES);
		TranslateMenuItem(menu, ID_FILE_USEFFV1);
		TranslateMenuItem(menu, ID_FILE_DUMPAUDIO);

		// Skip display multipliers x1-x10
		TranslateMenuItem(menu, ID_OPTIONS_FULLSCREEN, L"\tAlt+Return, F11");
		TranslateMenuItem(menu, ID_OPTIONS_VSYNC);
		TranslateMenuItem(menu, ID_OPTIONS_SHADER_MENU);
		TranslateMenuItem(menu, ID_OPTIONS_SCREEN_MENU, L"\tCtrl+1");
		TranslateMenuItem(menu, ID_OPTIONS_SCREENAUTO);
		// Skip rendering resolution 2x-5x..
		TranslateMenuItem(menu, ID_OPTIONS_WINDOW_MENU);
		// Skip window size 1x-4x..
		TranslateMenuItem(menu, ID_OPTIONS_BACKEND_MENU);
		TranslateMenuItem(menu, ID_OPTIONS_DIRECT3D11);
		TranslateMenuItem(menu, ID_OPTIONS_DIRECT3D9);
		TranslateMenuItem(menu, ID_OPTIONS_OPENGL);
		TranslateMenuItem(menu, ID_OPTIONS_VULKAN);

		TranslateMenuItem(menu, ID_OPTIONS_RENDERMODE_MENU);
		TranslateMenuItem(menu, ID_OPTIONS_NONBUFFEREDRENDERING);
		TranslateMenuItem(menu, ID_OPTIONS_BUFFEREDRENDERING);
		TranslateMenuItem(menu, ID_OPTIONS_FRAMESKIP_MENU, L"\tF7");
		TranslateMenuItem(menu, ID_OPTIONS_FRAMESKIP_AUTO);
		TranslateMenuItem(menu, ID_OPTIONS_FRAMESKIP_0);
		TranslateMenuItem(menu, ID_OPTIONS_FRAMESKIPTYPE_MENU);
		TranslateMenuItem(menu, ID_OPTIONS_FRAMESKIPTYPE_COUNT);
		TranslateMenuItem(menu, ID_OPTIONS_FRAMESKIPTYPE_PRCNT);
		// Skip frameskipping 1-8..
		TranslateMenuItem(menu, ID_OPTIONS_TEXTUREFILTERING_MENU);
		TranslateMenuItem(menu, ID_OPTIONS_TEXTUREFILTERING_AUTO);
		TranslateMenuItem(menu, ID_OPTIONS_NEARESTFILTERING);
		TranslateMenuItem(menu, ID_OPTIONS_LINEARFILTERING);
		TranslateMenuItem(menu, ID_OPTIONS_LINEARFILTERING_CG);
		TranslateMenuItem(menu, ID_OPTIONS_SCREENFILTER_MENU);
		TranslateMenuItem(menu, ID_OPTIONS_BUFLINEARFILTER);
		TranslateMenuItem(menu, ID_OPTIONS_BUFNEARESTFILTER);
		TranslateMenuItem(menu, ID_OPTIONS_TEXTURESCALING_MENU);
		TranslateMenuItem(menu, ID_TEXTURESCALING_OFF);
		// Skip texture scaling 2x-5x...
		TranslateMenuItem(menu, ID_TEXTURESCALING_XBRZ);
		TranslateMenuItem(menu, ID_TEXTURESCALING_HYBRID);
		TranslateMenuItem(menu, ID_TEXTURESCALING_BICUBIC);
		TranslateMenuItem(menu, ID_TEXTURESCALING_HYBRID_BICUBIC);
		TranslateMenuItem(menu, ID_TEXTURESCALING_4XBRZ);
		TranslateMenuItem(menu, ID_TEXTURESCALING_XBR);
		TranslateMenuItem(menu, ID_TEXTURESCALING_SABR);
		TranslateMenuItem(menu, ID_TEXTURESCALING_GAUSSIAN);
		TranslateMenuItem(menu, ID_TEXTURESCALING_COSINE);
		TranslateMenuItem(menu, ID_TEXTURESCALING_DEPOSTERIZE);
		TranslateMenuItem(menu, ID_TEXTURESCALING_REALTIME, L"\tF5");
		TranslateMenuItem(menu, ID_OPTIONS_HARDWARETRANSFORM);
		TranslateMenuItem(menu, ID_OPTIONS_VERTEXCACHE);
		TranslateMenuItem(menu, ID_OPTIONS_SHOWFPS);
		TranslateMenuItem(menu, ID_EMULATION_SOUND);
		TranslateMenuItem(menu, ID_EMULATION_CHEATS, L"\tCtrl+T");

		// Help menu: it's translated in CreateHelpMenu.
		CreateHelpMenu(menu);
		CreateSimpleUIMenu(menu);
	}

	void TranslateMenus(HWND hWnd, HMENU menu) {
		bool changed = false;

		const std::string curLanguageID = i18nrepo.LanguageID();
		if (curLanguageID != menuLanguageID) {
			DoTranslateMenus(hWnd, menu);
			menuLanguageID = curLanguageID;
			changed = true;
		}

		if (CreateShadersSubmenu(menu)) {
			changed = true;
		}

		if (changed) {
			DrawMenuBar(hWnd);
		}
	}

	void BrowseAndBoot(std::string defaultPath, bool browseDirectory) {
		static std::wstring filter = L"All supported file types (*.iso *.cso *.pbp *.elf *.prx *.zip *.ppdmp)|*.pbp;*.elf;*.iso;*.cso;*.prx;*.zip;*.ppdmp|PSP ROMs (*.iso *.cso *.pbp *.elf *.prx)|*.pbp;*.elf;*.iso;*.cso;*.prx|Homebrew/Demos installers (*.zip)|*.zip|All files (*.*)|*.*||";
		for (int i = 0; i < (int)filter.length(); i++) {
			if (filter[i] == '|')
				filter[i] = '\0';
		}

		browsePauseAfter = false;
		if (GetUIState() == UISTATE_INGAME) {
			browsePauseAfter = Core_IsStepping();
			if (!browsePauseAfter)
				Core_EnableStepping(true);
		}

		W32Util::MakeTopMost(GetHWND(), false);
		if (browseDirectory) {
			browseDialog = new W32Util::AsyncBrowseDialog(GetHWND(), WM_USER_BROWSE_BOOT_DONE, L"Choose directory");
		} else {
			browseDialog = new W32Util::AsyncBrowseDialog(W32Util::AsyncBrowseDialog::OPEN, GetHWND(), WM_USER_BROWSE_BOOT_DONE, L"LoadFile", ConvertUTF8ToWString(defaultPath), filter, L"*.pbp;*.elf;*.iso;*.cso;");
		}
	}

	void BrowseAndBootDone() {
		std::string filename;
		if (!browseDialog->GetResult(filename)) {
			if (!browsePauseAfter) {
				Core_EnableStepping(false);
			}
		} else {
			if (GetUIState() == UISTATE_INGAME || GetUIState() == UISTATE_PAUSEMENU) {
				Core_EnableStepping(false);
			}

			filename = ReplaceAll(filename, "\\", "/");
			NativeMessageReceived("boot", filename.c_str());
		}

		W32Util::MakeTopMost(GetHWND(), g_Config.bTopMost);

		delete browseDialog;
		browseDialog = 0;
	}

	void BrowseBackground() {
		static std::wstring filter = L"All supported images (*.jpg *.png)|*.jpg;*.png|All files (*.*)|*.*||";
		for (size_t i = 0; i < filter.length(); i++) {
			if (filter[i] == '|')
				filter[i] = '\0';
		}

		W32Util::MakeTopMost(GetHWND(), false);
		browseImageDialog = new W32Util::AsyncBrowseDialog(W32Util::AsyncBrowseDialog::OPEN, GetHWND(), WM_USER_BROWSE_BG_DONE, L"LoadFile", L"", filter, L"*.jpg;*.png;");
	}

	void BrowseBackgroundDone() {
		std::string filename;
		if (browseImageDialog->GetResult(filename)) {
			std::wstring src = ConvertUTF8ToWString(filename);
			std::wstring dest;
			if (filename.size() >= 4 && filename.substr(filename.size() - 4) == ".jpg") {
				dest = ConvertUTF8ToWString(GetSysDirectory(DIRECTORY_SYSTEM) + "background.jpg");
			} else {
				dest = ConvertUTF8ToWString(GetSysDirectory(DIRECTORY_SYSTEM) + "background.png");
			}

			CopyFileW(src.c_str(), dest.c_str(), FALSE);
			NativeMessageReceived("bgImage_updated", "");
		}

		W32Util::MakeTopMost(GetHWND(), g_Config.bTopMost);

		delete browseImageDialog;
		browseImageDialog = nullptr;
	}

	static void UmdSwitchAction() {
		std::string fn;
		std::string filter = "PSP ROMs (*.iso *.cso *.pbp *.elf)|*.pbp;*.elf;*.iso;*.cso;*.prx|All files (*.*)|*.*||";

		for (int i = 0; i < (int)filter.length(); i++) {
			if (filter[i] == '|')
				filter[i] = '\0';
		}

		if (W32Util::BrowseForFileName(true, GetHWND(), L"Switch Umd", 0, ConvertUTF8ToWString(filter).c_str(), L"*.pbp;*.elf;*.iso;*.cso;", fn)) {
			fn = ReplaceAll(fn, "\\", "/");
			__UmdReplace(fn);
		}
	}

	static void setScreenRotation(int rotation) {
		g_Config.iInternalScreenRotation = rotation;
	}

	static void SaveStateActionFinished(SaveState::Status status, const std::string &message, void *userdata) {
		if (!message.empty()) {
			osm.Show(message, status == SaveState::Status::SUCCESS ? 2.0 : 5.0);
		}
		PostMessage(MainWindow::GetHWND(), WM_USER_SAVESTATE_FINISH, 0, 0);
	}

	// not static
	void setTexScalingMultiplier(int level) {
		g_Config.iTexScalingLevel = level;
		NativeMessageReceived("gpu_clearCache", "");

		if(g_Config.bRealtimeTexScaling) {
			NativeMessageReceived("gpu_clearShaderCache", "");
		}
	}

	static void setTexFiltering(int type) {
		g_Config.iTexFiltering = type;
	}

	static void setBufFilter(int type) {
		g_Config.iBufFilter = type;
	}

	static void setTexScalingType(int type) {
		g_Config.iTexScalingType = type;
		NativeMessageReceived("gpu_clearCache", "");

		if(g_Config.bRealtimeTexScaling) {
			NativeMessageReceived("gpu_clearShaderCache", "");
		}
	}

	static void setTexScalingMode(bool realtime) {
		g_Config.bRealtimeTexScaling = realtime;
		NativeMessageReceived("gpu_clearShaderCache", "");
		NativeMessageReceived("gpu_clearCache", "");

		std::ostringstream messageStream;
		I18NCategory *gr = GetI18NCategory("Graphics");
		messageStream << gr->T("Texture Scaling") << ":" << " ";
		if (realtime) {
			messageStream << gr->T("Realtime");
		} else {
			messageStream << gr->T("Cached");
		}
		osm.Show(messageStream.str(), 3.0f);
	}

	static void setRenderingMode(int mode) {
		I18NCategory *gr = GetI18NCategory("Graphics");

		g_Config.iRenderingMode = mode;
		switch (g_Config.iRenderingMode) {
		case FB_NON_BUFFERED_MODE:
			osm.Show(gr->T("Non-Buffered Rendering"));
			g_Config.bAutoFrameSkip = false;
			break;

		case FB_BUFFERED_MODE:
			osm.Show(gr->T("Buffered Rendering"));
			break;
		}

		NativeMessageReceived("gpu_resized", "");
	}

	static void setFrameSkipping(int framesToSkip = -1) {
		if (framesToSkip >= FRAMESKIP_OFF)
			g_Config.iFrameSkip = framesToSkip;
		else {
			if (++g_Config.iFrameSkip > FRAMESKIP_MAX)
				g_Config.iFrameSkip = FRAMESKIP_OFF;
		}

		I18NCategory *gr = GetI18NCategory("Graphics");

		std::ostringstream messageStream;
		messageStream << gr->T("Frame Skipping") << ":" << " ";

		if (g_Config.iFrameSkip == FRAMESKIP_OFF)
			messageStream << gr->T("Off");
		else
			messageStream << g_Config.iFrameSkip;

		osm.Show(messageStream.str());
	}

	static void setFrameSkippingType(int fskipType = -1) {
		if (fskipType >= 0 && fskipType <= 1) {
			g_Config.iFrameSkipType = fskipType;
		} else {
			g_Config.iFrameSkipType = 0;
		}

		I18NCategory *gr = GetI18NCategory("Graphics");

		std::ostringstream messageStream;
		messageStream << gr->T("Frame Skipping Type") << ":" << " ";

		if (g_Config.iFrameSkipType == 0)
			messageStream << gr->T("Number of Frames");
		else
			messageStream << gr->T("Percent of FPS");

		osm.Show(messageStream.str());
	}

	static void enableCheats(bool cheats) {
		g_Config.bEnableCheats = cheats;
	}

	static void setDisplayOptions(int options) {
		g_Config.iSmallDisplayZoomType = options;
		NativeMessageReceived("gpu_resized", "");
	}

	static void RestartApp() {
		if (IsDebuggerPresent()) {
			PostMessage(MainWindow::GetHWND(), WM_USER_RESTART_EMUTHREAD, 0, 0);
		} else {
			g_Config.bRestartRequired = true;
			PostMessage(MainWindow::GetHWND(), WM_CLOSE, 0, 0);
		}
	}

	void MainWindowMenu_Process(HWND hWnd, WPARAM wParam) {
		std::string fn;

		I18NCategory *gr = GetI18NCategory("Graphics");

		int wmId = LOWORD(wParam);
		int wmEvent = HIWORD(wParam);
		// Parse the menu selections:
		switch (wmId) {
		case ID_FILE_LOAD:
			BrowseAndBoot("");
			break;

		case ID_FILE_LOAD_DIR:
			BrowseAndBoot("", true);
			break;

		case ID_FILE_LOAD_MEMSTICK:
			BrowseAndBoot(GetSysDirectory(DIRECTORY_GAME));
			break;

		case ID_FILE_MEMSTICK:
			ShellExecute(NULL, L"open", ConvertUTF8ToWString(g_Config.memStickDirectory).c_str(), 0, 0, SW_SHOW);
			break;

		case ID_TOGGLE_BREAK:
			if (GetUIState() == UISTATE_PAUSEMENU) {
				// Causes hang
				//NativeMessageReceived("run", "");

				if (disasmWindow[0])
					SendMessage(disasmWindow[0]->GetDlgHandle(), WM_COMMAND, IDC_STOPGO, 0);
			} else if (Core_IsStepping()) { // It is paused, then continue to run.
				if (disasmWindow[0])
					SendMessage(disasmWindow[0]->GetDlgHandle(), WM_COMMAND, IDC_STOPGO, 0);
				else
					Core_EnableStepping(false);
			} else {
				if (disasmWindow[0])
					SendMessage(disasmWindow[0]->GetDlgHandle(), WM_COMMAND, IDC_STOPGO, 0);
				else
					Core_EnableStepping(true);
			}
			noFocusPause = !noFocusPause;	// If we pause, override pause on lost focus
			break;

		case ID_EMULATION_PAUSE:
			NativeMessageReceived("pause", "");
			Core_EnableStepping(false);
			break;

		case ID_EMULATION_STOP:
			if (Core_IsStepping())
				Core_EnableStepping(false);

			Core_Stop();
			NativeMessageReceived("stop", "");
			Core_WaitInactive();
			break;

		case ID_EMULATION_RESET:
			NativeMessageReceived("reset", "");
			Core_EnableStepping(false);
			break;

		case ID_EMULATION_SWITCH_UMD:
			UmdSwitchAction();
			break;

		case ID_EMULATION_ROTATION_H:                 setScreenRotation(ROTATION_LOCKED_HORIZONTAL); break;
		case ID_EMULATION_ROTATION_V:                 setScreenRotation(ROTATION_LOCKED_VERTICAL); break;
		case ID_EMULATION_ROTATION_H_R:               setScreenRotation(ROTATION_LOCKED_HORIZONTAL180); break;
		case ID_EMULATION_ROTATION_V_R:               setScreenRotation(ROTATION_LOCKED_VERTICAL180); break;

		case ID_EMULATION_CHEATS:
			g_Config.bEnableCheats = !g_Config.bEnableCheats;
			osm.ShowOnOff(gr->T("Cheats"), g_Config.bEnableCheats);
			break;

		case ID_FILE_LOADSTATEFILE:
			if (W32Util::BrowseForFileName(true, hWnd, L"Load state", 0, L"Save States (*.ppst)\0*.ppst\0All files\0*.*\0\0", L"ppst", fn)) {
				SetCursor(LoadCursor(0, IDC_WAIT));
				SaveState::Load(fn, SaveStateActionFinished);
			}
			break;

		case ID_FILE_SAVESTATEFILE:
			if (W32Util::BrowseForFileName(false, hWnd, L"Save state", 0, L"Save States (*.ppst)\0*.ppst\0All files\0*.*\0\0", L"ppst", fn)) {
				SetCursor(LoadCursor(0, IDC_WAIT));
				SaveState::Save(fn, SaveStateActionFinished);
			}
			break;

		case ID_FILE_SAVESTATE_NEXT_SLOT:
		{
			SaveState::NextSlot();
			NativeMessageReceived("savestate_displayslot", "");
			break;
		}

		case ID_FILE_SAVESTATE_NEXT_SLOT_HC:
		{
			if (KeyMap::g_controllerMap[VIRTKEY_NEXT_SLOT].empty())
			{
				SaveState::NextSlot();
				NativeMessageReceived("savestate_displayslot", "");
			}
			break;
		}

		case ID_FILE_SAVESTATE_SLOT_1: g_Config.iCurrentStateSlot = 0; break;
		case ID_FILE_SAVESTATE_SLOT_2: g_Config.iCurrentStateSlot = 1; break;
		case ID_FILE_SAVESTATE_SLOT_3: g_Config.iCurrentStateSlot = 2; break;
		case ID_FILE_SAVESTATE_SLOT_4: g_Config.iCurrentStateSlot = 3; break;
		case ID_FILE_SAVESTATE_SLOT_5: g_Config.iCurrentStateSlot = 4; break;

		case ID_FILE_QUICKLOADSTATE:
		{
			SetCursor(LoadCursor(0, IDC_WAIT));
			SaveState::LoadSlot(PSP_CoreParameter().fileToStart, g_Config.iCurrentStateSlot, SaveStateActionFinished);
			break;
		}

		case ID_FILE_QUICKLOADSTATE_HC:
		{
			if (KeyMap::g_controllerMap[VIRTKEY_LOAD_STATE].empty())
			{
				SetCursor(LoadCursor(0, IDC_WAIT));
				SaveState::LoadSlot(PSP_CoreParameter().fileToStart, g_Config.iCurrentStateSlot, SaveStateActionFinished);
			}
			break;
		}
		case ID_FILE_QUICKSAVESTATE:
		{
			SetCursor(LoadCursor(0, IDC_WAIT));
			SaveState::SaveSlot(PSP_CoreParameter().fileToStart, g_Config.iCurrentStateSlot, SaveStateActionFinished);
			break;
		}

		case ID_FILE_QUICKSAVESTATE_HC:
		{
			if (KeyMap::g_controllerMap[VIRTKEY_SAVE_STATE].empty())
			{
				SetCursor(LoadCursor(0, IDC_WAIT));
				SaveState::SaveSlot(PSP_CoreParameter().fileToStart, g_Config.iCurrentStateSlot, SaveStateActionFinished);
				break;
			}
			break;
		}

		case ID_OPTIONS_LANGUAGE:
			NativeMessageReceived("language screen", "");
			break;

		case ID_OPTIONS_IGNOREWINKEY:
			g_Config.bIgnoreWindowsKey = !g_Config.bIgnoreWindowsKey;
			break;

		case ID_OPTIONS_SCREENAUTO: SetInternalResolution(RESOLUTION_AUTO); break;
		case ID_OPTIONS_SCREEN1X:   SetInternalResolution(RESOLUTION_NATIVE); break;
		case ID_OPTIONS_SCREEN2X:   SetInternalResolution(RESOLUTION_2X); break;
		case ID_OPTIONS_SCREEN3X:   SetInternalResolution(RESOLUTION_3X); break;
		case ID_OPTIONS_SCREEN4X:   SetInternalResolution(RESOLUTION_4X); break;
		case ID_OPTIONS_SCREEN5X:   SetInternalResolution(RESOLUTION_5X); break;
		case ID_OPTIONS_SCREEN6X:   SetInternalResolution(RESOLUTION_6X); break;
		case ID_OPTIONS_SCREEN7X:   SetInternalResolution(RESOLUTION_7X); break;
		case ID_OPTIONS_SCREEN8X:   SetInternalResolution(RESOLUTION_8X); break;
		case ID_OPTIONS_SCREEN9X:   SetInternalResolution(RESOLUTION_9X); break;
		case ID_OPTIONS_SCREENMAX:   SetInternalResolution(RESOLUTION_MAX); break;

		case ID_OPTIONS_WINDOW1X:   SetWindowSize(1); break;
		case ID_OPTIONS_WINDOW2X:   SetWindowSize(2); break;
		case ID_OPTIONS_WINDOW3X:   SetWindowSize(3); break;
		case ID_OPTIONS_WINDOW4X:   SetWindowSize(4); break;
		case ID_OPTIONS_WINDOW5X:   SetWindowSize(5); break;
		case ID_OPTIONS_WINDOW6X:   SetWindowSize(6); break;
		case ID_OPTIONS_WINDOW7X:   SetWindowSize(7); break;
		case ID_OPTIONS_WINDOW8X:   SetWindowSize(8); break;
		case ID_OPTIONS_WINDOW9X:   SetWindowSize(9); break;
		case ID_OPTIONS_WINDOW10X:   SetWindowSize(10); break;

		case ID_OPTIONS_RESOLUTIONDUMMY:
		{
			SetInternalResolution();
			break;
		}

		case ID_OPTIONS_VSYNC:
			g_Config.bVSync = !g_Config.bVSync;
			break;

		case ID_OPTIONS_FRAMESKIP_AUTO:
			g_Config.bAutoFrameSkip = !g_Config.bAutoFrameSkip;
			if (g_Config.bAutoFrameSkip && g_Config.iRenderingMode == FB_NON_BUFFERED_MODE)
				g_Config.iRenderingMode = FB_BUFFERED_MODE;
			break;

		case ID_TEXTURESCALING_AUTO: setTexScalingMultiplier(TEXSCALING_AUTO); break;
		case ID_TEXTURESCALING_OFF:  setTexScalingMultiplier(TEXSCALING_OFF); break;
		case ID_TEXTURESCALING_2X:   setTexScalingMultiplier(TEXSCALING_2X); break;
		case ID_TEXTURESCALING_3X:   setTexScalingMultiplier(TEXSCALING_3X); break;
		case ID_TEXTURESCALING_4X:   setTexScalingMultiplier(TEXSCALING_4X); break;
		case ID_TEXTURESCALING_5X:   setTexScalingMultiplier(TEXSCALING_MAX); break;

		case ID_TEXTURESCALING_XBRZ:            setTexScalingType(TextureScalerCommon::XBRZ); break;
		case ID_TEXTURESCALING_HYBRID:          setTexScalingType(TextureScalerCommon::HYBRID); break;
		case ID_TEXTURESCALING_BICUBIC:         setTexScalingType(TextureScalerCommon::BICUBIC); break;
		case ID_TEXTURESCALING_HYBRID_BICUBIC:  setTexScalingType(TextureScalerCommon::HYBRID_BICUBIC); break;
		case ID_TEXTURESCALING_4XBRZ:           setTexScalingType(TextureScalerCommon::_4XBRZ); break;
		case ID_TEXTURESCALING_XBR:             setTexScalingType(TextureScalerCommon::XBR); break;
		case ID_TEXTURESCALING_SABR:            setTexScalingType(TextureScalerCommon::SABR); break;
		case ID_TEXTURESCALING_GAUSSIAN:        setTexScalingType(TextureScalerCommon::GAUSSIAN); break;
		case ID_TEXTURESCALING_COSINE:          setTexScalingType(TextureScalerCommon::COSINE); break;

		case ID_TEXTURESCALING_REALTIME:
			setTexScalingMode(!g_Config.bRealtimeTexScaling);
			break;

		case ID_TEXTURESCALING_REALTIME_HC:
			if (KeyMap::g_controllerMap[VIRTKEY_LOAD_STATE].empty()) {
				setTexScalingMode(!g_Config.bRealtimeTexScaling);
			}
			break;

		case ID_TEXTURESCALING_DEPOSTERIZE:
			g_Config.bTexDeposterize = !g_Config.bTexDeposterize;
			NativeMessageReceived("gpu_clearCache", "");
			break;

		case ID_OPTIONS_DIRECT3D9:
			g_Config.iGPUBackend = (int)GPUBackend::DIRECT3D9;
			g_Config.Save();
			RestartApp();
			break;

		case ID_OPTIONS_DIRECT3D11:
			g_Config.iGPUBackend = (int)GPUBackend::DIRECT3D11;
			g_Config.Save();
			RestartApp();
			break;

		case ID_OPTIONS_OPENGL:
			g_Config.iGPUBackend = (int)GPUBackend::OPENGL;
			g_Config.Save();
			RestartApp();
			break;

		case ID_OPTIONS_VULKAN:
			g_Config.iGPUBackend = (int)GPUBackend::VULKAN;
			g_Config.Save();
			RestartApp();
			break;

		case ID_OPTIONS_NONBUFFEREDRENDERING:   setRenderingMode(FB_NON_BUFFERED_MODE); break;
		case ID_OPTIONS_BUFFEREDRENDERING:      setRenderingMode(FB_BUFFERED_MODE); break;

		case ID_DEBUG_SHOWDEBUGSTATISTICS:
			g_Config.bShowDebugStats = !g_Config.bShowDebugStats;
			NativeMessageReceived("clear jit", "");
			break;

		case ID_OPTIONS_HARDWARETRANSFORM:
			g_Config.bHardwareTransform = !g_Config.bHardwareTransform;
			osm.ShowOnOff(gr->T("Hardware Transform"), g_Config.bHardwareTransform);
			break;

		case ID_OPTIONS_DISPLAY_LAYOUT:
			NativeMessageReceived("display layout editor", "");
			break;


		case ID_OPTIONS_FRAMESKIP_0:    setFrameSkipping(FRAMESKIP_OFF); break;
		case ID_OPTIONS_FRAMESKIP_1:    setFrameSkipping(FRAMESKIP_1); break;
		case ID_OPTIONS_FRAMESKIP_2:    setFrameSkipping(FRAMESKIP_2); break;
		case ID_OPTIONS_FRAMESKIP_3:    setFrameSkipping(FRAMESKIP_3); break;
		case ID_OPTIONS_FRAMESKIP_4:    setFrameSkipping(FRAMESKIP_4); break;
		case ID_OPTIONS_FRAMESKIP_5:    setFrameSkipping(FRAMESKIP_5); break;
		case ID_OPTIONS_FRAMESKIP_6:    setFrameSkipping(FRAMESKIP_6); break;
		case ID_OPTIONS_FRAMESKIP_7:    setFrameSkipping(FRAMESKIP_7); break;
		case ID_OPTIONS_FRAMESKIP_8:    setFrameSkipping(FRAMESKIP_MAX); break;

		case ID_OPTIONS_FRAMESKIPTYPE_COUNT:    setFrameSkippingType(FRAMESKIPTYPE_COUNT); break;
		case ID_OPTIONS_FRAMESKIPTYPE_PRCNT:    setFrameSkippingType(FRAMESKIPTYPE_PRCNT); break;

		case ID_OPTIONS_FRAMESKIPDUMMY:
			setFrameSkipping();
			setFrameSkippingType();
			break;

		case ID_FILE_EXIT:
			PostMessage(hWnd, WM_CLOSE, 0, 0);
			break;

		case ID_DEBUG_BREAKONLOAD:
			g_Config.bAutoRun = !g_Config.bAutoRun;
			break;

		case ID_DEBUG_DUMPNEXTFRAME:
			NativeMessageReceived("gpu dump next frame", "");
			break;

		case ID_DEBUG_LOADMAPFILE:
			if (W32Util::BrowseForFileName(true, hWnd, L"Load .ppmap", 0, L"Maps\0*.ppmap\0All files\0*.*\0\0", L"ppmap", fn)) {
				g_symbolMap->LoadSymbolMap(fn.c_str());

				if (disasmWindow[0])
					disasmWindow[0]->NotifyMapLoaded();

				if (memoryWindow[0])
					memoryWindow[0]->NotifyMapLoaded();
			}
			break;

		case ID_DEBUG_SAVEMAPFILE:
			if (W32Util::BrowseForFileName(false, hWnd, L"Save .ppmap", 0, L"Maps\0*.ppmap\0All files\0*.*\0\0", L"ppmap", fn))
				g_symbolMap->SaveSymbolMap(fn.c_str());
			break;

		case ID_DEBUG_LOADSYMFILE:
			if (W32Util::BrowseForFileName(true, hWnd, L"Load .sym", 0, L"Symbols\0*.sym\0All files\0*.*\0\0", L"sym", fn)) {
				g_symbolMap->LoadNocashSym(fn.c_str());

				if (disasmWindow[0])
					disasmWindow[0]->NotifyMapLoaded();

				if (memoryWindow[0])
					memoryWindow[0]->NotifyMapLoaded();
			}
			break;

		case ID_DEBUG_SAVESYMFILE:
			if (W32Util::BrowseForFileName(false, hWnd, L"Save .sym", 0, L"Symbols\0*.sym\0All files\0*.*\0\0", L"sym", fn))
				g_symbolMap->SaveNocashSym(fn.c_str());
			break;

		case ID_DEBUG_RESETSYMBOLTABLE:
			g_symbolMap->Clear();

			for (int i = 0; i < numCPUs; i++)
				if (disasmWindow[i])
					disasmWindow[i]->NotifyMapLoaded();

			for (int i = 0; i < numCPUs; i++)
				if (memoryWindow[i])
					memoryWindow[i]->NotifyMapLoaded();
			break;

		case ID_DEBUG_DISASSEMBLY:
			if (disasmWindow[0])
				disasmWindow[0]->Show(true);
			break;

		case ID_DEBUG_GEDEBUGGER:
			if (geDebuggerWindow)
				geDebuggerWindow->Show(true);
			break;

		case ID_DEBUG_MEMORYVIEW:
			if (memoryWindow[0])
				memoryWindow[0]->Show(true);
			break;

		case ID_DEBUG_EXTRACTFILE:
		{
			std::string filename;
			if (!InputBox_GetString(hInst, hWnd, L"Disc filename", filename, filename)) {
				break;
			}

			const char *lastSlash = strrchr(filename.c_str(), '/');
			if (lastSlash) {
				fn = lastSlash + 1;
			} else {
				fn = "";
			}

			PSPFileInfo info = pspFileSystem.GetFileInfo(filename);
			if (!info.exists) {
				MessageBox(hWnd, L"File does not exist.", L"Sorry", 0);
			} else if (info.type == FILETYPE_DIRECTORY) {
				MessageBox(hWnd, L"Cannot extract directories.", L"Sorry", 0);
			} else if (W32Util::BrowseForFileName(false, hWnd, L"Save file as...", 0, L"All files\0*.*\0\0", L"", fn)) {
				u32 handle = pspFileSystem.OpenFile(filename, FILEACCESS_READ, "");
				// Note: len may be in blocks.
				size_t len = pspFileSystem.SeekFile(handle, 0, FILEMOVE_END);
				bool isBlockMode = pspFileSystem.DevType(handle) == PSP_DEV_TYPE_BLOCK;

				FILE *fp = File::OpenCFile(fn, "wb");
				pspFileSystem.SeekFile(handle, 0, FILEMOVE_BEGIN);
				u8 buffer[4096];
				size_t bufferSize = isBlockMode ? sizeof(buffer) / 2048 : sizeof(buffer);
				while (len > 0) {
					// This is all in blocks, not bytes, if isBlockMode.
					size_t remain = std::min(len, bufferSize);
					size_t readSize = pspFileSystem.ReadFile(handle, buffer, remain);
					if (readSize == 0)
						break;
					size_t bytes = isBlockMode ? readSize * 2048 : readSize;
					fwrite(buffer, 1, bytes, fp);
					len -= readSize;
				}
				pspFileSystem.CloseFile(handle);
				fclose(fp);
			}
		}
		break;

		case ID_DEBUG_LOG:
			LogManager::GetInstance()->GetConsoleListener()->Show(LogManager::GetInstance()->GetConsoleListener()->Hidden());
			break;

		case ID_DEBUG_IGNOREILLEGALREADS:
			g_Config.bIgnoreBadMemAccess = !g_Config.bIgnoreBadMemAccess;
			break;

		case ID_OPTIONS_FULLSCREEN:
			SendToggleFullscreen(!g_Config.bFullScreen);
			break;

		case ID_OPTIONS_VERTEXCACHE:
			g_Config.bVertexCache = !g_Config.bVertexCache;
			break;

		case ID_OPTIONS_SHOWFPS:
			g_Config.iShowFPSCounter = g_Config.iShowFPSCounter ? 0 : 3;  // 3 = both speed and FPS
			break;

		case ID_OPTIONS_TEXTUREFILTERING_AUTO: setTexFiltering(TEX_FILTER_AUTO); break;
		case ID_OPTIONS_NEARESTFILTERING:      setTexFiltering(TEX_FILTER_NEAREST); break;
		case ID_OPTIONS_LINEARFILTERING:       setTexFiltering(TEX_FILTER_LINEAR); break;
		case ID_OPTIONS_LINEARFILTERING_CG:    setTexFiltering(TEX_FILTER_LINEAR_VIDEO); break;

		case ID_OPTIONS_BUFLINEARFILTER:       setBufFilter(SCALE_LINEAR); break;
		case ID_OPTIONS_BUFNEARESTFILTER:      setBufFilter(SCALE_NEAREST); break;

		case ID_OPTIONS_TOPMOST:
			g_Config.bTopMost = !g_Config.bTopMost;
			W32Util::MakeTopMost(hWnd, g_Config.bTopMost);
			break;

		case ID_OPTIONS_PAUSE_FOCUS:
			g_Config.bPauseOnLostFocus = !g_Config.bPauseOnLostFocus;
			break;

		case ID_OPTIONS_CONTROLS:
			NativeMessageReceived("control mapping", "");
			break;

		case ID_OPTIONS_MORE_SETTINGS:
			NativeMessageReceived("settings", "");
			break;

		case ID_EMULATION_SOUND:
			g_Config.bEnableSound = !g_Config.bEnableSound;
			if (g_Config.bEnableSound) {
				if (PSP_IsInited() && !IsAudioInitialised())
					Audio_Init();
			}
			break;

		case ID_HELP_OPENWEBSITE:
			ShellExecute(NULL, L"open", L"http://www.ppsspp.org/", NULL, NULL, SW_SHOWNORMAL);
			break;

		case ID_HELP_BUYGOLD:
			ShellExecute(NULL, L"open", L"http://central.ppsspp.org/buygold", NULL, NULL, SW_SHOWNORMAL);
			break;

		case ID_HELP_OPENFORUM:
			ShellExecute(NULL, L"open", L"http://forums.ppsspp.org/", NULL, NULL, SW_SHOWNORMAL);
			break;

		case ID_HELP_GITHUB:
			ShellExecute(NULL, L"open", L"https://github.com/hrydgard/ppsspp/", NULL, NULL, SW_SHOWNORMAL);
			break;

		case ID_HELP_ABOUT:
			DialogManager::EnableAll(FALSE);
			DialogBox(hInst, (LPCTSTR)IDD_ABOUTBOX, hWnd, (DLGPROC)About);
			DialogManager::EnableAll(TRUE);
			break;

		case ID_DEBUG_TAKESCREENSHOT:
			g_TakeScreenshot = true;
			break;

		case ID_FILE_DUMPFRAMES:
			g_Config.bDumpFrames = !g_Config.bDumpFrames;
			break;

		case ID_FILE_USEFFV1:
			g_Config.bUseFFV1 = !g_Config.bUseFFV1;
			break;

		case ID_FILE_DUMPAUDIO:
			g_Config.bDumpAudio = !g_Config.bDumpAudio;
			break;

		case ID_SIMPLEUI_TOGGLE:
			g_Config.bSimpleUI = !g_Config.bSimpleUI;
			NativeMessageReceived("recreateviews", "");
			break;
		case ID_SIMPLEUI_HIDE:
			g_Config.bSimpleUIhide = !g_Config.bSimpleUIhide;
			NativeMessageReceived("recreateviews", "");
			break;

		default:
		{
			// Handle the dynamic shader switching here.
			// The Menu ID is contained in wParam, so subtract
			// ID_SHADERS_BASE and an additional 1 off it.
			u32 index = (wParam - ID_SHADERS_BASE - 1);
			if (index < availableShaders.size()) {
				g_Config.sPostShaderName = availableShaders[index];

				NativeMessageReceived("gpu_resized", "");
				break;
			}

			MessageBox(hWnd, L"Unimplemented", L"Sorry", 0);
		}
		break;
		}
	}

	void UpdateMenus(bool isMenuSelect) {
		if (isMenuSelect) {
			menuShaderInfoLoaded = false;
		}

		HMENU menu = GetMenu(GetHWND());
#define CHECKITEM(item,value) 	CheckMenuItem(menu,item,MF_BYCOMMAND | ((value) ? MF_CHECKED : MF_UNCHECKED));
		CHECKITEM(ID_DEBUG_IGNOREILLEGALREADS, g_Config.bIgnoreBadMemAccess);
		CHECKITEM(ID_DEBUG_SHOWDEBUGSTATISTICS, g_Config.bShowDebugStats);
		CHECKITEM(ID_OPTIONS_HARDWARETRANSFORM, g_Config.bHardwareTransform);
		CHECKITEM(ID_DEBUG_BREAKONLOAD, !g_Config.bAutoRun);
		CHECKITEM(ID_OPTIONS_VERTEXCACHE, g_Config.bVertexCache);
		CHECKITEM(ID_OPTIONS_SHOWFPS, g_Config.iShowFPSCounter);
		CHECKITEM(ID_OPTIONS_FRAMESKIP_AUTO, g_Config.bAutoFrameSkip);
		CHECKITEM(ID_OPTIONS_FRAMESKIP, g_Config.iFrameSkip != FRAMESKIP_OFF);
		CHECKITEM(ID_OPTIONS_FRAMESKIPTYPE_COUNT, g_Config.iFrameSkipType == FRAMESKIPTYPE_COUNT);
		CHECKITEM(ID_OPTIONS_FRAMESKIPTYPE_PRCNT, g_Config.iFrameSkipType == FRAMESKIPTYPE_PRCNT);
		CHECKITEM(ID_OPTIONS_VSYNC, g_Config.bVSync);
		CHECKITEM(ID_OPTIONS_TOPMOST, g_Config.bTopMost);
		CHECKITEM(ID_OPTIONS_PAUSE_FOCUS, g_Config.bPauseOnLostFocus);
		CHECKITEM(ID_EMULATION_SOUND, g_Config.bEnableSound);
		CHECKITEM(ID_TEXTURESCALING_DEPOSTERIZE, g_Config.bTexDeposterize);
		CHECKITEM(ID_TEXTURESCALING_REALTIME, g_Config.bRealtimeTexScaling);
		CHECKITEM(ID_EMULATION_CHEATS, g_Config.bEnableCheats);
		CHECKITEM(ID_OPTIONS_IGNOREWINKEY, g_Config.bIgnoreWindowsKey);
		CHECKITEM(ID_FILE_DUMPFRAMES, g_Config.bDumpFrames);
		CHECKITEM(ID_FILE_USEFFV1, g_Config.bUseFFV1);
		CHECKITEM(ID_FILE_DUMPAUDIO, g_Config.bDumpAudio);
		CHECKITEM(ID_SIMPLEUI_TOGGLE, g_Config.bSimpleUI);
		CHECKITEM(ID_SIMPLEUI_HIDE, g_Config.bSimpleUIhide);

		static const int displayrotationitems[] = {
			ID_EMULATION_ROTATION_H,
			ID_EMULATION_ROTATION_V,
			ID_EMULATION_ROTATION_H_R,
			ID_EMULATION_ROTATION_V_R
		};
		if (g_Config.iInternalScreenRotation < ROTATION_LOCKED_HORIZONTAL)
			g_Config.iInternalScreenRotation = ROTATION_LOCKED_HORIZONTAL;

		else if (g_Config.iInternalScreenRotation > ROTATION_LOCKED_VERTICAL180)
			g_Config.iInternalScreenRotation = ROTATION_LOCKED_VERTICAL180;

		for (int i = 0; i < ARRAY_SIZE(displayrotationitems); i++) {
			CheckMenuItem(menu, displayrotationitems[i], MF_BYCOMMAND | ((i + 1) == g_Config.iInternalScreenRotation ? MF_CHECKED : MF_UNCHECKED));
		}

		// Disable Vertex Cache when HW T&L is disabled.
		if (!g_Config.bHardwareTransform) {
			EnableMenuItem(menu, ID_OPTIONS_VERTEXCACHE, MF_GRAYED);
		} else {
			EnableMenuItem(menu, ID_OPTIONS_VERTEXCACHE, MF_ENABLED);
		}

		static const int zoomitems[11] = {
			ID_OPTIONS_SCREENAUTO,
			ID_OPTIONS_SCREEN1X,
			ID_OPTIONS_SCREEN2X,
			ID_OPTIONS_SCREEN3X,
			ID_OPTIONS_SCREEN4X,
			ID_OPTIONS_SCREEN5X,
			ID_OPTIONS_SCREEN6X,
			ID_OPTIONS_SCREEN7X,
			ID_OPTIONS_SCREEN8X,
			ID_OPTIONS_SCREEN9X,
			ID_OPTIONS_SCREENMAX,
		};
		if (g_Config.iInternalResolution < RESOLUTION_AUTO)
			g_Config.iInternalResolution = RESOLUTION_AUTO;

		else if (g_Config.iInternalResolution > RESOLUTION_MAX)
			g_Config.iInternalResolution = RESOLUTION_MAX;

		for (int i = 0; i < ARRAY_SIZE(zoomitems); i++) {
			CheckMenuItem(menu, zoomitems[i], MF_BYCOMMAND | ((i == g_Config.iInternalResolution) ? MF_CHECKED : MF_UNCHECKED));
		}

		static const int windowSizeItems[10] = {
			ID_OPTIONS_WINDOW1X,
			ID_OPTIONS_WINDOW2X,
			ID_OPTIONS_WINDOW3X,
			ID_OPTIONS_WINDOW4X,
			ID_OPTIONS_WINDOW5X,
			ID_OPTIONS_WINDOW6X,
			ID_OPTIONS_WINDOW7X,
			ID_OPTIONS_WINDOW8X,
			ID_OPTIONS_WINDOW9X,
			ID_OPTIONS_WINDOW10X,
		};

		RECT rc;
		GetClientRect(GetHWND(), &rc);

		int checkW = g_Config.IsPortrait() ? 272 : 480;
		int checkH = g_Config.IsPortrait() ? 480 : 272;

		for (int i = 0; i < ARRAY_SIZE(windowSizeItems); i++) {
			bool check = (i + 1) * checkW == rc.right - rc.left || (i + 1) * checkH == rc.bottom - rc.top;
			CheckMenuItem(menu, windowSizeItems[i], MF_BYCOMMAND | (check ? MF_CHECKED : MF_UNCHECKED));
		}

		static const int texscalingitems[] = {
			ID_TEXTURESCALING_AUTO,
			ID_TEXTURESCALING_OFF,
			ID_TEXTURESCALING_2X,
			ID_TEXTURESCALING_3X,
			ID_TEXTURESCALING_4X,
			ID_TEXTURESCALING_5X,
		};
		if (g_Config.iTexScalingLevel < TEXSCALING_AUTO)
			g_Config.iTexScalingLevel = TEXSCALING_AUTO;

		else if (g_Config.iTexScalingLevel > TEXSCALING_MAX)
			g_Config.iTexScalingLevel = TEXSCALING_MAX;

		for (int i = 0; i < ARRAY_SIZE(texscalingitems); i++) {
			CheckMenuItem(menu, texscalingitems[i], MF_BYCOMMAND | ((i == g_Config.iTexScalingLevel) ? MF_CHECKED : MF_UNCHECKED));
		}

		if (g_Config.iGPUBackend == (int)GPUBackend::OPENGL && !gl_extensions.OES_texture_npot) {
			EnableMenuItem(menu, ID_TEXTURESCALING_3X, MF_GRAYED);
			EnableMenuItem(menu, ID_TEXTURESCALING_5X, MF_GRAYED);
		} else {
			EnableMenuItem(menu, ID_TEXTURESCALING_3X, MF_ENABLED);
			EnableMenuItem(menu, ID_TEXTURESCALING_5X, MF_ENABLED);
		}

		static const int texscalingtypeitems[] = {
			ID_TEXTURESCALING_XBRZ,
			ID_TEXTURESCALING_HYBRID,
			ID_TEXTURESCALING_BICUBIC,
			ID_TEXTURESCALING_HYBRID_BICUBIC,
			ID_TEXTURESCALING_4XBRZ,
			ID_TEXTURESCALING_XBR,
			ID_TEXTURESCALING_SABR,
			ID_TEXTURESCALING_GAUSSIAN,
			ID_TEXTURESCALING_COSINE,
		};
		if (g_Config.iTexScalingType < TextureScalerCommon::XBRZ)
			g_Config.iTexScalingType = TextureScalerCommon::XBRZ;

		else if (g_Config.iTexScalingType > TextureScalerCommon::COSINE)
			g_Config.iTexScalingType = TextureScalerCommon::COSINE;

		for (int i = 0; i < ARRAY_SIZE(texscalingtypeitems); i++) {
			CheckMenuItem(menu, texscalingtypeitems[i], MF_BYCOMMAND | ((i == g_Config.iTexScalingType) ? MF_CHECKED : MF_UNCHECKED));
		}

		static const int texfilteringitems[] = {
			ID_OPTIONS_TEXTUREFILTERING_AUTO,
			ID_OPTIONS_NEARESTFILTERING,
			ID_OPTIONS_LINEARFILTERING,
			ID_OPTIONS_LINEARFILTERING_CG,
		};
		if (g_Config.iTexFiltering < TEX_FILTER_AUTO)
			g_Config.iTexFiltering = TEX_FILTER_AUTO;
		else if (g_Config.iTexFiltering > TEX_FILTER_LINEAR_VIDEO)
			g_Config.iTexFiltering = TEX_FILTER_LINEAR_VIDEO;

		for (int i = 0; i < ARRAY_SIZE(texfilteringitems); i++) {
			CheckMenuItem(menu, texfilteringitems[i], MF_BYCOMMAND | ((i + 1) == g_Config.iTexFiltering ? MF_CHECKED : MF_UNCHECKED));
		}

		static const int bufferfilteritems[] = {
			ID_OPTIONS_BUFLINEARFILTER,
			ID_OPTIONS_BUFNEARESTFILTER,
		};
		if (g_Config.iBufFilter < SCALE_LINEAR)
			g_Config.iBufFilter = SCALE_LINEAR;

		else if (g_Config.iBufFilter > SCALE_NEAREST)
			g_Config.iBufFilter = SCALE_NEAREST;

		for (int i = 0; i < ARRAY_SIZE(bufferfilteritems); i++) {
			CheckMenuItem(menu, bufferfilteritems[i], MF_BYCOMMAND | ((i + 1) == g_Config.iBufFilter ? MF_CHECKED : MF_UNCHECKED));
		}

		static const int renderingmode[] = {
			ID_OPTIONS_NONBUFFEREDRENDERING,
			ID_OPTIONS_BUFFEREDRENDERING,
		};

		for (int i = 0; i < ARRAY_SIZE(renderingmode); i++) {
			CheckMenuItem(menu, renderingmode[i], MF_BYCOMMAND | ((i == g_Config.iRenderingMode) ? MF_CHECKED : MF_UNCHECKED));
		}

		static const int frameskipping[] = {
			ID_OPTIONS_FRAMESKIP_0,
			ID_OPTIONS_FRAMESKIP_1,
			ID_OPTIONS_FRAMESKIP_2,
			ID_OPTIONS_FRAMESKIP_3,
			ID_OPTIONS_FRAMESKIP_4,
			ID_OPTIONS_FRAMESKIP_5,
			ID_OPTIONS_FRAMESKIP_6,
			ID_OPTIONS_FRAMESKIP_7,
			ID_OPTIONS_FRAMESKIP_8,
		};

		static const int frameskippingType[] = {
			ID_OPTIONS_FRAMESKIPTYPE_COUNT,
			ID_OPTIONS_FRAMESKIPTYPE_PRCNT,
		};

		if (g_Config.iFrameSkip < FRAMESKIP_OFF)
			g_Config.iFrameSkip = FRAMESKIP_OFF;

		else if (g_Config.iFrameSkip > FRAMESKIP_MAX)
			g_Config.iFrameSkip = FRAMESKIP_MAX;

		for (int i = 0; i < ARRAY_SIZE(frameskipping); i++) {
			CheckMenuItem(menu, frameskipping[i], MF_BYCOMMAND | ((i == g_Config.iFrameSkip) ? MF_CHECKED : MF_UNCHECKED));
		}

		for (int i = 0; i < ARRAY_SIZE(frameskippingType); i++) {
			CheckMenuItem(menu, frameskippingType[i], MF_BYCOMMAND | ((i == g_Config.iFrameSkipType) ? MF_CHECKED : MF_UNCHECKED));
		}

		static const int savestateSlot[] = {
			ID_FILE_SAVESTATE_SLOT_1,
			ID_FILE_SAVESTATE_SLOT_2,
			ID_FILE_SAVESTATE_SLOT_3,
			ID_FILE_SAVESTATE_SLOT_4,
			ID_FILE_SAVESTATE_SLOT_5,
		};

		if (g_Config.iCurrentStateSlot < 0)
			g_Config.iCurrentStateSlot = 0;

		else if (g_Config.iCurrentStateSlot >= SaveState::NUM_SLOTS)
			g_Config.iCurrentStateSlot = SaveState::NUM_SLOTS - 1;

		for (int i = 0; i < ARRAY_SIZE(savestateSlot); i++) {
			CheckMenuItem(menu, savestateSlot[i], MF_BYCOMMAND | ((i == g_Config.iCurrentStateSlot) ? MF_CHECKED : MF_UNCHECKED));
		}

		bool allowD3D11 = DoesVersionMatchWindows(6, 0, 0, 0, true);
		bool allowVulkan = VulkanMayBeAvailable();

		switch (GetGPUBackend()) {
		case GPUBackend::DIRECT3D9:
			EnableMenuItem(menu, ID_OPTIONS_DIRECT3D9, MF_GRAYED);
			EnableMenuItem(menu, ID_OPTIONS_DIRECT3D11, allowD3D11 ? MF_ENABLED : MF_GRAYED);
			EnableMenuItem(menu, ID_OPTIONS_OPENGL, MF_ENABLED);
			EnableMenuItem(menu, ID_OPTIONS_VULKAN, allowVulkan ? MF_ENABLED : MF_GRAYED);
			CheckMenuItem(menu, ID_OPTIONS_DIRECT3D9, MF_CHECKED);
			CheckMenuItem(menu, ID_OPTIONS_DIRECT3D11, MF_UNCHECKED);
			CheckMenuItem(menu, ID_OPTIONS_OPENGL, MF_UNCHECKED);
			CheckMenuItem(menu, ID_OPTIONS_VULKAN, MF_UNCHECKED);
			break;
		case GPUBackend::OPENGL:
			EnableMenuItem(menu, ID_OPTIONS_DIRECT3D9, MF_ENABLED);
			EnableMenuItem(menu, ID_OPTIONS_DIRECT3D11, allowD3D11 ? MF_ENABLED : MF_GRAYED);
			EnableMenuItem(menu, ID_OPTIONS_OPENGL, MF_GRAYED);
			EnableMenuItem(menu, ID_OPTIONS_VULKAN, allowVulkan ? MF_ENABLED : MF_GRAYED);
			CheckMenuItem(menu, ID_OPTIONS_DIRECT3D9, MF_UNCHECKED);
			CheckMenuItem(menu, ID_OPTIONS_DIRECT3D11, MF_UNCHECKED);
			CheckMenuItem(menu, ID_OPTIONS_OPENGL, MF_CHECKED);
			CheckMenuItem(menu, ID_OPTIONS_VULKAN, MF_UNCHECKED);
			break;
		case GPUBackend::VULKAN:
			EnableMenuItem(menu, ID_OPTIONS_DIRECT3D9, MF_ENABLED);
			EnableMenuItem(menu, ID_OPTIONS_DIRECT3D11, allowD3D11 ? MF_ENABLED : MF_GRAYED);
			EnableMenuItem(menu, ID_OPTIONS_OPENGL, MF_ENABLED);
			EnableMenuItem(menu, ID_OPTIONS_VULKAN, MF_GRAYED);
			CheckMenuItem(menu, ID_OPTIONS_DIRECT3D9, MF_UNCHECKED);
			CheckMenuItem(menu, ID_OPTIONS_DIRECT3D11, MF_UNCHECKED);
			CheckMenuItem(menu, ID_OPTIONS_OPENGL, MF_UNCHECKED);
			CheckMenuItem(menu, ID_OPTIONS_VULKAN, MF_CHECKED);
			break;
		case GPUBackend::DIRECT3D11:
			EnableMenuItem(menu, ID_OPTIONS_DIRECT3D9, MF_ENABLED);
			EnableMenuItem(menu, ID_OPTIONS_DIRECT3D11, MF_GRAYED);
			EnableMenuItem(menu, ID_OPTIONS_OPENGL, MF_ENABLED);
			EnableMenuItem(menu, ID_OPTIONS_VULKAN, allowVulkan ? MF_ENABLED : MF_GRAYED);
			CheckMenuItem(menu, ID_OPTIONS_DIRECT3D9, MF_UNCHECKED);
			CheckMenuItem(menu, ID_OPTIONS_DIRECT3D11, MF_CHECKED);
			CheckMenuItem(menu, ID_OPTIONS_OPENGL, MF_UNCHECKED);
			CheckMenuItem(menu, ID_OPTIONS_VULKAN, MF_UNCHECKED);
			break;
		}

		UpdateDynamicMenuCheckmarks(menu);
		UpdateCommands();
	}

	void UpdateCommands() {
		static GlobalUIState lastGlobalUIState = UISTATE_PAUSEMENU;
		static CoreState lastCoreState = CORE_ERROR;

		HMENU menu = GetMenu(GetHWND());
		EnableMenuItem(menu, ID_DEBUG_LOG, !g_Config.bEnableLogging);
		SetIngameMenuItemStates(menu, GetUIState());

		if (lastGlobalUIState == GetUIState() && lastCoreState == coreState)
			return;

		lastCoreState = coreState;
		lastGlobalUIState = GetUIState();

		bool isPaused = Core_IsStepping() && GetUIState() == UISTATE_INGAME;
		TranslateMenuItem(menu, ID_TOGGLE_BREAK, L"\tF8", isPaused ? "Run" : "Break");
	}

	// Message handler for about box.
	LRESULT CALLBACK About(HWND hDlg, UINT message, WPARAM wParam, LPARAM lParam) {
		switch (message) {
		case WM_INITDIALOG:
		{
			W32Util::CenterWindow(hDlg);
			HWND versionBox = GetDlgItem(hDlg, IDC_VERSION);
			std::string windowText = System_GetPropertyBool(SYSPROP_APP_GOLD) ? "PPSSPP Gold " : "PPSSPP ";
			windowText.append(PPSSPP_GIT_VERSION);
			SetWindowText(versionBox, ConvertUTF8ToWString(windowText).c_str());
		}
		return TRUE;

		case WM_COMMAND:
			if (LOWORD(wParam) == IDOK || LOWORD(wParam) == IDCANCEL) {
				EndDialog(hDlg, LOWORD(wParam));
				return TRUE;
			}
			break;
		}
		return FALSE;
	}
}<|MERGE_RESOLUTION|>--- conflicted
+++ resolved
@@ -81,39 +81,6 @@
 		EnableMenuItem(menu, ID_OPTIONS_LANGUAGE, state == UISTATE_INGAME ? MF_GRAYED : MF_ENABLED);
 	}
 
-<<<<<<< HEAD
-	// These are used as an offset
-	// to determine which menu item to change.
-	// Make sure to count(from 0) the separators too, when dealing with submenus!!
-	enum MenuItemPosition {
-		// Main menus
-		MENU_FILE = 0,
-		MENU_EMULATION = 1,
-		MENU_DEBUG = 2,
-		MENU_OPTIONS = 3,
-		MENU_HELP = 4,
-		MENU_SIMPLEUI = 5,
-
-		// File submenus
-		SUBMENU_FILE_SAVESTATE_SLOT = 6,
-		SUBMENU_FILE_RECORD = 11,
-
-		// Emulation submenus
-		SUBMENU_DISPLAY_ROTATION = 4,
-
-		// Game Settings submenus
-		SUBMENU_DISPLAY_LAYOUT = 7,
-		SUBMENU_CUSTOM_SHADERS = 10,
-		SUBMENU_RENDERING_RESOLUTION = 11,
-		SUBMENU_WINDOW_SIZE = 12,
-		SUBMENU_RENDERING_BACKEND = 13,
-		SUBMENU_RENDERING_MODE = 14,
-		SUBMENU_FRAME_SKIPPING = 15,
-		SUBMENU_TEXTURE_FILTERING = 16,
-		SUBMENU_BUFFER_FILTER = 17,
-		SUBMENU_TEXTURE_SCALING = 18,
-	};
-=======
 	static HMENU GetSubmenuById(HMENU menu, int menuID) {
 		MENUITEMINFO menuInfo{ sizeof(MENUITEMINFO), MIIM_SUBMENU };
 		if (GetMenuItemInfo(menu, menuID, MF_BYCOMMAND, &menuInfo) != FALSE) {
@@ -121,7 +88,7 @@
 		}
 		return nullptr;
 	}
->>>>>>> cbf735e2
+		MENU_SIMPLEUI = 5,
 
 	static void EmptySubMenu(HMENU menu) {
 		int c = GetMenuItemCount(menu);
@@ -258,22 +225,12 @@
 	}
 
 	void DoTranslateMenus(HWND hWnd, HMENU menu) {
-<<<<<<< HEAD
-		// Menu headers and submenu headers don't have resource IDs,
-		// So we have to hardcode strings here, unfortunately.
-		TranslateMenu(menu, "File", MENU_FILE);
-		TranslateMenu(menu, "Emulation", MENU_EMULATION);
-		TranslateMenu(menu, "Debugging", MENU_DEBUG);
-		TranslateMenu(menu, "Game Settings", MENU_OPTIONS);
-		TranslateMenu(menu, "Help", MENU_HELP);
-		TranslateMenu(menu, "Help", MENU_SIMPLEUI);
-=======
 		TranslateMenuItem(menu, ID_FILE_MENU);
 		TranslateMenuItem(menu, ID_EMULATION_MENU);
 		TranslateMenuItem(menu, ID_DEBUG_MENU);
 		TranslateMenuItem(menu, ID_OPTIONS_MENU);
 		TranslateMenuItem(menu, ID_HELP_MENU);
->>>>>>> cbf735e2
+		TranslateMenu(menu, "Help", MENU_SIMPLEUI);
 
 		// File menu
 		TranslateMenuItem(menu, ID_FILE_LOAD);
