// Used by ppsspp.rc
//

#define VS_USER_DEFINED                 100
#define IDR_MENU1                       101
#define IDD_DISASM                      102
#define IDC_FUNCTIONLIST                103
#define IDC_DISASMVIEW                  104
#define IDC_GOTOPC                      105
#define IDC_LEFTTABS                    106
#define IDC_RAM                         107
#define IDC_STEPOVER                    108
#define IDC_TABDATATYPE                 109
#define IDC_CALLSTACK                   110
#define ID_MEMVIEW_GOTOINDISASM         112
#define ID_DISASM_DYNARECRESULTS        113
#define IDI_PPSSPP                      115
#define IDD_CONFIG                      116
#define IDI_STOPDISABLE                 118
#define ID_DEBUG_DISASSEMBLY            119
#define ID_DEBUG_REGISTERS              120
#define WHEEL_DELTA                     120
#define ID_DEBUG_LOG                    121
#define ID_DEBUG_BREAKPOINTS            122
#define ID_FILE_LOADSTATEFILE           126
#define ID_FILE_SAVESTATEFILE           127
#define ID_EMULATION_RESET              130
#define IDD_ABOUTBOX                    133
#define ID_DEBUG_LOADMAPFILE            134
#define ID_CONFIG_RESOLUTION            141
#define ID_OPTIONS_FULLSCREEN           154
#define ID_OPTIONS_SETTINGS             155
#define ID_OPTIONS_SHOWERRORS           158
#define ID_PLUGINS_LOADDEFAULTPLUGINS   159
#define IDD_MEMORY                      160
#define ID_DEBUG_MEMORYVIEW             161
#define IDR_ACCELS                      162
#define ID_FILE_BOOTDVD                 166
#define ID_OPTIONS_ENABLEFRAMEBUFFER    167
#define IDR_POPUPMENUS                  169
#define ID_DEBUG_MEMORYCHECKS           173
#define IDD_DIALOG2                     186
#define IDD_MEMORYSEARCH                187
#define ID_DEBUG_MEMORYSEARCH           188
#define ID_DEBUG_EXPERIMENT             189
#define IDR_MENU2                       190
#define ID_DISASM_GOTOINMEMORYVIEW      197
#define ID_DISASM_TOGGLEBREAKPOINT      198
#define ID_MEMVIEW_DUMP                 199
#define ID_OPTIONS_LOGGPFIFO            200
#define ID_VIEW_TOOLBAR202              202
#define ID_VIEW_STATUSBAR               203
#define ID_HELP_INDEX204                204
#define ID_HELP_                        206
#define ID_HELP_HOMEPAGE                208
#define ID_DEBUG_COMPILESIGNATUREFILE   209
#define ID_DEBUG_USESIGNATUREFILE       210
#define ID_DEBUG_UNLOADALLSYMBOLS       211
#define ID_DEBUG_RESETSYMBOLTABLE       212
#define IDI_STOP                        223
#define IDD_INPUTBOX                    226
#define IDD_VFPU                        231
#define IDD_BREAKPOINT                  233
#define ID_FILE_LOAD_DIR                234
#define IDR_DEBUGACCELS                 237
#define ID_DEBUG_DISPLAYMEMVIEW         238
#define ID_DEBUG_DISPLAYBREAKPOINTLIST  239
#define ID_DEBUG_DISPLAYTHREADLIST      240
#define ID_DEBUG_DISPLAYSTACKFRAMELIST  241
#define ID_DEBUG_ADDBREAKPOINT          242
#define ID_DEBUG_STEPOVER               243
#define ID_DEBUG_STEPINTO               244
#define ID_DEBUG_RUNTOLINE              245
#define ID_DEBUG_STEPOUT                246
#define ID_DEBUG_DSIPLAYREGISTERLIST    247
#define ID_DEBUG_DSIPLAYFUNCTIONLIST    248
#define ID_MEMVIEW_COPYADDRESS          249
#define IDD_GEDEBUGGER                  250
#define IDD_TABDISPLAYLISTS             251
#define IDD_GEDBG_TAB_VALUES            252
#define IDD_DUMPMEMORY                  253
#define IDD_GEDBG_TAB_VERTICES          254
#define IDD_GEDBG_TAB_MATRICES          255

#define IDC_STOPGO                      1001
#define IDC_ADDRESS                     1002
#define IDC_DEBUG_COUNT                 1003
#define IDC_MEMORY                      1006
#define IDC_SH4REGISTERS                1007
#define IDC_REGISTERS                   1007
#define IDC_BREAKPOINTS                 1008
#define IDC_STEP                        1009
#define IDC_VERSION                     1010
#define IDC_UP                          1014
#define IDC_DOWN                        1015
#define IDC_BREAKPOINTS_LIST            1015
#define IDC_ADD                         1016
#define IDC_BREAKPOINT_EDIT             1017
#define IDC_REMOVE                      1018
#define IDC_REMOVE_ALL                  1019
#define IDC_REGISTER_TAB                1019
#define IDC_HIDE                        1020
#define IDC_TOGGLEBREAKPOINT            1049
#define IDC_STAGE                       1059
#define IDC_MEMVIEW                     1069
#define IDC_GOTOLR                      1070
#define IDC_GOTOINT                     1071
#define IDC_MEMSORT                     1073
#define IDC_ALLFUNCTIONS                1075
#define IDC_RESULTS                     1093
#define IDC_SYMBOLS                     1097
#define IDC_X86ASM                      1098
#define IDC_INPUTBOX                    1098
#define IDC_MODENORMAL                  1099
#define IDC_MODESYMBOLS                 1100
#define IDC_LOG_SHOW                    1101
#define IDC_UPDATELOG                   1108
#define IDC_SETPC                       1118
#define IDC_UPDATEMISC                  1134
#define IDC_CODEADDRESS                 1135
#define IDC_BLOCKNUMBER                 1136
#define IDC_PREVBLOCK                   1138
#define IDC_REGIONS                     1142
#define IDC_REGLIST                     1146
#define IDC_VALUENAME                   1148
#define IDC_FILELIST                    1150
#define IDC_BROWSE                      1159
#define IDC_SHOWVFPU                    1161
#define IDC_LISTCONTROLS                1162
#define IDC_FORCE_INPUT_DEVICE          1163
#define IDC_BREAKPOINTLIST              1164
#define IDC_DEBUGMEMVIEW                1165
#define IDC_BREAKPOINT_OK               1166
#define IDC_BREAKPOINT_CANCEL           1167
#define IDC_BREAKPOINT_ADDRESS          1168
#define IDC_BREAKPOINT_SIZE             1169
#define IDC_BREAKPOINT_CONDITION        1170
#define IDC_BREAKPOINT_EXECUTE          1171
#define IDC_BREAKPOINT_MEMORY           1172
#define IDC_BREAKPOINT_READ             1173
#define IDC_BREAKPOINT_WRITE            1174
#define IDC_BREAKPOINT_ENABLED          1175
#define IDC_BREAKPOINT_LOG              1176
#define IDC_BREAKPOINT_ONCHANGE         1177
#define IDC_THREADLIST                  1178
#define IDC_THREADNAME                  1179
#define IDC_DISASMSTATUSBAR             1180
#define IDC_STACKFRAMES                 1181
#define IDC_GEDBG_VALUES                1182
#define IDC_DUMP_USERMEMORY             1183
#define IDC_DUMP_VRAM                   1184
#define IDC_DUMP_SCRATCHPAD             1185
#define IDC_DUMP_CUSTOMRANGE            1186
#define IDC_DUMP_STARTADDRESS           1187
#define IDC_DUMP_SIZE                   1188
#define IDC_DUMP_FILENAME               1189
#define IDC_DUMP_BROWSEFILENAME         1190
#define IDC_GEDBG_FRAMEBUFADDR          1191
#define IDC_GEDBG_TEXADDR               1192
#define IDC_GEDBG_FBTABS                1193
#define IDC_GEDBG_VERTICES              1194
#define IDC_GEDBG_RAWVERTS              1195
#define IDC_GEDBG_MATRICES              1196
#define IDC_GEDBG_FORCEOPAQUE           1197
#define IDC_GEDBG_SHOWCLUT              1198
#define IDC_BREAKPOINT_LOG_FORMAT       1199

#define ID_SHADERS_BASE  5000

#define ID_FILE_EXIT                     40000
#define ID_DEBUG_SAVEMAPFILE             40001
#define ID_DISASM_ADDHLE                 40002
#define ID_FUNCLIST_KILLFUNCTION         40003
#define ID_DISASM_RUNTOHERE              40004
#define ID_MEMVIEW_COPYVALUE_8           40005
#define ID_DISASM_COPYINSTRUCTIONDISASM  40006
#define ID_DISASM_COPYINSTRUCTIONHEX     40007
#define ID_EMULATION_SPEEDLIMIT          40008
#define ID_TOGGLE_PAUSE                  40009
#define ID_EMULATION_STOP                40010
#define ID_FILE_LOAD                     40011
#define ID_HELP_ABOUT                    40012
#define ID_DISASM_FOLLOWBRANCH           40013
#define ID_DEBUG_IGNOREILLEGALREADS      40014
#define ID_DISASM_COPYADDRESS            40015
#define ID_REGLIST_GOTOINMEMORYVIEW      40016
#define ID_REGLIST_COPYVALUE             40017
#define ID_REGLIST_COPY                  40018
#define ID_REGLIST_GOTOINDISASM          40019
#define ID_REGLIST_CHANGE                40020
#define ID_DISASM_RENAMEFUNCTION         40021
#define ID_DISASM_SETPCTOHERE            40022
#define ID_HELP_OPENWEBSITE              40023
#define ID_OPTIONS_SCREENAUTO            40024
#define ID_OPTIONS_SCREEN1X              40025
#define ID_OPTIONS_SCREEN2X              40026
#define ID_OPTIONS_SCREEN3X              40027
#define ID_OPTIONS_SCREEN4X              40028
#define ID_OPTIONS_SCREEN5X              40029
#define ID_OPTIONS_HARDWARETRANSFORM     40030
#define IDC_STEPHLE                      40032
#define ID_OPTIONS_LINEARFILTERING       40033
#define ID_FILE_QUICKSAVESTATE           40034
#define ID_FILE_QUICKLOADSTATE           40035
#define ID_FILE_QUICKSAVESTATE_HC        40036
#define ID_FILE_QUICKLOADSTATE_HC        40037
#define ID_OPTIONS_CONTROLS              40038
#define ID_DEBUG_RUNONLOAD               40039
#define ID_DEBUG_DUMPNEXTFRAME           40040
#define ID_OPTIONS_VERTEXCACHE           40041
#define ID_OPTIONS_SHOWFPS               40042
#define ID_OPTIONS_FRAMESKIP             40044
#define IDC_MEMCHECK                     40045
#define ID_FILE_MEMSTICK                 40046
#define ID_FILE_LOAD_MEMSTICK            40047
#define ID_EMULATION_SOUND               40048
#define ID_OPTIONS_MIPMAP                40049
#define ID_TEXTURESCALING_OFF            40050
#define ID_TEXTURESCALING_XBRZ           40051
#define ID_TEXTURESCALING_HYBRID         40052
#define ID_TEXTURESCALING_2X             40053
#define ID_TEXTURESCALING_3X             40054
#define ID_TEXTURESCALING_4X             40055
#define ID_TEXTURESCALING_5X             40056
#define ID_TEXTURESCALING_DEPOSTERIZE    40057
#define ID_TEXTURESCALING_BICUBIC        40058
#define ID_TEXTURESCALING_HYBRID_BICUBIC 40059
#define IDB_IMAGE_PSP                    40060
#define IDC_STATIC_IMAGE_PSP             40061
#define ID_CONTROLS_KEY_DISABLE          40062
#define ID_OPTIONS_TOPMOST               40063
#define ID_HELP_OPENFORUM                40064
#define ID_OPTIONS_VSYNC                 40065
#define ID_DEBUG_TAKESCREENSHOT          40066
#define ID_OPTIONS_TEXTUREFILTERING_AUTO 40067
#define ID_OPTIONS_NEARESTFILTERING      40068
#define ID_DISASM_DISASSEMBLETOFILE      40069
#define ID_OPTIONS_LINEARFILTERING_CG    40070
#define ID_DISASM_DISABLEBREAKPOINT      40071
#define ID_DISASM_THREAD_FORCERUN        40072
#define ID_DISASM_THREAD_KILL            40073
#define ID_FILE_SAVESTATE_NEXT_SLOT      40074
#define ID_FILE_SAVESTATE_NEXT_SLOT_HC   40075
#define ID_OPTIONS_NONBUFFEREDRENDERING  40078
#define ID_OPTIONS_FRAMESKIP_0           40079
#define ID_OPTIONS_FRAMESKIP_1           40080
#define ID_OPTIONS_FRAMESKIP_2           40081
#define ID_OPTIONS_FRAMESKIP_3           40082
#define ID_OPTIONS_FRAMESKIP_4           40083
#define ID_OPTIONS_FRAMESKIP_5           40084
#define ID_OPTIONS_FRAMESKIP_6           40085
#define ID_OPTIONS_FRAMESKIP_7           40086
#define ID_OPTIONS_FRAMESKIP_8           40087
#define ID_OPTIONS_FRAMESKIP_AUTO        40088
#define ID_OPTIONS_FRAMESKIPDUMMY        40089
#define ID_OPTIONS_RESOLUTIONDUMMY       40090
#define ID_DISASM_ASSEMBLE               40091
#define ID_DISASM_ADDNEWBREAKPOINT       40092
#define ID_DISASM_EDITBREAKPOINT         40093
#define ID_EMULATION_CHEATS              40096
#define ID_HELP_CHINESE_FORUM            40097
#define ID_OPTIONS_MORE_SETTINGS         40098
#define ID_FILE_SAVESTATE_SLOT_1         40099
#define ID_FILE_SAVESTATE_SLOT_2         40100
#define ID_FILE_SAVESTATE_SLOT_3         40101
#define ID_FILE_SAVESTATE_SLOT_4         40102
#define ID_FILE_SAVESTATE_SLOT_5         40103
#define ID_OPTIONS_WINDOW1X              40104
#define ID_OPTIONS_WINDOW2X              40105
#define ID_OPTIONS_WINDOW3X              40106
#define ID_OPTIONS_WINDOW4X              40107
#define ID_OPTIONS_WINDOW5X              40108
#define ID_OPTIONS_BUFFEREDRENDERING     40109
#define ID_DEBUG_SHOWDEBUGSTATISTICS     40110
#define ID_OPTIONS_SCREEN6X              40111
#define ID_OPTIONS_SCREEN7X              40112
#define ID_OPTIONS_SCREEN8X              40113
#define ID_OPTIONS_SCREEN9X              40114
#define ID_OPTIONS_SCREENMAX             40115
#define ID_DEBUG_GEDEBUGGER              40116
#define IDC_GEDBG_STEPDRAW               40117
#define IDC_GEDBG_RESUME                 40118
#define IDC_GEDBG_FRAME                  40119
#define IDC_GEDBG_MAINTAB                40120
#define IDC_GEDBG_TEX                    40121
#define IDC_GEDBG_STEP                   40122
#define IDC_GEDBG_LISTS_ALLLISTS         40123
#define IDC_GEDBG_LISTS_STACK            40124
#define IDC_GEDBG_LISTS_SELECTEDLIST     40125
#define ID_OPTIONS_FXAA                  40126
#define IDC_DEBUG_BOTTOMTABS             40127
#define ID_DEBUG_HIDEBOTTOMTABS          40128
#define ID_DEBUG_TOGGLEBOTTOMTABTITLES   40129
#define ID_GEDBG_SETSTALLADDR            40130
#define ID_GEDBG_GOTOPC                  40131
#define ID_GEDBG_GOTOADDR                40132
#define IDC_GEDBG_STEPTEX                40133
#define IDC_GEDBG_STEPFRAME              40134
#define IDC_GEDBG_BREAKTEX               40135
#define ID_OPTIONS_PAUSE_FOCUS           40136
#define ID_TEXTURESCALING_AUTO           40137
#define IDC_GEDBG_STEPPRIM               40138
#define ID_DISASM_ADDFUNCTION            40139
#define ID_DISASM_REMOVEFUNCTION         40140
#define ID_OPTIONS_LANGUAGE              40141
#define ID_MEMVIEW_COPYVALUE_16          40142
#define ID_MEMVIEW_COPYVALUE_32          40143
#define ID_EMULATION_SWITCH_UMD          40144
#define ID_DEBUG_EXTRACTFILE             40145
#define ID_OPTIONS_IGNOREWINKEY          40146
#define IDC_MODULELIST                   40147
#define IDC_GEDBG_TEXLEVELDOWN           40148
#define IDC_GEDBG_TEXLEVELUP             40149
#define ID_DEBUG_LOADSYMFILE             40150
#define ID_DEBUG_SAVESYMFILE             40151
#define ID_OPTIONS_BUFLINEARFILTER       40152
#define ID_OPTIONS_BUFNEARESTFILTER      40153
#define ID_OPTIONS_DIRECT3D9             40154
#define ID_OPTIONS_DIRECT3D11            40169
#define ID_OPTIONS_OPENGL                40155
#define ID_EMULATION_ROTATION_H          40156
#define ID_EMULATION_ROTATION_V          40157
#define ID_EMULATION_ROTATION_H_R        40158
#define ID_EMULATION_ROTATION_V_R        40159
#define ID_OPTIONS_DISPLAY_LAYOUT        40160
#define ID_OPTIONS_VULKAN                40161
#define IDC_GEDBG_BREAKTARGET            40162
#define ID_GEDBG_COPYALL                 40163
#define ID_GEDBG_WATCH                   40164
#define ID_FILE_DUMPFRAMES               40165
#define ID_FILE_USEFFV1                  40166
#define ID_FILE_DUMPAUDIO                40167
#define ID_HELP_GITHUB                   40168
#define IDC_GEDBG_RECORD                 40169
#define ID_GEDBG_EXPORT_IMAGE            40170
#define ID_GEDBG_ENABLE_PREVIEW          40171
<<<<<<< HEAD
#define ID_GEDBG_REPLACEMENT_FILENAME    40172
#define ID_SIMPLEUI_TOGGLE               40200
#define ID_SIMPLEUI_HIDE                 40201
=======
#define ID_OPTIONS_WINDOW6X              40172
#define ID_OPTIONS_WINDOW7X              40173
#define ID_OPTIONS_WINDOW8X              40174
#define ID_OPTIONS_WINDOW9X              40175
#define ID_OPTIONS_WINDOW10X             40176
>>>>>>> 2ae2dd7d

// Dummy option to let the buffered rendering hotkey cycle through all the options.
#define ID_OPTIONS_BUFFEREDRENDERINGDUMMY 40500
#define IDC_STEPOUT                       40501
#define ID_HELP_BUYGOLD                   40502

#define IDC_STATIC                      -1

// Next default values for new objects
#ifdef APSTUDIO_INVOKED
#ifndef APSTUDIO_READONLY_SYMBOLS
#define _APS_NEXT_RESOURCE_VALUE        256
<<<<<<< HEAD
#define _APS_NEXT_COMMAND_VALUE         40173
=======
#define _APS_NEXT_COMMAND_VALUE         40177
>>>>>>> 2ae2dd7d
#define _APS_NEXT_CONTROL_VALUE         1200
#define _APS_NEXT_SYMED_VALUE           101
#endif
#endif<|MERGE_RESOLUTION|>--- conflicted
+++ resolved
@@ -334,17 +334,14 @@
 #define IDC_GEDBG_RECORD                 40169
 #define ID_GEDBG_EXPORT_IMAGE            40170
 #define ID_GEDBG_ENABLE_PREVIEW          40171
-<<<<<<< HEAD
-#define ID_GEDBG_REPLACEMENT_FILENAME    40172
-#define ID_SIMPLEUI_TOGGLE               40200
-#define ID_SIMPLEUI_HIDE                 40201
-=======
 #define ID_OPTIONS_WINDOW6X              40172
 #define ID_OPTIONS_WINDOW7X              40173
 #define ID_OPTIONS_WINDOW8X              40174
 #define ID_OPTIONS_WINDOW9X              40175
 #define ID_OPTIONS_WINDOW10X             40176
->>>>>>> 2ae2dd7d
+#define ID_GEDBG_REPLACEMENT_FILENAME    40199
+#define ID_SIMPLEUI_TOGGLE               40200
+#define ID_SIMPLEUI_HIDE                 40201
 
 // Dummy option to let the buffered rendering hotkey cycle through all the options.
 #define ID_OPTIONS_BUFFEREDRENDERINGDUMMY 40500
@@ -357,11 +354,7 @@
 #ifdef APSTUDIO_INVOKED
 #ifndef APSTUDIO_READONLY_SYMBOLS
 #define _APS_NEXT_RESOURCE_VALUE        256
-<<<<<<< HEAD
-#define _APS_NEXT_COMMAND_VALUE         40173
-=======
 #define _APS_NEXT_COMMAND_VALUE         40177
->>>>>>> 2ae2dd7d
 #define _APS_NEXT_CONTROL_VALUE         1200
 #define _APS_NEXT_SYMED_VALUE           101
 #endif
