--- conflicted
+++ resolved
@@ -1,1419 +1,1413 @@
-# ========================================================================================
-# compat.ini for PPSSPP
-# ========================================================================================
-#
-# This file is not meant to be user-editable, although is kept as a separate ini
-# file instead of compiled into the code for debugging purposes.
-#
-# The uses cases are strict:
-#   * Enable fixes for things we can't reasonably emulate without completely ruining
-#     performance for other games, such as the screen copies in Dangan Ronpa
-#   * Disabling accuracy features like 16-bit depth rounding, when we can't seem to
-#     implement them at all in a 100% compatible way
-#   * Emergency game-specific compatibility fixes before releases, such as the GTA
-#     music problem where every attempted fix has reduced compatibility with other games
-#   * Enable "unsafe" performance optimizations that some games can tolerate and
-#     others cannot. We do not currently have any of those.
-#
-# This functionality should NOT be used for any of the following:
-#   * Cheats
-#   * Fun hacks, like enlarged heads or whatever
-#   * Fixing general compatibility issues. First try to find a general solution. Try hard.
-#
-# Game IDs can be looked up at GameFAQs, for example:
-# http://www.gamefaqs.com/psp/925776-grand-theft-auto-liberty-city-stories/data
-# Sometimes the information may be incomplete though.
-#
-# ========================================================================================
-# Issue numbers refer to issues on https://github.com/hrydgard/ppsspp/issues
-# ========================================================================================
-
-[VertexDepthRounding]
-# Phantasy Star Portable needs depth rounding to 16-bit precision for text to show up.
-# It's enough to do it at the vertex granularity.  #3777
-# Phantasy Star Portable
-ULJM05309 = true
-ULUS10410 = true
-ULES01218 = true
-ULJM08023 = true
-ULES01218 = true
-# Phantasy Star Portable 1 Demo
-NPUH90023 = true
-# Phantasy Star Portable 2
-ULES01439 = true
-ULUS10529 = true
-ULJM05493 = true
-NPJH50043 = true
-ULJM08030 = true
-NPUH90023 = true
-ULJM91014 = true
-NPJH90002 = true
-ULJM05732 = true
-NPJH50332 = true
-# Phantasy Star Portable 2 JP Demo
-ULJM91018 = true
-NPJH90062 = true
-# Phantasy Star Portable Infinity Demo
-NPJH90157 = true  # Infinity demo
-
-# Puyo Puyo Fever 2   #3663 (layering)
-ULJM05058 = true
-# NBA 2K13  #6603 (menu glitches)
-ULAS42332 = true 
-ULJS00551 = true
-NPJH50713 = true
-ULJS00596 = true
-ULES01578 = true
-ULUS10598 = true
-# Power Stone Collection  #6257 (map arrow)
-ULES00496 = true
-ULUS10171 = true
-ULJM05178 = true
-# Taiko no Tatsujin Portable DX    #7920  (missing text)
-ULJS00383 = true 
-NPJH50426 = true 
-ULAS42282 = true
-# PhotoKano  #7920  (missing text)
-ULJS00378 = true
-NPJH50579 = true
-ULJS19069 = true
-NPJH50579 = true
-
-[PixelDepthRounding]
-# Heroes Phantasia requires pixel depth rounding.  #6485 (flickering overlaid sprites)
-NPJH50558 = true
-ULJS00456 = true
-ULJS00454 = true
-
-# Tales of Phantasia: Full Voice Edition
-# Attempted workaround for stencil testing driver bug on Arm Exynos (similar to the previous Adreno bug).
-# Seems that writing to depth disables a faulty optimization it's trying to do (as we saw in stencil draw).
-ULJS00079 = true
-ULJS19016 = true
-UCAS40110 = true
-NPJH50854 = true
-
-# Heroes Phantasia Limited Edition Disc requires pixel depth rounding.
-ULJS00455 = true
-# Phantasy Star games flickering
-# Phantasy Star Portable
-ULJM05309 = true
-ULUS10410 = true
-ULES01218 = true
-ULJM08023 = true
-ULES01218 = true
-# Phantasy Star Portable 1 Demo
-NPUH90023 = true
-# Phantasy Star Portable 2
-ULES01439 = true
-ULUS10529 = true
-ULJM05493 = true
-NPJH50043 = true
-ULJM08030 = true
-NPUH90023 = true
-ULJM91014 = true
-NPJH90002 = true
-ULJM05732 = true
-NPJH50332 = true
-# Phantasy Star Portable 2 JP Demo
-ULJM91018 = true
-NPJH90062 = true
-# Phantasy Star Portable Infinity Demo
-NPJH90157 = true  # Infinity demo
-
-# Nayuta no Kiseki might improve with pixel depth rounding. See issue #8744.
-ULJM06113 = true
-NPJH50625 = true
-ULJM08069 = true
-NPJH50625 = true
-
-[DepthRangeHack]
-# Phantasy Star Portable 2 and Infinity both use viewport depth outside [0, 1].
-# This gets clamped in our current implementation, but attempts to fix it run into
-# Other bugs, so we've restored this hack for now.
-# Phantasy Star Portable
-ULJM05309 = true
-ULUS10410 = true
-ULES01218 = true
-ULJM08023 = true
-ULES01218 = true
-# Phantasy Star Portable 1 Demo
-NPUH90023 = true
-# Phantasy Star Portable 2
-ULES01439 = true
-ULUS10529 = true
-ULJM05493 = true
-NPJH50043 = true
-ULJM08030 = true
-NPUH90023 = true
-ULJM91014 = true
-NPJH90002 = true
-ULJM05732 = true
-NPJH50332 = true
-# Phantasy Star Portable 2 JP Demo
-ULJM91018 = true
-NPJH90062 = true
-# Phantasy Star Portable Infinity Demo
-NPJH90157 = true  # Infinity demo
-
-[ClearToRAM]
-# SOCOM Navy Seals games require this. See issue #8973.
-# Navy Seals : Tactical Strike
-UCES00855 = true
-UCUS98649 = true
-NPJG00035 = true
-NPJG90068 = true
-UCJS10102 = true
-# Tactical Strike demo
-NPUG70003 = true
-# Fireteam Bravo
-UCKS45021 = true
-UCUS98615 = true
-UCES00038 = true
-ULES00038 = true
-# Fireteam Bravo 2
-UCES00543 = true
-UCUS98645 = true
-# Fireteam Bravo 2 Demo
-UCUS98677 = true
-UCUS98691 = true
-
-# DBZ Tenkaichi Tag Team, see issue #14283
-ULJS00311 = true
-ULAS42247 = true
-ULUS10537 = true
-ULUS10737 = true
-ULJS19067 = true
-ULAS42318 = true
-NPUH90087 = true  # demo
-NPEH90042 = true  # demo
-
-[Force04154000Download]
-# This applies a hack to Dangan Ronpa, its demo, and its sequel.
-# The game draws solid colors to a small framebuffer, and then reads this directly in VRAM.
-# We force this framebuffer to 1x and force download it automatically.
-NPJH50631 = true
-NPJH50372 = true
-NPJH90164 = true
-NPJH50515 = true
-# Let's also apply to Me & My Katamari.
-ULUS10094 = true
-ULES00339 = true
-ULJS00033 = true
-UCKS45022 = true
-ULJS19009 = true
-NPJH50141 = true
-
-[DrawSyncEatCycles]
-# This replaced Crash Tag Team Racing hack to also fix Gundam games
-# It makes sceGeDrawSync eat a lot of cycles which can affect timing in lots of games,
-# might be negative for others, but happens to fix games below.
-# Gundam Battle Royale might need it to avoid crashes when certain Ace enemies shows up
-ULJS00083 = true
-ULKS46104 = true
-ULJS19015 = true
-# Gundam Battle Chronicle needs it to avoid crashes after most battles
-ULJS00122 = true
-ULKS46158 = true
-ULJS19021 = true
-# Gundam Battle Universe same problem as above
-ULJS00145 = true
-ULKS46183 = true
-ULJS00260 = true
-ULJS19041 = true
-NPJH50843 = true
-# Helps with Jeanne d'Arc weird 40/40 fps problem #5154
-UCAS40129 = true
-UCJS10048 = true
-UCKS45033 = true
-UCJS18014 = true
-UCUS98700 = true
-NPJG00032 = true
-UCJX90019 = true
-# Fixes some double framerate issues in Patapon 2, contributed by pamford45
-UCJS10089 = true
-NPJG00010 = true
-PSPJ30000 = true
-UCAS40232 = true
-UCAS40239 = true
-UCES01177 = true
-UCUS98732 = true
-UCJS18036 = true
-UCAS40292 = true
-UCJS18053 = true
-
-# Rewrite
-# fixes softlocks, see #15904
-ULJM06364 = true
-ULJM06365 = true
-
-# Crash Tag Team Racing used to need it to pass checking memory stick screen.
-# ULES00168 = true
-# ULES00169 = true
-# ULES00170 = true
-# ULES00171 = true
-# ULES00172 = true
-# ULJM05036 = true
-# ULUS10044 = true
-
-[FakeMipmapChange]
-# This hacks separates each mipmap to independent textures to display wrong-size mipmaps.
-# For example this requires games like Tactics Ogre(Japanese) to display multi bytes fonts stored in mipmaps.
-# See issue #5350.
-# Tactics Ogre(Japanese)
-ULJM05753 = true
-NPJH50348 = true
-ULJM06009 = true
-
-[RequireBufferedRendering]
-# Warn the user that the game will not work and have issue, if buffered rendering is not enabled.
-# Midnight Club: LA Remix
-ULUS10383 = true
-ULES01144 = true
-ULJS00180 = true
-ULJS00267 = true
-ULJM05904 = true
-NPJH50440 = true
-# Midnight Club 3 : DUB edition
-ULUS10021 = true
-ULES00108 = true
-# GTA : VCS
-ULUS10160 = true
-ULES00502 = true
-ULES00503 = true
-ULJM05297 = true
-ULJM05395 = true
-ULJM05884 = true
-NPJH50827 = true
-# GTA : LCS
-ULUS10041 = true
-ULES00151 = true
-ULES00182 = true
-ULJM05255 = true
-ULJM05359 = true
-ULJM05885 = true
-NPJH50825 = true
-ULKS46157 = true
-# GOW : Ghost of Sparta
-UCUS98737 = true
-UCAS40323 = true
-NPHG00092 = true
-NPEG00044 = true
-NPEG00045 = true
-NPJG00120 = true
-NPUG80508 = true
-UCJS10114 = true
-UCES01401 = true
-UCES01473 = true
-# GOW : Ghost of Sparta Demo
-NPJG90095 = true
-NPEG90035 = true
-NPUG70125 = true
-# GOW : Chains Of Olympus
-UCAS40198 = true
-UCUS98653 = true
-UCES00842 = true
-ULJM05438 = true
-ULJM05348 = true
-UCKS45084 = true
-NPUG80325 = true
-NPEG00023 = true
-NPHG00027 = true
-NPHG00028 = true
-NPJH50170 = true
-UCET00844 = true
-# GOW: Chains of Olympus Demo
-UCUS98705 = true
-UCED00971 = true
-UCUS98713 = true
-# Daxter
-UCUS98618 = true
-UCES00044 = true
-NPUG80329 = true
-NPEG00025 = true
-# Ys Seven
-ULUS10551 = true
-ULJM05475 = true
-NPEH00065 = true
-NPJH50350 = true
-ULJM08041 = true
-NPEH00065 = true
-# The Legend of Heroes: Trails in the Sky
-ULUS10540 = true
-ULUS10578 = true
-ULES01556 = true
-ULJM05170 = true
-ULJM08033 = true
-NPJH50373 = true
-# Grand Knights History
-ULJS00394 = true
-ULJS19068 = true	
-NPJH50518 = true
-# Tactics Ogre
-ULUS10565 = true
-ULES01500 = true
-ULJM05753 = true
-NPJH50348 = true
-ULJM06009 = true
-UCKS45164 = true
-# Metal Gear Solid : Peace Walker
-ULUS10509 = true
-ULES01372 = true
-ULJM08038 = true
-NPJH50045 = true
-ULJM05630 = true
-NPJH90082 = true
-NPJH90063 = true
-# Star Ocean : Second Evolution
-ULUS10375 = true
-ULES01187 = true
-ULJM05591 = true
-ULJM05325 = true
-UCAS40203 = true
-# Driver 76
-ULUS10235 = true
-ULES00740 = true
-# Chili Con Carnage
-ULUS10216 = true
-ULES00629 = true
-# Digimon Adventure
-NPJH50686 = true
-ULJS00541 = true
-ULAS42340 = true
-# Danganronpa
-ULJS00337 = true
-ULJS19060 = true
-NPJH50372 = true
-NPJH50515 = true
-# Danganronpa Demo
-NPJH90164 = true
-# Super Danganronpa 2
-ULJS00521 = true
-ULJS00522 = true
-NPJH50631 = true
-# The Simpsons Game
-ULUS10295 = true
-ULES00975 = true
-ULES00979 = true
-ULES00978 = true
-ULES00977 = true
-ULES00976 = true
-# Jeanne d'Arc
-UCUS98700 = true
-UCJS10048 = true
-# Jeanne d'Arc Senkou Taikenban (Demo)
-UCJX90019 = true
-# Dante's Inferno
-ULUS10469 = true
-ULES01384 = true
-ULJM05621 = true
-NPJH50220 = true
-ULJM05799 = true
-ULKS46248 = true
-# Test Drive Unlimited
-ULUS10249 = true
-ULES00637 = true
-ULKS46126 = true
-# Silent Hill: Shattered Memories
-ULUS10450 = true
-ULES01352 = true
-ULJM05564 = true
-NPJH50148 = true
-ULAS42189 = true
-# Silent Hill: Origins
-ULUS10285 = true
-ULES00869 = true
-ULJM05281 = true
-NPJH50051 = true
-# Manhunt 2
-ULUS10280 = true
-ULES00756 = true
-# LEGO Star Wars II: The Original Trilogy
-ULUS10155 = true
-ULES00479 = true
-# LEGO Indiana Jones: The Original Adventures
-ULUS10365 = true
-ULES01086 = true
-# LEGO Batman: The Videogame
-ULUS10380 = true
-ULES01151 = true
-# Burnout Dominator
-ULUS10236 = true
-ULES00750 = true
-ULJM05242 = true
-ULJM05371 = true
-NPJH50304 = true
-ULES00703 = true
-
-# TODO: There are many more.
-
-[RequireBlockTransfer]
-# Warn the user that the game will have issue graphic, if simulate block transfer is not enabled.
-# The Legend of Heroes: Trails in the Sky need it to fix graphical glitch in menu screen. See issues #8053
-ULUS10540 = true
-ULUS10578 = true
-ULES01556 = true
-ULJM05170 = true
-ULJM08033 = true
-NPJH50373 = true
-NPUH10191 = true
-NPUH10197 = true
-# Grand Knights History need it to fix blackboxes on characters and flickering texture . See issues #2135, #6099
-ULJS00394 = true
-ULJS19068 = true	
-NPJH50518 = true
-# Gradius Collection (see #13887)
-ULUS10103 = true
-ULES00381 = true
-ULJM05091 = true
-# GachiTora! Abarenbou Kyoushi in High School need it to render shadows properly (see #14136)
-ULJS00355 = true
-NPJH50409 = true
-# MegaMan Maverick Hunter X (see #10085)
-ULES00251 = true
-ULUS10068 = true
-ULJM05043 = true
-
-[DisableAccurateDepth]
-# Midnight Club: LA Remix
-ULUS10383 = true
-ULES01144 = true
-ULJS00180 = true
-ULJS00267 = true
-ULJM05904 = true
-NPJH50440 = true
-# Midnight Club 3 : DUB edition
-ULUS10021 = true
-ULES00108 = true
-
-# Shadow of Destiny (#9545)
-ULUS10459 = true
-NPJH50036 = true
-
-# Burnout games have problems with this on Mali, and have no use for it
-# Legends
-#ULES00125 = true
-#ULUS10025 = true
-#ULJM05228 = true
-#NPJH50305 = true
-#ULJM05049 = true
-#ULKS46027 = true
-#ULAS42019 = true
-
-# Dominator
-ULUS10236 = true
-ULES00750 = true
-ULJM05242 = true
-ULJM05371 = true
-NPJH50304 = true
-ULES00703 = true
-ULAS42095 = true
-
-[RequireDefaultCPUClock]
-# GOW : Ghost of Sparta
-UCUS98737 = true
-UCAS40323 = true
-NPHG00092 = true
-NPEG00044 = true
-NPEG00045 = true
-NPJG00120 = true
-NPUG80508 = true
-UCJS10114 = true
-UCES01401 = true
-UCES01473 = true
-# GOW : Ghost of Sparta Demo
-NPJG90095 = true
-NPEG90035 = true
-NPUG70125 = true
-# Tekken 6
-ULUS10466 = true
-ULES01376 = true
-ULJS00224 = true
-NPUH10047 = true
-ULAS42214 = true
-ULJS19054 = true
-NPJH50184 = true
-
-[MGS2AcidHack]
-ULUS10006 = true # Metal Gear Acid
-ULES00008 = true
-ULJM05001 = true
-ULAS42007 = true
-ULJM08001 = true
-ULUS10077 = true # Metal Gear Acid 2
-ULAS42035 = true
-ULES00284 = true
-ULJM05047 = true
-ULKS46065 = true
-ULJM08011 = true
-
-[SonicRivalsHack]
-ULES00622 = true  # SR1
-ULUS10195 = true  # SR1
-ULUS10323 = true  # SR2
-ULES00940 = true  # SR2
-ULET00958 = true
-
-[BlockTransferAllowCreateFB]
-# Digimon Adventure (JP and English patches)
-NPJH50686 = true
-ULJS00541 = true
-ULAS42340 = true
-
-# MotoGP
-ULUS10153 = true
-UCES00373 = true
-ULJS00078 = true
-UCAS40104 = true
-
-# Ys Seven disabled (caused glitches, see #13529)
-# ULUS10551 = true
-# ULJM05475 = true
-# ULJM05475 = true
-# NPEH00065 = true
-# NPJH50350 = true
-
-# Burnout Legends
-ULES00125 = true
-ULUS10025 = true
-ULJM05228 = true
-NPJH50305 = true
-ULJM05049 = true
-ULKS46027 = true
-ULAS42019 = true
-
-# Burnout Dominator
-ULUS10236 = true
-ULES00750 = true
-ULJM05242 = true
-ULJM05371 = true
-NPJH50304 = true
-ULES00703 = true
-
-# Test Drive Unlimited
-ULET00386 = true
-ULUS10249 = true
-ULES00637 = true
-ULKS46126 = true
-
-# Naruto Shippuden: Ultimate Ninja Impact
-ULUS10582 = true
-ULES01537 = true
-ULJS00390 = true
-ULAS42297 = true
-ULJS19071 = true
-NPJH50435 = true
-NPJH50435 = true
-
-# Gradius Collection
-ULUS10103 = true
-ULES00381 = true
-ULJM05091 = true
-ULJM05222 = true
-ULAS42040 = true
-ULKS46064 = true
-
-# Shaun White Snowboarding (player shadow)
-ULES01185 = true
-ULUS10399 = true
-ULJM05412 = true
-NPJH50083 = true
-ULJM05570 = true
-
-# Cars Race-o-rama
-ULUS10428 = true
-ULES01333 = true
-
-# MX vs ATV Reflex
-ULES01375 = true
-ULUS10429 = true
-
-# Silent Hill: Origins
-# Avoids readback.
-ULES00869 = true
-ULUS10285 = true
-ULKS46161 = true
-ULJM05281 = true
-NPJH50051 = true
-
-# Silent Hill: Shattered Memories
-# Avoids readback.
-ULUS10450 = true
-ULES01352 = true
-ULJM05564 = true
-NPJH50148 = true
-ULAS42189 = true
-
-[IntraVRAMBlockTransferAllowCreateFB]
-# Final Fantasy - Type 0
-ULJM05900 = true
-ULJM05901 = true
-NPJH50443 = true
-NPJH50444 = true
-ULJM06217 = true
-ULJM06218 = true
-UCAS40346 = true
-UCAS40347 = true
-
-# Boku no Natsuyasumi: Mushi Mushi Hakase to Teppen-yama no Himitsu!!
-UCJS10038 = true
-UCJS18013 = true
-
-# Megaman Maverick Hunter X (see #10085)
-ULES00251 = true
-ULUS10068 = true
-ULJM05043 = true
-
-# R-TYPE TACTICS (see #14198)
-ULJS00111 = true  # Japan
-NPJH50106 = true  # Japan
-UCKS45065 = true  # Korea
-UCAS40168 = true  # Asia
-ULES01121 = true  # Europe
-
-ULUS10343 = true  # US, (R-TYPE COMMAND)
-NPUH90008 = true  # (R-TYPE COMMAND demo)
-
-# R-TYPE TACTICS II -Operation BITTER CHOCOLATE-
-NPJH50119 = true
-ULJS00233 = true
-NPJH90089 = true  # (demo)
-NPJH90065 = true  # Unknown
-
-# Colin McRae 2005 (sun effect, see #7810)
-ULES00111 = true
-ULKS46010 = true
-ULJM05223 = true
-ULJM05362 = true
-
-# Note! This whole flag is disabled temporarily by appending "Disabled" to its name). See 7914
-[YugiohSaveFixDisabled]
-# The cause of Yu-gi-oh series 's bad save (cannot save) are load "save status" and use cwcheat,
-# but the real cause still unknown. #7914
-
-# Yu-Gi-Oh! Duel Monsters GX: Tag Force
-ULJM05151 = true
-ULES00600 = true
-ULUS10136 = true
-
-# Yu-Gi-Oh! Duel Monsters GX: Tag Force 2
-ULUS10302 = true
-ULJM05260 = true
-ULES00925 = true
-ULES00926 = true
-
-# Yu-Gi-Oh! Duel Monsters GX: Tag Force 3 
-ULES01183 = true
-ULJM05373 = true
-
-# Yu-Gi-Oh! 5D's Tag Force 4
-ULUS10481 = true
-ULJM05479 = true
-ULES01362 = true
-
-# Yu-Gi-Oh! 5D's Tag Force 5
-ULUS10555 = true
-ULJM05734 = true
-ULES01474 = true
- 
-# Yu-Gi-Oh! 5D's Tag Force 6
-ULJM05940 = true
-NPJH50794 = true
-  
-# Yu-Gi-Oh! 5D's Tag Force 
-ULJM05940 = true
- 
-# Yu-Gi-Oh! ARC-V Tag Force Special
-NPJH00142 = true
-
-[ForceUMDDelay]
-# F1 2006 won't boot at all with our standard unrealistically fast timing.
-UCES00238 = true
-UCJS10045 = true
-# F1 2005, japan only?
-UCJS10019 = true
-
-# Arctic Adventures - Polar's Puzzles
-NPEZ00219 = true
-NPUZ00114 = true
-
-# Innocent Life (see issue #2830)
-UCAS40079 = true
-ULUS10219 = true
-ULES00658 = true
-UCAS40187 = true
-ULJS00119 = true
-ULKS46167 = true
-NPJH50017 = true
-
-[GoWFramerateHack60]
-# Replaces ForceMax60FPS for GOW games, should provide smoother experience
-# Also works around softlock in GOW:GOS , see #8299
-# GOW : Ghost of Sparta
-UCUS98737 = true
-UCAS40323 = true
-NPHG00092 = true
-NPEG00044 = true
-NPEG00045 = true
-NPJG00120 = true
-NPUG80508 = true
-UCJS10114 = true
-UCES01401 = true
-UCES01473 = true
-# GOW : Ghost of Sparta Demo
-NPEG90035 = true
-NPUG70125 = true
-NPJG90095 = true
-# GOW : Chains Of Olympus
-UCAS40198 = true
-UCUS98653 = true
-UCES00842 = true
-ULJM05438 = true
-ULJM05348 = true
-UCKS45084 = true
-NPUG80325 = true
-NPEG00023 = true
-NPHG00027 = true
-NPHG00028 = true
-NPJH50170 = true
-UCET00844 = true
-# GOW: Chains of Olympus Demo
-UCUS98705 = true
-UCED00971 = true
-UCUS98713 = true
-
-[GoWFramerateHack30]
-# As the 60 fps version, but makes GOW games run on a potato,
-# Doesn't suffer from softlock #8299
-# disabled by default since most people wouldn't need it
-# GOW : Ghost of Sparta
-# UCUS98737 = true
-# UCAS40323 = true
-# NPHG00092 = true
-# NPEG00044 = true
-# NPEG00045 = true
-# NPJG00120 = true
-# NPUG80508 = true
-# UCJS10114 = true
-# UCES01401 = true
-# UCES01473 = true
-# GOW : Ghost of Sparta Demo
-# NPEG90035 = true
-# NPUG70125 = true
-# NPJG90095 = true
-# GOW : Chains Of Olympus
-# UCAS40198 = true
-# UCUS98653 = true
-# UCES00842 = true
-# ULJM05438 = true
-# ULJM05348 = true
-# UCKS45084 = true
-# NPUG80325 = true
-# NPEG00023 = true
-# NPHG00027 = true
-# NPHG00028 = true
-# NPJH50170 = true
-# UCET00844 = true
-# GOW: Chains of Olympus Demo
-# UCUS98705 = true
-# UCED00971 = true
-# UCUS98713 = true
-
-[ForceMax60FPS]
-# Some games are very heavy and render as fast as they can. They benefit greatly from
-# capping the framerate at 60fps.
-
-# F1 2006 has extremely long loading times if we don't limit the framerate.
-UCES00238 = true
-UCJS10045 = true
-# F1 2005, japan only?
-UCJS10019 = true
-
-# The Transformers games are also afflicted with long loading times and render too fast like GoW.
-
-# Transformers - The Game
-ULES00823 = true
-ULES00824 = true
-ULES00825 = true
-ULUS10274 = true
-
-# Transformers - Revenge of the Fallen
-ULES01286 = true
-ULES01287 = true
-ULUS10433 = true
-
-# Tekken 6
-ULUS10466 = true
-ULES01376 = true
-ULJS00224 = true
-NPUH10047 = true
-ULAS42214 = true
-ULJS19054 = true
-NPJH50184 = true
-
-# Hot Wheels - Ultimate Racing (issue #12604, this is a workaround)
-ULUS10239 = true
-ULES00828 = true
-
-# Fat Princess: Fistful of Cake loading speeds benefit greatly.
-UCAS40285 = true
-UCES01312 = true
-NPJG00045 = true
-NPHG00025 = true
-UCKS45137 = true
-UCUS98740 = true
-
-# Mumbo Jumbo games (see issue #12857)
-ULUS10287 = true  # Super Collapse 3
-ULES01027 = true  # Super Collapse 3
-ULUS10203 = true  # Platypus
-ULES01029 = true  # Platypus
-ULUS10227 = true  # 7 Wonders of the Ancient World
-ULES01037 = true  # 7 Wonders of the Ancient World
-
-# Super Monkey Ball Adventures also benefits from this (#7674).
-ULES00364 = true
-ULUS10132 = true
-
-# Homebrew Kurok (we don't normally add homebrew here but it has a distinctive GameID)
-KURO00767 = true
-
-# Scooby-Doo! Who's Watching Who?
-ULUS10168 = true
-ULES00571 = true
-
-# Tron Evolution
-ULUS10548 = true
-ULES01494 = true
-ULES01495 = true
-
-# Atari Classics Evolved
-ULUS10325 = true
-
-# Kurohyou 2: Ryu ga Gotoku Ashura Hen (Japan)
-NPJH50562 = true
-NPJH50333 = true
-
-# Silent Hill Origin
-ULUS10285 = true
-ULES00869 = true
-
-# Resistance Retribution
-UCES01184 = true
-UCUS98668 = true
-
-# Spider-Man 3
-ULES00938 = true
-ULUS10317 = true
-
-# NBA 2K13
-ULUS10598 = true
-ULES01578 = true
-
-# Killzone: Liberation (see issue #6207)
-UCES00279 = true
-UCKS45041 = true
-UCUS98646 = true
-UCET00278 = true
-UCUS98670 = true
-UCUS98646 = true
-
-[JitInvalidationHack]
-# This is an absolutely awful hack that somehow prevents issues when clearing the JIT,
-# if the game has copied code with EmuHack opcodes or something. Hopefully will be able
-# to remove this in the future.
-# See #3854.
-# Tony Hawk's Underground
-ULUS10014 = true
-ULES00033 = true
-ULES00034 = true
-ULES00035 = true
-# MTX MotoTrax
-ULUS10138 = true
-ULES00581 = true
-
-[HideISOFiles]
-# DJ Max Portable has some crude copy-protection functionality where it looks for ISO/CSO files
-# in a few directories. Prevent this by hiding the files from the game.
-# To be sure, catch all versions and remixes of the game that's been seen in reports.
-# It checks the following directories:
-# /
-# /PSP/
-# /PSP/COMMON
-# /PSP/GAME
-
-ULKS46116 = true
-ULKS46189 = true
-ULKS46190 = true
-ULKS46236 = true
-ULKS46240 = true
-ULKS46059 = true
-ULUS10403 = true
-ULUS10538 = true
-ULKS46050 = true
-ULJM05836 = true
-ULJM46236 = true
-ULJM06034 = true
-NPHH00260 = true
-CF0020046 = true
-CF0020074 = true
-NPJH50471 = true
-ULJM06033 = true
-NPJH50559 = true
-NPEH00030 = true
-
-[MoreAccurateVMMUL]
-# Fixes leg shaking in Tekken 6. The potential for slowdown in other games is large enough
-# that we will not generally apply this accurate mode where not needed.
-ULUS10466 = true
-ULES01376 = true
-ULJS00224 = true
-NPUH10047 = true
-ULAS42214 = true
-ULJS19054 = true
-NPJH50184 = true
-
-[ForceSoftwareRenderer]
-# Darkstalkers
-ULES00016 = true
-ULUS10005 = true
-ULJM05005 = true
-
-[DarkStalkersPresentHack]
-# Darkstalkers
-ULES00016 = true
-ULUS10005 = true
-ULJM05005 = true
-
-[ReportSmallMemStick]
-# Harry Potter and the Goblet of Fire - issue #13266
-ULUS10032 = true
-ULES00210 = true
-# Street Fighter Alpha 3 MAX - issue #10462
-ULJM05082 = true
-ULUS10062 = true
-ULES00235 = true
-ULJM05225 = true
-CPCS01043 = true
-ULUS10062 = true
-# LEGO Star Wars II: The Original Trilogy
-ULES00479 = true
-ULUS10155 = true
-# Tony Hawk's Underground 2 Remix
-ULES00033 = true
-ULUS10014 = true
-# Virtua Tennis: World Tour
-ULES00126 = true
-ULJM05079 = true
-ULKS46023 = true
-ULUS10037 = true
-
-[MemstickFixedFree]
-ULJM05571 = true
-ULES01367 = true
-NPEH00029 = true
-ULUS10455 = true
-
-[BlueToAlpha]
-# Some games render first to RGB of a 4444 texture, then they switch to 565 and render masked to blue,
-# just to be able to render to the alpha channel of the 4444. We can detect that and reroute rendering
-# to avoid problems.
-
-# Split/Second
-ULES01402 = true
-ULUS10513 = true
-ULJM05812 = true
-NPJH50371 = true
-
-# Colin McRae's DiRT 2 - issue #13012 (car reflections)
-ULUS10471 = true
-ULJM05533 = true
-NPJH50006 = true
-ULES01301 = true
-
-# Outrun 2006: Coast to Coast - issue #11358 (car reflections)
-ULES00262 = true
-ULUS10064 = true
-ULKS46087 = true
-
-[DateLimited]
-# Car Jack Streets - issue #12698
-NPUZ00043 = true
-NPEZ00198 = true
-
-[ShaderColorBitmask]
-# Colin McRae's DiRT 2 - issue #13012 (water)
-ULUS10471 = true
-ULJM05533 = true
-NPJH50006 = true
-ULES01301 = true
-
-# Outrun 2006: Coast to Coast - issue #11358 (car reflections), #11928 (water)
-ULES00262 = true
-ULUS10064 = true
-ULKS46087 = true
-
-# Burnout Dominator - lens flare effect (issue #11100)
-ULUS10236 = true
-ULES00703 = true
-
-# Need for Speed - Shift (same as Burnout Dominator)
-ULUS10462 = true
-ULES01275 = true
-ULJM05494 = true
-NPJH50143 = true
-ULJM05738 = true
-
-[DisableFirstFrameReadback]
-# Wipeout Pure: Temporary workaround for lens flare flicker. See #13344
-UCUS98612 = true
-UCJS10007 = true
-UCES00001 = true
-UCKS45008 = true
-NPJG00059 = true
-
-#Socom FireTeam Bravo 3 / Navy Seals Portable. See issue #11814
-UCES01242 = true
-UCUS98716 = true
-NPHG00032 = true
-NPJG00035 = true
-UCJS10102 = true
-NPEG90024 = true  # demo
-NPJG90068 = true  # demo
-
-[MpegAvcWarmUp]
-# God Eater issue #13527 ,It is custom mpeg library that required sceMpegGetAvcAu return ERROR_MPEG_NO_DATA but break FIFA 14 issue #14086
-# God Eater 1
-ULJS00237 = true
-ULKS46238 = true
-
-# God Eater 2
-ULJS00597 = true
-NPJH50832 = true
-ULJS19093 = true
-NPJH50832 = true
-
-# God Eater Burst
-ULJS00351 = true
-NPJH50352 = true
-ULJS00350 = true
-ULKS46263 = true
-ULUS10563 = true
-ULES01519 = true
-ULJS19056 = true
-NPJH50352 = true
-ULUS10563FV = true
-ULJS19081 = true
-NPJH50352 = true
-
-# Field Commander, see issue #10209
-ULUS10088 = true
-ULES00335 = true
-ULKS46070 = true
-
-# Valkyrie Profile Lenneth (last video crash, see #6008)
-ULUS10107 = true
-ULJM05101 = true
-ULES00724 = true
-ULJM05320 = true
-
-[CenteredLines]
-# Echochrome looks better with these. Related: #15556
-UCES01011 = true
-UCAS40197 = true
-NPEG00006 = true
-NPUG80135 = true
-
-[ZZT3SelectHack]
-# Bypass softlock on Zettai Zetsumei Toshi 3 character select screen #4901
-# This problem affects the game also on PS3
-ULJS00191 = true
-UCAS40252 = true
-UCKS45119 = true
-NPJH50907 = true
-UCAS40328 = true
-ULJS19050 = true
-NPJH50907 = true
-
-[AllowLargeFBTextureOffsets]
-# Quickfix for Clone Wars, see #12949
-ULES01284 = true
-ULES01285 = true
-ULUS10477 = true
-
-# Star Wars: The Force Unleashed
-ULUS10345 = true 
-ULKS46143 = true
-ULES00981 = true
-ULES00982 = true
-LBSW10345 = true  # Some modded version found in our report logs
-
-# Juiced 2 bloom effect (see #7295)
-ULES00928 = true
-ULUS10312 = true
-ULKS46154 = true
-
-[AtracLoopHack]
-#Atrac looped incorrectly see #7601 #13773 #11586 #10139 #12083
-
-#Coded Arms: Contagion
-ULUS10184 = true
-ULJM05243 = true
-ULKS46139 = true
-
-#Gripshift
-ULUS10040 = true
-ULES00177 = true
-ULKS46040 = true
-ULJM05089 = true
-
-#Jackass the Game
-ULUS10303 = true
-ULES00897 = true
-
-#Shrek smash
-ULUS10194 = true
-ULES00618 = true
-
-# Silver Fall
-ULES00808 = true
-ULUS10270 = true
-
-[DeswizzleDepth]
-UCUS98633 = true
-UCAS40145 = true
-UCES00420 = true
-UCJS10052 = true
-UCKS45048 = true
-UCJS18030 = true
-UCJS18047 = true
-NPJG00015 = true
-
-[SplitFramebufferMargin]
-# Killzone: Liberation (see issue #6207)
-UCES00279 = true
-UCKS45041 = true
-UCUS98646 = true
-UCET00278 = true
-UCUS98670 = true
-UCUS98646 = true
-
-[ForceLowerResolutionForEffectsOn]
-# The water effect of DiRT 2 and Outrun doesn't work in higher resolutions.
-
-# Colin McRae's DiRT 2 - issue #13012 (water)
-ULUS10471 = true
-ULJM05533 = true
-NPJH50006 = true
-ULES01301 = true
-
-# Outrun 2006: Coast to Coast - issue #11358 (car reflections), #11928 (water)
-ULES00262 = true
-ULUS10064 = true
-ULKS46087 = true
-
-# Burnout Dominator - lens flare effect (issue #11100)
-# Some of the steps don't work at high resolution yet.
-ULUS10236 = true
-ULES00703 = true
-
-# Need for Speed - Shift (same as Burnout Dominator)
-ULUS10462 = true
-ULES01275 = true
-ULJM05494 = true
-NPJH50143 = true
-ULJM05738 = true
-
-# Motorstorm - See #16429
-UCES01250 = true
-UCAS40266 = true
-UCUS98743 = true
-UCES01250 = true
-UCKS45124 = true
-UCJS10104 = true
-NPJG00047 = true
-
-[ForceLowerResolutionForEffectsOff]
-# Some games really don't work with this. Ratchet & Clank looks terrible.
-UCUS98633 = true
-UCAS40145 = true
-UCES00420 = true
-UCJS10052 = true
-UCKS45048 = true
-UCES00420 = true
-UCJS18030 = true
-UCJS18047 = true
-NPJG00015 = true
-
-# The various Tantalus games will not work with this.
-
-# Cars Race-o-rama
-ULUS10428 = true
-ULES01333 = true
-
-# MX vs ATV Reflex
-ULES01375 = true
-ULUS10429 = true
-
-# MX vs ATV Untamed
-ULUS10330 = true
-ULES00993 = true
-ULKS46176 = true
-
-# Spongebob: The Yellow Avenger
-ULES00280 = true
-ULUS10092 = true
-
-# Also, it's a really bad idea in Kurohyou.
-
-# Kurohyou: Ryu ga Gotoku Shinshou
-ULJM05713 = true
-NPJH50333 = true
-ULAS42244 = true
-UCKS45159 = true
-ULJM08047 = true
-
-# Kurohyou 2: Ryu ga Gotoku Ashura Hen (Japan)
-NPJH50562 = true
-NPJH50333 = true
-
-[NearestFilteringOnFramebufferCreate]
-# Ridge Racer speedometer dynamic CLUT problem - they rely on some palette entries
-# from memory, and render to the rest of the palette. The palette entries loaded from memory
-# must not be blurred by filtering, so nearest it is. See issue #8509
-
-# Ridge Racer
-ULJS00001 = true
-ULUS10001 = true
-UCKS45002 = true
-UCES00002 = true
-ULJS19002 = true
-UCKS45053 = true
-NPJH50140 = true
-
-# Ridge Racer 2
-ULJS00080 = true
-UCKS45032 = true
-UCES00422 = true
-UCAS40273 = true
-NPJH50366 = true
-
-[AllowDownloadCLUT]
-# Temporary compatibility option, while working on the GPU CLUT-from-framebuffer path.
-# Not required for any games now that it works, but might be useful for development.
-
-<<<<<<< HEAD
-
-[Fontltn12Hack]
-#optimumFont do not return ltn12.pgf see #11055
-NPJH00052  = true
-
-
-=======
-[SecondaryTextureCache]
-# Was previously the "Retain changed textures" setting.
-# See https://github.com/hrydgard/ppsspp/issues/16339#issuecomment-1304826656
-
-# Popolocrois
-UCJS10005 = true
-UCAS40009 = true
-ULUS10018 = true
-UCJS18003 = true
-ULES00291 = true
-NPJG00033 = true
-
-# Fushigi no Dungeon: Fuurai no Shiren 4 Plus - Kami no Hitomi to Akuma no Heso
-ULJS00547 = true
-NPJH50698 = true
-
-# Final Fantasy Tactics
-UCAS40148 = true
-ULJM05194 = true
-ULES00850 = true
-ULUS10297 = true
-ULJM05516 = true
-NPJH50408 = true
-
-[EnglishOrJapaneseOnly]
-# Twinbee Portable, see issue #16382
-ULAS42089 = true
-ULJM05221 = true
-ULJM05323 = true
-
-[OldAdrenoPixelDepthRoundingGL]
-# See #16015
-
-# Naruto Shippuden: Ultimate Ninja Impact
-ULUS10582 = true
-ULES01537 = true
-ULJS00390 = true
-ULAS42297 = true
-ULJS19071 = true
-NPJH50435 = true
-NPJH50435 = true
-
-# Kingdom Hearts - Birth By Sleep
-ULES01441 = true
-ULJM05600 = true
-ULUS10505 = true
-ULJM05775 = true  # Final MIX
-PSPJ30012 = true
-UCAS40295 = true
-UCKS45143 = true
-UCAS40317 = true
-UCAS40326 = true
-UCKS45168 = true
-ULJM06213 = true
-ULJM06214 = true
-
-# Monster Hunter Portable 3rd
-NPJB40001 = true
-NPJH55800 = true
-ULJM05800 = true
-ULJM08058 = true
-
-# Persona 3 Portable
-ULES01523 = true
-ULUS10512 = true
-UCAS40288 = true
-ULJM05489 = true
-UCKS45140 = true
-ULJM08044 = true
-NPJH50040 = true
-UCKS45175 = true
-
-# Hack/Link
-ULJS00266 = true
-ULJS00279 = true
-ULJS19058 = true
-
-# Midnight Club: LA Remix
-ULUS10383 = true
-ULES01144 = true
-ULJS00180 = true
-ULJS00267 = true
-ULJM05904 = true
-NPJH50440 = true
-
-# ModNation Racers
-UCES01327 = true
-UCUS98741 = true
-UCAS40306 = true
-UCJS10112 = true
-NPJG00116 = true
-NPUG70097 = true  # Demo
-
-[ForceCircleButtonConfirm]
-# Shining Ark, issue #15663
-NPJH50717 = true
-ULJM06223 = true
-
-[DisallowFramebufferAtOffset]
-# Little Big Planet, see #16030
-UCUS98744 = true
-UCES01264 = true
-UCJS10107 = true
-NPJG00073 = true
-UCAS40262 = true
-
->>>>>>> e6b7817c
+# ========================================================================================
+# compat.ini for PPSSPP
+# ========================================================================================
+#
+# This file is not meant to be user-editable, although is kept as a separate ini
+# file instead of compiled into the code for debugging purposes.
+#
+# The uses cases are strict:
+#   * Enable fixes for things we can't reasonably emulate without completely ruining
+#     performance for other games, such as the screen copies in Dangan Ronpa
+#   * Disabling accuracy features like 16-bit depth rounding, when we can't seem to
+#     implement them at all in a 100% compatible way
+#   * Emergency game-specific compatibility fixes before releases, such as the GTA
+#     music problem where every attempted fix has reduced compatibility with other games
+#   * Enable "unsafe" performance optimizations that some games can tolerate and
+#     others cannot. We do not currently have any of those.
+#
+# This functionality should NOT be used for any of the following:
+#   * Cheats
+#   * Fun hacks, like enlarged heads or whatever
+#   * Fixing general compatibility issues. First try to find a general solution. Try hard.
+#
+# Game IDs can be looked up at GameFAQs, for example:
+# http://www.gamefaqs.com/psp/925776-grand-theft-auto-liberty-city-stories/data
+# Sometimes the information may be incomplete though.
+#
+# ========================================================================================
+# Issue numbers refer to issues on https://github.com/hrydgard/ppsspp/issues
+# ========================================================================================
+
+[VertexDepthRounding]
+# Phantasy Star Portable needs depth rounding to 16-bit precision for text to show up.
+# It's enough to do it at the vertex granularity.  #3777
+# Phantasy Star Portable
+ULJM05309 = true
+ULUS10410 = true
+ULES01218 = true
+ULJM08023 = true
+ULES01218 = true
+# Phantasy Star Portable 1 Demo
+NPUH90023 = true
+# Phantasy Star Portable 2
+ULES01439 = true
+ULUS10529 = true
+ULJM05493 = true
+NPJH50043 = true
+ULJM08030 = true
+NPUH90023 = true
+ULJM91014 = true
+NPJH90002 = true
+ULJM05732 = true
+NPJH50332 = true
+# Phantasy Star Portable 2 JP Demo
+ULJM91018 = true
+NPJH90062 = true
+# Phantasy Star Portable Infinity Demo
+NPJH90157 = true  # Infinity demo
+
+# Puyo Puyo Fever 2   #3663 (layering)
+ULJM05058 = true
+# NBA 2K13  #6603 (menu glitches)
+ULAS42332 = true 
+ULJS00551 = true
+NPJH50713 = true
+ULJS00596 = true
+ULES01578 = true
+ULUS10598 = true
+# Power Stone Collection  #6257 (map arrow)
+ULES00496 = true
+ULUS10171 = true
+ULJM05178 = true
+# Taiko no Tatsujin Portable DX    #7920  (missing text)
+ULJS00383 = true 
+NPJH50426 = true 
+ULAS42282 = true
+# PhotoKano  #7920  (missing text)
+ULJS00378 = true
+NPJH50579 = true
+ULJS19069 = true
+NPJH50579 = true
+
+[PixelDepthRounding]
+# Heroes Phantasia requires pixel depth rounding.  #6485 (flickering overlaid sprites)
+NPJH50558 = true
+ULJS00456 = true
+ULJS00454 = true
+
+# Tales of Phantasia: Full Voice Edition
+# Attempted workaround for stencil testing driver bug on Arm Exynos (similar to the previous Adreno bug).
+# Seems that writing to depth disables a faulty optimization it's trying to do (as we saw in stencil draw).
+ULJS00079 = true
+ULJS19016 = true
+UCAS40110 = true
+NPJH50854 = true
+
+# Heroes Phantasia Limited Edition Disc requires pixel depth rounding.
+ULJS00455 = true
+# Phantasy Star games flickering
+# Phantasy Star Portable
+ULJM05309 = true
+ULUS10410 = true
+ULES01218 = true
+ULJM08023 = true
+ULES01218 = true
+# Phantasy Star Portable 1 Demo
+NPUH90023 = true
+# Phantasy Star Portable 2
+ULES01439 = true
+ULUS10529 = true
+ULJM05493 = true
+NPJH50043 = true
+ULJM08030 = true
+NPUH90023 = true
+ULJM91014 = true
+NPJH90002 = true
+ULJM05732 = true
+NPJH50332 = true
+# Phantasy Star Portable 2 JP Demo
+ULJM91018 = true
+NPJH90062 = true
+# Phantasy Star Portable Infinity Demo
+NPJH90157 = true  # Infinity demo
+
+# Nayuta no Kiseki might improve with pixel depth rounding. See issue #8744.
+ULJM06113 = true
+NPJH50625 = true
+ULJM08069 = true
+NPJH50625 = true
+
+[DepthRangeHack]
+# Phantasy Star Portable 2 and Infinity both use viewport depth outside [0, 1].
+# This gets clamped in our current implementation, but attempts to fix it run into
+# Other bugs, so we've restored this hack for now.
+# Phantasy Star Portable
+ULJM05309 = true
+ULUS10410 = true
+ULES01218 = true
+ULJM08023 = true
+ULES01218 = true
+# Phantasy Star Portable 1 Demo
+NPUH90023 = true
+# Phantasy Star Portable 2
+ULES01439 = true
+ULUS10529 = true
+ULJM05493 = true
+NPJH50043 = true
+ULJM08030 = true
+NPUH90023 = true
+ULJM91014 = true
+NPJH90002 = true
+ULJM05732 = true
+NPJH50332 = true
+# Phantasy Star Portable 2 JP Demo
+ULJM91018 = true
+NPJH90062 = true
+# Phantasy Star Portable Infinity Demo
+NPJH90157 = true  # Infinity demo
+
+[ClearToRAM]
+# SOCOM Navy Seals games require this. See issue #8973.
+# Navy Seals : Tactical Strike
+UCES00855 = true
+UCUS98649 = true
+NPJG00035 = true
+NPJG90068 = true
+UCJS10102 = true
+# Tactical Strike demo
+NPUG70003 = true
+# Fireteam Bravo
+UCKS45021 = true
+UCUS98615 = true
+UCES00038 = true
+ULES00038 = true
+# Fireteam Bravo 2
+UCES00543 = true
+UCUS98645 = true
+# Fireteam Bravo 2 Demo
+UCUS98677 = true
+UCUS98691 = true
+
+# DBZ Tenkaichi Tag Team, see issue #14283
+ULJS00311 = true
+ULAS42247 = true
+ULUS10537 = true
+ULUS10737 = true
+ULJS19067 = true
+ULAS42318 = true
+NPUH90087 = true  # demo
+NPEH90042 = true  # demo
+
+[Force04154000Download]
+# This applies a hack to Dangan Ronpa, its demo, and its sequel.
+# The game draws solid colors to a small framebuffer, and then reads this directly in VRAM.
+# We force this framebuffer to 1x and force download it automatically.
+NPJH50631 = true
+NPJH50372 = true
+NPJH90164 = true
+NPJH50515 = true
+# Let's also apply to Me & My Katamari.
+ULUS10094 = true
+ULES00339 = true
+ULJS00033 = true
+UCKS45022 = true
+ULJS19009 = true
+NPJH50141 = true
+
+[DrawSyncEatCycles]
+# This replaced Crash Tag Team Racing hack to also fix Gundam games
+# It makes sceGeDrawSync eat a lot of cycles which can affect timing in lots of games,
+# might be negative for others, but happens to fix games below.
+# Gundam Battle Royale might need it to avoid crashes when certain Ace enemies shows up
+ULJS00083 = true
+ULKS46104 = true
+ULJS19015 = true
+# Gundam Battle Chronicle needs it to avoid crashes after most battles
+ULJS00122 = true
+ULKS46158 = true
+ULJS19021 = true
+# Gundam Battle Universe same problem as above
+ULJS00145 = true
+ULKS46183 = true
+ULJS00260 = true
+ULJS19041 = true
+NPJH50843 = true
+# Helps with Jeanne d'Arc weird 40/40 fps problem #5154
+UCAS40129 = true
+UCJS10048 = true
+UCKS45033 = true
+UCJS18014 = true
+UCUS98700 = true
+NPJG00032 = true
+UCJX90019 = true
+# Fixes some double framerate issues in Patapon 2, contributed by pamford45
+UCJS10089 = true
+NPJG00010 = true
+PSPJ30000 = true
+UCAS40232 = true
+UCAS40239 = true
+UCES01177 = true
+UCUS98732 = true
+UCJS18036 = true
+UCAS40292 = true
+UCJS18053 = true
+
+# Rewrite
+# fixes softlocks, see #15904
+ULJM06364 = true
+ULJM06365 = true
+
+# Crash Tag Team Racing used to need it to pass checking memory stick screen.
+# ULES00168 = true
+# ULES00169 = true
+# ULES00170 = true
+# ULES00171 = true
+# ULES00172 = true
+# ULJM05036 = true
+# ULUS10044 = true
+
+[FakeMipmapChange]
+# This hacks separates each mipmap to independent textures to display wrong-size mipmaps.
+# For example this requires games like Tactics Ogre(Japanese) to display multi bytes fonts stored in mipmaps.
+# See issue #5350.
+# Tactics Ogre(Japanese)
+ULJM05753 = true
+NPJH50348 = true
+ULJM06009 = true
+
+[RequireBufferedRendering]
+# Warn the user that the game will not work and have issue, if buffered rendering is not enabled.
+# Midnight Club: LA Remix
+ULUS10383 = true
+ULES01144 = true
+ULJS00180 = true
+ULJS00267 = true
+ULJM05904 = true
+NPJH50440 = true
+# Midnight Club 3 : DUB edition
+ULUS10021 = true
+ULES00108 = true
+# GTA : VCS
+ULUS10160 = true
+ULES00502 = true
+ULES00503 = true
+ULJM05297 = true
+ULJM05395 = true
+ULJM05884 = true
+NPJH50827 = true
+# GTA : LCS
+ULUS10041 = true
+ULES00151 = true
+ULES00182 = true
+ULJM05255 = true
+ULJM05359 = true
+ULJM05885 = true
+NPJH50825 = true
+ULKS46157 = true
+# GOW : Ghost of Sparta
+UCUS98737 = true
+UCAS40323 = true
+NPHG00092 = true
+NPEG00044 = true
+NPEG00045 = true
+NPJG00120 = true
+NPUG80508 = true
+UCJS10114 = true
+UCES01401 = true
+UCES01473 = true
+# GOW : Ghost of Sparta Demo
+NPJG90095 = true
+NPEG90035 = true
+NPUG70125 = true
+# GOW : Chains Of Olympus
+UCAS40198 = true
+UCUS98653 = true
+UCES00842 = true
+ULJM05438 = true
+ULJM05348 = true
+UCKS45084 = true
+NPUG80325 = true
+NPEG00023 = true
+NPHG00027 = true
+NPHG00028 = true
+NPJH50170 = true
+UCET00844 = true
+# GOW: Chains of Olympus Demo
+UCUS98705 = true
+UCED00971 = true
+UCUS98713 = true
+# Daxter
+UCUS98618 = true
+UCES00044 = true
+NPUG80329 = true
+NPEG00025 = true
+# Ys Seven
+ULUS10551 = true
+ULJM05475 = true
+NPEH00065 = true
+NPJH50350 = true
+ULJM08041 = true
+NPEH00065 = true
+# The Legend of Heroes: Trails in the Sky
+ULUS10540 = true
+ULUS10578 = true
+ULES01556 = true
+ULJM05170 = true
+ULJM08033 = true
+NPJH50373 = true
+# Grand Knights History
+ULJS00394 = true
+ULJS19068 = true	
+NPJH50518 = true
+# Tactics Ogre
+ULUS10565 = true
+ULES01500 = true
+ULJM05753 = true
+NPJH50348 = true
+ULJM06009 = true
+UCKS45164 = true
+# Metal Gear Solid : Peace Walker
+ULUS10509 = true
+ULES01372 = true
+ULJM08038 = true
+NPJH50045 = true
+ULJM05630 = true
+NPJH90082 = true
+NPJH90063 = true
+# Star Ocean : Second Evolution
+ULUS10375 = true
+ULES01187 = true
+ULJM05591 = true
+ULJM05325 = true
+UCAS40203 = true
+# Driver 76
+ULUS10235 = true
+ULES00740 = true
+# Chili Con Carnage
+ULUS10216 = true
+ULES00629 = true
+# Digimon Adventure
+NPJH50686 = true
+ULJS00541 = true
+ULAS42340 = true
+# Danganronpa
+ULJS00337 = true
+ULJS19060 = true
+NPJH50372 = true
+NPJH50515 = true
+# Danganronpa Demo
+NPJH90164 = true
+# Super Danganronpa 2
+ULJS00521 = true
+ULJS00522 = true
+NPJH50631 = true
+# The Simpsons Game
+ULUS10295 = true
+ULES00975 = true
+ULES00979 = true
+ULES00978 = true
+ULES00977 = true
+ULES00976 = true
+# Jeanne d'Arc
+UCUS98700 = true
+UCJS10048 = true
+# Jeanne d'Arc Senkou Taikenban (Demo)
+UCJX90019 = true
+# Dante's Inferno
+ULUS10469 = true
+ULES01384 = true
+ULJM05621 = true
+NPJH50220 = true
+ULJM05799 = true
+ULKS46248 = true
+# Test Drive Unlimited
+ULUS10249 = true
+ULES00637 = true
+ULKS46126 = true
+# Silent Hill: Shattered Memories
+ULUS10450 = true
+ULES01352 = true
+ULJM05564 = true
+NPJH50148 = true
+ULAS42189 = true
+# Silent Hill: Origins
+ULUS10285 = true
+ULES00869 = true
+ULJM05281 = true
+NPJH50051 = true
+# Manhunt 2
+ULUS10280 = true
+ULES00756 = true
+# LEGO Star Wars II: The Original Trilogy
+ULUS10155 = true
+ULES00479 = true
+# LEGO Indiana Jones: The Original Adventures
+ULUS10365 = true
+ULES01086 = true
+# LEGO Batman: The Videogame
+ULUS10380 = true
+ULES01151 = true
+# Burnout Dominator
+ULUS10236 = true
+ULES00750 = true
+ULJM05242 = true
+ULJM05371 = true
+NPJH50304 = true
+ULES00703 = true
+
+# TODO: There are many more.
+
+[RequireBlockTransfer]
+# Warn the user that the game will have issue graphic, if simulate block transfer is not enabled.
+# The Legend of Heroes: Trails in the Sky need it to fix graphical glitch in menu screen. See issues #8053
+ULUS10540 = true
+ULUS10578 = true
+ULES01556 = true
+ULJM05170 = true
+ULJM08033 = true
+NPJH50373 = true
+NPUH10191 = true
+NPUH10197 = true
+# Grand Knights History need it to fix blackboxes on characters and flickering texture . See issues #2135, #6099
+ULJS00394 = true
+ULJS19068 = true	
+NPJH50518 = true
+# Gradius Collection (see #13887)
+ULUS10103 = true
+ULES00381 = true
+ULJM05091 = true
+# GachiTora! Abarenbou Kyoushi in High School need it to render shadows properly (see #14136)
+ULJS00355 = true
+NPJH50409 = true
+# MegaMan Maverick Hunter X (see #10085)
+ULES00251 = true
+ULUS10068 = true
+ULJM05043 = true
+
+[DisableAccurateDepth]
+# Midnight Club: LA Remix
+ULUS10383 = true
+ULES01144 = true
+ULJS00180 = true
+ULJS00267 = true
+ULJM05904 = true
+NPJH50440 = true
+# Midnight Club 3 : DUB edition
+ULUS10021 = true
+ULES00108 = true
+
+# Shadow of Destiny (#9545)
+ULUS10459 = true
+NPJH50036 = true
+
+# Burnout games have problems with this on Mali, and have no use for it
+# Legends
+#ULES00125 = true
+#ULUS10025 = true
+#ULJM05228 = true
+#NPJH50305 = true
+#ULJM05049 = true
+#ULKS46027 = true
+#ULAS42019 = true
+
+# Dominator
+ULUS10236 = true
+ULES00750 = true
+ULJM05242 = true
+ULJM05371 = true
+NPJH50304 = true
+ULES00703 = true
+ULAS42095 = true
+
+[RequireDefaultCPUClock]
+# GOW : Ghost of Sparta
+UCUS98737 = true
+UCAS40323 = true
+NPHG00092 = true
+NPEG00044 = true
+NPEG00045 = true
+NPJG00120 = true
+NPUG80508 = true
+UCJS10114 = true
+UCES01401 = true
+UCES01473 = true
+# GOW : Ghost of Sparta Demo
+NPJG90095 = true
+NPEG90035 = true
+NPUG70125 = true
+# Tekken 6
+ULUS10466 = true
+ULES01376 = true
+ULJS00224 = true
+NPUH10047 = true
+ULAS42214 = true
+ULJS19054 = true
+NPJH50184 = true
+
+[MGS2AcidHack]
+ULUS10006 = true # Metal Gear Acid
+ULES00008 = true
+ULJM05001 = true
+ULAS42007 = true
+ULJM08001 = true
+ULUS10077 = true # Metal Gear Acid 2
+ULAS42035 = true
+ULES00284 = true
+ULJM05047 = true
+ULKS46065 = true
+ULJM08011 = true
+
+[SonicRivalsHack]
+ULES00622 = true  # SR1
+ULUS10195 = true  # SR1
+ULUS10323 = true  # SR2
+ULES00940 = true  # SR2
+ULET00958 = true
+
+[BlockTransferAllowCreateFB]
+# Digimon Adventure (JP and English patches)
+NPJH50686 = true
+ULJS00541 = true
+ULAS42340 = true
+
+# MotoGP
+ULUS10153 = true
+UCES00373 = true
+ULJS00078 = true
+UCAS40104 = true
+
+# Ys Seven disabled (caused glitches, see #13529)
+# ULUS10551 = true
+# ULJM05475 = true
+# ULJM05475 = true
+# NPEH00065 = true
+# NPJH50350 = true
+
+# Burnout Legends
+ULES00125 = true
+ULUS10025 = true
+ULJM05228 = true
+NPJH50305 = true
+ULJM05049 = true
+ULKS46027 = true
+ULAS42019 = true
+
+# Burnout Dominator
+ULUS10236 = true
+ULES00750 = true
+ULJM05242 = true
+ULJM05371 = true
+NPJH50304 = true
+ULES00703 = true
+
+# Test Drive Unlimited
+ULET00386 = true
+ULUS10249 = true
+ULES00637 = true
+ULKS46126 = true
+
+# Naruto Shippuden: Ultimate Ninja Impact
+ULUS10582 = true
+ULES01537 = true
+ULJS00390 = true
+ULAS42297 = true
+ULJS19071 = true
+NPJH50435 = true
+NPJH50435 = true
+
+# Gradius Collection
+ULUS10103 = true
+ULES00381 = true
+ULJM05091 = true
+ULJM05222 = true
+ULAS42040 = true
+ULKS46064 = true
+
+# Shaun White Snowboarding (player shadow)
+ULES01185 = true
+ULUS10399 = true
+ULJM05412 = true
+NPJH50083 = true
+ULJM05570 = true
+
+# Cars Race-o-rama
+ULUS10428 = true
+ULES01333 = true
+
+# MX vs ATV Reflex
+ULES01375 = true
+ULUS10429 = true
+
+# Silent Hill: Origins
+# Avoids readback.
+ULES00869 = true
+ULUS10285 = true
+ULKS46161 = true
+ULJM05281 = true
+NPJH50051 = true
+
+# Silent Hill: Shattered Memories
+# Avoids readback.
+ULUS10450 = true
+ULES01352 = true
+ULJM05564 = true
+NPJH50148 = true
+ULAS42189 = true
+
+[IntraVRAMBlockTransferAllowCreateFB]
+# Final Fantasy - Type 0
+ULJM05900 = true
+ULJM05901 = true
+NPJH50443 = true
+NPJH50444 = true
+ULJM06217 = true
+ULJM06218 = true
+UCAS40346 = true
+UCAS40347 = true
+
+# Boku no Natsuyasumi: Mushi Mushi Hakase to Teppen-yama no Himitsu!!
+UCJS10038 = true
+UCJS18013 = true
+
+# Megaman Maverick Hunter X (see #10085)
+ULES00251 = true
+ULUS10068 = true
+ULJM05043 = true
+
+# R-TYPE TACTICS (see #14198)
+ULJS00111 = true  # Japan
+NPJH50106 = true  # Japan
+UCKS45065 = true  # Korea
+UCAS40168 = true  # Asia
+ULES01121 = true  # Europe
+
+ULUS10343 = true  # US, (R-TYPE COMMAND)
+NPUH90008 = true  # (R-TYPE COMMAND demo)
+
+# R-TYPE TACTICS II -Operation BITTER CHOCOLATE-
+NPJH50119 = true
+ULJS00233 = true
+NPJH90089 = true  # (demo)
+NPJH90065 = true  # Unknown
+
+# Colin McRae 2005 (sun effect, see #7810)
+ULES00111 = true
+ULKS46010 = true
+ULJM05223 = true
+ULJM05362 = true
+
+# Note! This whole flag is disabled temporarily by appending "Disabled" to its name). See 7914
+[YugiohSaveFixDisabled]
+# The cause of Yu-gi-oh series 's bad save (cannot save) are load "save status" and use cwcheat,
+# but the real cause still unknown. #7914
+
+# Yu-Gi-Oh! Duel Monsters GX: Tag Force
+ULJM05151 = true
+ULES00600 = true
+ULUS10136 = true
+
+# Yu-Gi-Oh! Duel Monsters GX: Tag Force 2
+ULUS10302 = true
+ULJM05260 = true
+ULES00925 = true
+ULES00926 = true
+
+# Yu-Gi-Oh! Duel Monsters GX: Tag Force 3 
+ULES01183 = true
+ULJM05373 = true
+
+# Yu-Gi-Oh! 5D's Tag Force 4
+ULUS10481 = true
+ULJM05479 = true
+ULES01362 = true
+
+# Yu-Gi-Oh! 5D's Tag Force 5
+ULUS10555 = true
+ULJM05734 = true
+ULES01474 = true
+ 
+# Yu-Gi-Oh! 5D's Tag Force 6
+ULJM05940 = true
+NPJH50794 = true
+  
+# Yu-Gi-Oh! 5D's Tag Force 
+ULJM05940 = true
+ 
+# Yu-Gi-Oh! ARC-V Tag Force Special
+NPJH00142 = true
+
+[ForceUMDDelay]
+# F1 2006 won't boot at all with our standard unrealistically fast timing.
+UCES00238 = true
+UCJS10045 = true
+# F1 2005, japan only?
+UCJS10019 = true
+
+# Arctic Adventures - Polar's Puzzles
+NPEZ00219 = true
+NPUZ00114 = true
+
+# Innocent Life (see issue #2830)
+UCAS40079 = true
+ULUS10219 = true
+ULES00658 = true
+UCAS40187 = true
+ULJS00119 = true
+ULKS46167 = true
+NPJH50017 = true
+
+[GoWFramerateHack60]
+# Replaces ForceMax60FPS for GOW games, should provide smoother experience
+# Also works around softlock in GOW:GOS , see #8299
+# GOW : Ghost of Sparta
+UCUS98737 = true
+UCAS40323 = true
+NPHG00092 = true
+NPEG00044 = true
+NPEG00045 = true
+NPJG00120 = true
+NPUG80508 = true
+UCJS10114 = true
+UCES01401 = true
+UCES01473 = true
+# GOW : Ghost of Sparta Demo
+NPEG90035 = true
+NPUG70125 = true
+NPJG90095 = true
+# GOW : Chains Of Olympus
+UCAS40198 = true
+UCUS98653 = true
+UCES00842 = true
+ULJM05438 = true
+ULJM05348 = true
+UCKS45084 = true
+NPUG80325 = true
+NPEG00023 = true
+NPHG00027 = true
+NPHG00028 = true
+NPJH50170 = true
+UCET00844 = true
+# GOW: Chains of Olympus Demo
+UCUS98705 = true
+UCED00971 = true
+UCUS98713 = true
+
+[GoWFramerateHack30]
+# As the 60 fps version, but makes GOW games run on a potato,
+# Doesn't suffer from softlock #8299
+# disabled by default since most people wouldn't need it
+# GOW : Ghost of Sparta
+# UCUS98737 = true
+# UCAS40323 = true
+# NPHG00092 = true
+# NPEG00044 = true
+# NPEG00045 = true
+# NPJG00120 = true
+# NPUG80508 = true
+# UCJS10114 = true
+# UCES01401 = true
+# UCES01473 = true
+# GOW : Ghost of Sparta Demo
+# NPEG90035 = true
+# NPUG70125 = true
+# NPJG90095 = true
+# GOW : Chains Of Olympus
+# UCAS40198 = true
+# UCUS98653 = true
+# UCES00842 = true
+# ULJM05438 = true
+# ULJM05348 = true
+# UCKS45084 = true
+# NPUG80325 = true
+# NPEG00023 = true
+# NPHG00027 = true
+# NPHG00028 = true
+# NPJH50170 = true
+# UCET00844 = true
+# GOW: Chains of Olympus Demo
+# UCUS98705 = true
+# UCED00971 = true
+# UCUS98713 = true
+
+[ForceMax60FPS]
+# Some games are very heavy and render as fast as they can. They benefit greatly from
+# capping the framerate at 60fps.
+
+# F1 2006 has extremely long loading times if we don't limit the framerate.
+UCES00238 = true
+UCJS10045 = true
+# F1 2005, japan only?
+UCJS10019 = true
+
+# The Transformers games are also afflicted with long loading times and render too fast like GoW.
+
+# Transformers - The Game
+ULES00823 = true
+ULES00824 = true
+ULES00825 = true
+ULUS10274 = true
+
+# Transformers - Revenge of the Fallen
+ULES01286 = true
+ULES01287 = true
+ULUS10433 = true
+
+# Tekken 6
+ULUS10466 = true
+ULES01376 = true
+ULJS00224 = true
+NPUH10047 = true
+ULAS42214 = true
+ULJS19054 = true
+NPJH50184 = true
+
+# Hot Wheels - Ultimate Racing (issue #12604, this is a workaround)
+ULUS10239 = true
+ULES00828 = true
+
+# Fat Princess: Fistful of Cake loading speeds benefit greatly.
+UCAS40285 = true
+UCES01312 = true
+NPJG00045 = true
+NPHG00025 = true
+UCKS45137 = true
+UCUS98740 = true
+
+# Mumbo Jumbo games (see issue #12857)
+ULUS10287 = true  # Super Collapse 3
+ULES01027 = true  # Super Collapse 3
+ULUS10203 = true  # Platypus
+ULES01029 = true  # Platypus
+ULUS10227 = true  # 7 Wonders of the Ancient World
+ULES01037 = true  # 7 Wonders of the Ancient World
+
+# Super Monkey Ball Adventures also benefits from this (#7674).
+ULES00364 = true
+ULUS10132 = true
+
+# Homebrew Kurok (we don't normally add homebrew here but it has a distinctive GameID)
+KURO00767 = true
+
+# Scooby-Doo! Who's Watching Who?
+ULUS10168 = true
+ULES00571 = true
+
+# Tron Evolution
+ULUS10548 = true
+ULES01494 = true
+ULES01495 = true
+
+# Atari Classics Evolved
+ULUS10325 = true
+
+# Kurohyou 2: Ryu ga Gotoku Ashura Hen (Japan)
+NPJH50562 = true
+NPJH50333 = true
+
+# Silent Hill Origin
+ULUS10285 = true
+ULES00869 = true
+
+# Resistance Retribution
+UCES01184 = true
+UCUS98668 = true
+
+# Spider-Man 3
+ULES00938 = true
+ULUS10317 = true
+
+# NBA 2K13
+ULUS10598 = true
+ULES01578 = true
+
+# Killzone: Liberation (see issue #6207)
+UCES00279 = true
+UCKS45041 = true
+UCUS98646 = true
+UCET00278 = true
+UCUS98670 = true
+UCUS98646 = true
+
+[JitInvalidationHack]
+# This is an absolutely awful hack that somehow prevents issues when clearing the JIT,
+# if the game has copied code with EmuHack opcodes or something. Hopefully will be able
+# to remove this in the future.
+# See #3854.
+# Tony Hawk's Underground
+ULUS10014 = true
+ULES00033 = true
+ULES00034 = true
+ULES00035 = true
+# MTX MotoTrax
+ULUS10138 = true
+ULES00581 = true
+
+[HideISOFiles]
+# DJ Max Portable has some crude copy-protection functionality where it looks for ISO/CSO files
+# in a few directories. Prevent this by hiding the files from the game.
+# To be sure, catch all versions and remixes of the game that's been seen in reports.
+# It checks the following directories:
+# /
+# /PSP/
+# /PSP/COMMON
+# /PSP/GAME
+
+ULKS46116 = true
+ULKS46189 = true
+ULKS46190 = true
+ULKS46236 = true
+ULKS46240 = true
+ULKS46059 = true
+ULUS10403 = true
+ULUS10538 = true
+ULKS46050 = true
+ULJM05836 = true
+ULJM46236 = true
+ULJM06034 = true
+NPHH00260 = true
+CF0020046 = true
+CF0020074 = true
+NPJH50471 = true
+ULJM06033 = true
+NPJH50559 = true
+NPEH00030 = true
+
+[MoreAccurateVMMUL]
+# Fixes leg shaking in Tekken 6. The potential for slowdown in other games is large enough
+# that we will not generally apply this accurate mode where not needed.
+ULUS10466 = true
+ULES01376 = true
+ULJS00224 = true
+NPUH10047 = true
+ULAS42214 = true
+ULJS19054 = true
+NPJH50184 = true
+
+[ForceSoftwareRenderer]
+# Darkstalkers
+ULES00016 = true
+ULUS10005 = true
+ULJM05005 = true
+
+[DarkStalkersPresentHack]
+# Darkstalkers
+ULES00016 = true
+ULUS10005 = true
+ULJM05005 = true
+
+[ReportSmallMemStick]
+# Harry Potter and the Goblet of Fire - issue #13266
+ULUS10032 = true
+ULES00210 = true
+# Street Fighter Alpha 3 MAX - issue #10462
+ULJM05082 = true
+ULUS10062 = true
+ULES00235 = true
+ULJM05225 = true
+CPCS01043 = true
+ULUS10062 = true
+# LEGO Star Wars II: The Original Trilogy
+ULES00479 = true
+ULUS10155 = true
+# Tony Hawk's Underground 2 Remix
+ULES00033 = true
+ULUS10014 = true
+# Virtua Tennis: World Tour
+ULES00126 = true
+ULJM05079 = true
+ULKS46023 = true
+ULUS10037 = true
+
+[MemstickFixedFree]
+ULJM05571 = true
+ULES01367 = true
+NPEH00029 = true
+ULUS10455 = true
+
+[BlueToAlpha]
+# Some games render first to RGB of a 4444 texture, then they switch to 565 and render masked to blue,
+# just to be able to render to the alpha channel of the 4444. We can detect that and reroute rendering
+# to avoid problems.
+
+# Split/Second
+ULES01402 = true
+ULUS10513 = true
+ULJM05812 = true
+NPJH50371 = true
+
+# Colin McRae's DiRT 2 - issue #13012 (car reflections)
+ULUS10471 = true
+ULJM05533 = true
+NPJH50006 = true
+ULES01301 = true
+
+# Outrun 2006: Coast to Coast - issue #11358 (car reflections)
+ULES00262 = true
+ULUS10064 = true
+ULKS46087 = true
+
+[DateLimited]
+# Car Jack Streets - issue #12698
+NPUZ00043 = true
+NPEZ00198 = true
+
+[ShaderColorBitmask]
+# Colin McRae's DiRT 2 - issue #13012 (water)
+ULUS10471 = true
+ULJM05533 = true
+NPJH50006 = true
+ULES01301 = true
+
+# Outrun 2006: Coast to Coast - issue #11358 (car reflections), #11928 (water)
+ULES00262 = true
+ULUS10064 = true
+ULKS46087 = true
+
+# Burnout Dominator - lens flare effect (issue #11100)
+ULUS10236 = true
+ULES00703 = true
+
+# Need for Speed - Shift (same as Burnout Dominator)
+ULUS10462 = true
+ULES01275 = true
+ULJM05494 = true
+NPJH50143 = true
+ULJM05738 = true
+
+[DisableFirstFrameReadback]
+# Wipeout Pure: Temporary workaround for lens flare flicker. See #13344
+UCUS98612 = true
+UCJS10007 = true
+UCES00001 = true
+UCKS45008 = true
+NPJG00059 = true
+
+#Socom FireTeam Bravo 3 / Navy Seals Portable. See issue #11814
+UCES01242 = true
+UCUS98716 = true
+NPHG00032 = true
+NPJG00035 = true
+UCJS10102 = true
+NPEG90024 = true  # demo
+NPJG90068 = true  # demo
+
+[MpegAvcWarmUp]
+# God Eater issue #13527 ,It is custom mpeg library that required sceMpegGetAvcAu return ERROR_MPEG_NO_DATA but break FIFA 14 issue #14086
+# God Eater 1
+ULJS00237 = true
+ULKS46238 = true
+
+# God Eater 2
+ULJS00597 = true
+NPJH50832 = true
+ULJS19093 = true
+NPJH50832 = true
+
+# God Eater Burst
+ULJS00351 = true
+NPJH50352 = true
+ULJS00350 = true
+ULKS46263 = true
+ULUS10563 = true
+ULES01519 = true
+ULJS19056 = true
+NPJH50352 = true
+ULUS10563FV = true
+ULJS19081 = true
+NPJH50352 = true
+
+# Field Commander, see issue #10209
+ULUS10088 = true
+ULES00335 = true
+ULKS46070 = true
+
+# Valkyrie Profile Lenneth (last video crash, see #6008)
+ULUS10107 = true
+ULJM05101 = true
+ULES00724 = true
+ULJM05320 = true
+
+[CenteredLines]
+# Echochrome looks better with these. Related: #15556
+UCES01011 = true
+UCAS40197 = true
+NPEG00006 = true
+NPUG80135 = true
+
+[ZZT3SelectHack]
+# Bypass softlock on Zettai Zetsumei Toshi 3 character select screen #4901
+# This problem affects the game also on PS3
+ULJS00191 = true
+UCAS40252 = true
+UCKS45119 = true
+NPJH50907 = true
+UCAS40328 = true
+ULJS19050 = true
+NPJH50907 = true
+
+[AllowLargeFBTextureOffsets]
+# Quickfix for Clone Wars, see #12949
+ULES01284 = true
+ULES01285 = true
+ULUS10477 = true
+
+# Star Wars: The Force Unleashed
+ULUS10345 = true 
+ULKS46143 = true
+ULES00981 = true
+ULES00982 = true
+LBSW10345 = true  # Some modded version found in our report logs
+
+# Juiced 2 bloom effect (see #7295)
+ULES00928 = true
+ULUS10312 = true
+ULKS46154 = true
+
+[AtracLoopHack]
+#Atrac looped incorrectly see #7601 #13773 #11586 #10139 #12083
+
+#Coded Arms: Contagion
+ULUS10184 = true
+ULJM05243 = true
+ULKS46139 = true
+
+#Gripshift
+ULUS10040 = true
+ULES00177 = true
+ULKS46040 = true
+ULJM05089 = true
+
+#Jackass the Game
+ULUS10303 = true
+ULES00897 = true
+
+#Shrek smash
+ULUS10194 = true
+ULES00618 = true
+
+# Silver Fall
+ULES00808 = true
+ULUS10270 = true
+
+[DeswizzleDepth]
+UCUS98633 = true
+UCAS40145 = true
+UCES00420 = true
+UCJS10052 = true
+UCKS45048 = true
+UCJS18030 = true
+UCJS18047 = true
+NPJG00015 = true
+
+[SplitFramebufferMargin]
+# Killzone: Liberation (see issue #6207)
+UCES00279 = true
+UCKS45041 = true
+UCUS98646 = true
+UCET00278 = true
+UCUS98670 = true
+UCUS98646 = true
+
+[ForceLowerResolutionForEffectsOn]
+# The water effect of DiRT 2 and Outrun doesn't work in higher resolutions.
+
+# Colin McRae's DiRT 2 - issue #13012 (water)
+ULUS10471 = true
+ULJM05533 = true
+NPJH50006 = true
+ULES01301 = true
+
+# Outrun 2006: Coast to Coast - issue #11358 (car reflections), #11928 (water)
+ULES00262 = true
+ULUS10064 = true
+ULKS46087 = true
+
+# Burnout Dominator - lens flare effect (issue #11100)
+# Some of the steps don't work at high resolution yet.
+ULUS10236 = true
+ULES00703 = true
+
+# Need for Speed - Shift (same as Burnout Dominator)
+ULUS10462 = true
+ULES01275 = true
+ULJM05494 = true
+NPJH50143 = true
+ULJM05738 = true
+
+# Motorstorm - See #16429
+UCES01250 = true
+UCAS40266 = true
+UCUS98743 = true
+UCES01250 = true
+UCKS45124 = true
+UCJS10104 = true
+NPJG00047 = true
+
+[ForceLowerResolutionForEffectsOff]
+# Some games really don't work with this. Ratchet & Clank looks terrible.
+UCUS98633 = true
+UCAS40145 = true
+UCES00420 = true
+UCJS10052 = true
+UCKS45048 = true
+UCES00420 = true
+UCJS18030 = true
+UCJS18047 = true
+NPJG00015 = true
+
+# The various Tantalus games will not work with this.
+
+# Cars Race-o-rama
+ULUS10428 = true
+ULES01333 = true
+
+# MX vs ATV Reflex
+ULES01375 = true
+ULUS10429 = true
+
+# MX vs ATV Untamed
+ULUS10330 = true
+ULES00993 = true
+ULKS46176 = true
+
+# Spongebob: The Yellow Avenger
+ULES00280 = true
+ULUS10092 = true
+
+# Also, it's a really bad idea in Kurohyou.
+
+# Kurohyou: Ryu ga Gotoku Shinshou
+ULJM05713 = true
+NPJH50333 = true
+ULAS42244 = true
+UCKS45159 = true
+ULJM08047 = true
+
+# Kurohyou 2: Ryu ga Gotoku Ashura Hen (Japan)
+NPJH50562 = true
+NPJH50333 = true
+
+[NearestFilteringOnFramebufferCreate]
+# Ridge Racer speedometer dynamic CLUT problem - they rely on some palette entries
+# from memory, and render to the rest of the palette. The palette entries loaded from memory
+# must not be blurred by filtering, so nearest it is. See issue #8509
+
+# Ridge Racer
+ULJS00001 = true
+ULUS10001 = true
+UCKS45002 = true
+UCES00002 = true
+ULJS19002 = true
+UCKS45053 = true
+NPJH50140 = true
+
+# Ridge Racer 2
+ULJS00080 = true
+UCKS45032 = true
+UCES00422 = true
+UCAS40273 = true
+NPJH50366 = true
+
+[AllowDownloadCLUT]
+# Temporary compatibility option, while working on the GPU CLUT-from-framebuffer path.
+# Not required for any games now that it works, but might be useful for development.
+
+[SecondaryTextureCache]
+# Was previously the "Retain changed textures" setting.
+# See https://github.com/hrydgard/ppsspp/issues/16339#issuecomment-1304826656
+
+# Popolocrois
+UCJS10005 = true
+UCAS40009 = true
+ULUS10018 = true
+UCJS18003 = true
+ULES00291 = true
+NPJG00033 = true
+
+# Fushigi no Dungeon: Fuurai no Shiren 4 Plus - Kami no Hitomi to Akuma no Heso
+ULJS00547 = true
+NPJH50698 = true
+
+# Final Fantasy Tactics
+UCAS40148 = true
+ULJM05194 = true
+ULES00850 = true
+ULUS10297 = true
+ULJM05516 = true
+NPJH50408 = true
+
+[EnglishOrJapaneseOnly]
+# Twinbee Portable, see issue #16382
+ULAS42089 = true
+ULJM05221 = true
+ULJM05323 = true
+
+[OldAdrenoPixelDepthRoundingGL]
+# See #16015
+
+# Naruto Shippuden: Ultimate Ninja Impact
+ULUS10582 = true
+ULES01537 = true
+ULJS00390 = true
+ULAS42297 = true
+ULJS19071 = true
+NPJH50435 = true
+NPJH50435 = true
+
+# Kingdom Hearts - Birth By Sleep
+ULES01441 = true
+ULJM05600 = true
+ULUS10505 = true
+ULJM05775 = true  # Final MIX
+PSPJ30012 = true
+UCAS40295 = true
+UCKS45143 = true
+UCAS40317 = true
+UCAS40326 = true
+UCKS45168 = true
+ULJM06213 = true
+ULJM06214 = true
+
+# Monster Hunter Portable 3rd
+NPJB40001 = true
+NPJH55800 = true
+ULJM05800 = true
+ULJM08058 = true
+
+# Persona 3 Portable
+ULES01523 = true
+ULUS10512 = true
+UCAS40288 = true
+ULJM05489 = true
+UCKS45140 = true
+ULJM08044 = true
+NPJH50040 = true
+UCKS45175 = true
+
+# Hack/Link
+ULJS00266 = true
+ULJS00279 = true
+ULJS19058 = true
+
+# Midnight Club: LA Remix
+ULUS10383 = true
+ULES01144 = true
+ULJS00180 = true
+ULJS00267 = true
+ULJM05904 = true
+NPJH50440 = true
+
+# ModNation Racers
+UCES01327 = true
+UCUS98741 = true
+UCAS40306 = true
+UCJS10112 = true
+NPJG00116 = true
+NPUG70097 = true  # Demo
+
+[ForceCircleButtonConfirm]
+# Shining Ark, issue #15663
+NPJH50717 = true
+ULJM06223 = true
+
+[DisallowFramebufferAtOffset]
+# Little Big Planet, see #16030
+UCUS98744 = true
+UCES01264 = true
+UCJS10107 = true
+NPJG00073 = true
+UCAS40262 = true
+
+[Fontltn12Hack]
+#optimumFont do not return ltn12.pgf see #11055
+NPJH00052  = true