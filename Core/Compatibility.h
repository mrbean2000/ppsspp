// Copyright (c) 2015- PPSSPP Project.

// This program is free software: you can redistribute it and/or modify
// it under the terms of the GNU General Public License as published by
// the Free Software Foundation, version 2.0 or later versions.

// This program is distributed in the hope that it will be useful,
// but WITHOUT ANY WARRANTY; without even the implied warranty of
// MERCHANTABILITY or FITNESS FOR A PARTICULAR PURPOSE.  See the
// GNU General Public License 2.0 for more details.

// A copy of the GPL 2.0 should have been included with the program.
// If not, see http://www.gnu.org/licenses/

// Official git repository and contact information can be found at
// https://github.com/hrydgard/ppsspp and http://www.ppsspp.org/.

#pragma once

#include <string>
#include <cstdint>

// Compatibility flags are controlled by assets/compat.ini.
// Alternatively, if PSP/SYSTEM/compat.ini exists, it is merged on top, to enable editing
// the file on Android for tests.
//
// This file is not meant to be user-editable, although is kept as a separate ini
// file instead of compiled into the code for debugging purposes.
//
// The uses cases are strict:
//   * Enable fixes for things we can't reasonably emulate without completely ruining
//     performance for other games, such as the screen copies in Dangan Ronpa
//   * Disabling accuracy features like 16-bit depth rounding, when we can't seem to
//     implement them at all in a 100% compatible way
//   * Emergency game-specific compatibility fixes before releases, such as the GTA
//     music problem where every attempted fix has reduced compatibility with other games
//   * Enable "unsafe" performance optimizations that some games can tolerate and
//     others cannot. We do not currently have any of those.
//
// This functionality should NOT be used for any of the following:
//   * Cheats
//   * Fun hacks, like enlarged heads or whatever
//   * Fixing general compatibility issues. First try to find a general solution. Try hard.
//
// We already have the Action Replay-based cheat system for such use cases.

struct CompatFlags {
	bool VertexDepthRounding;
	bool PixelDepthRounding;
	bool DepthRangeHack;
	bool ClearToRAM;
	bool Force04154000Download;
	bool DrawSyncEatCycles;
	bool DelayDelayThreadHack;
	bool FakeMipmapChange;
	bool RequireBufferedRendering;
	bool RequireBlockTransfer;
	bool RequireDefaultCPUClock;
	bool DisableReadbacks;
	bool HackFixVideo;
	bool HackFixHangs;
	bool HackLatchedFramebuffer;
	bool DecreaseVertexDepthAccuracy;
	bool DecreaseFragmentDepthAccuracy;
	bool ForceRangeDownload;
	bool FlushAtStall;
	bool Force04Download;
	bool DisableAccurateDepth;
	bool MGS2AcidHack;
	bool SonicRivalsHack;
	bool AdhocHackDisableNBSwitch;
	bool AdhocHackStopFriendClear;
	bool AdhocHackPhantasyStarOffset;
	bool BlockTransferAllowCreateFB;
	bool YugiohSaveFix;
	bool ForceUMDDelay;
	bool ForceMax60FPS;
	bool JitInvalidationHack;
<<<<<<< HEAD
	bool MMULDisableHack;
=======
	bool HideISOFiles;
	bool MoreAccurateVMMUL;
>>>>>>> 3bc3f3e9
};

class IniFile;

class Compatibility {
public:
	Compatibility() {
		Clear();
	}

	// Flags enforced read-only through const. Only way to change them is to load assets/compat.ini.
	const CompatFlags &flags() const { return flags_; }

	void Load(const std::string &gameID);

private:
	void Clear();
	void CheckSettings(IniFile &iniFile, const std::string &gameID);
	void CheckSetting(IniFile &iniFile, const std::string &gameID, const char *option, bool *flag);

	CompatFlags flags_{};
};<|MERGE_RESOLUTION|>--- conflicted
+++ resolved
@@ -76,12 +76,8 @@
 	bool ForceUMDDelay;
 	bool ForceMax60FPS;
 	bool JitInvalidationHack;
-<<<<<<< HEAD
-	bool MMULDisableHack;
-=======
 	bool HideISOFiles;
 	bool MoreAccurateVMMUL;
->>>>>>> 3bc3f3e9
 };
 
 class IniFile;
