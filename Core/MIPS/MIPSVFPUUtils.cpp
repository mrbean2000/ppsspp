// Copyright (c) 2012- PPSSPP Project.

// This program is free software: you can redistribute it and/or modify
// it under the terms of the GNU General Public License as published by
// the Free Software Foundation, version 2.0 or later versions.

// This program is distributed in the hope that it will be useful,
// but WITHOUT ANY WARRANTY; without even the implied warranty of
// MERCHANTABILITY or FITNESS FOR A PARTICULAR PURPOSE.  See the
// GNU General Public License 2.0 for more details.

// A copy of the GPL 2.0 should have been included with the program.
// If not, see http://www.gnu.org/licenses/

// Official git repository and contact information can be found at
// https://github.com/hrydgard/ppsspp and http://www.ppsspp.org/.

#include <cstdint>
#include <limits>
#include <cstdio>
#include <cstring>

#include "Common/BitScan.h"
#include "Common/CommonFuncs.h"
#include "Core/Reporting.h"
#include "Core/MIPS/MIPS.h"
#include "Core/MIPS/MIPSVFPUUtils.h"

#define V(i)   (currentMIPS->v[voffset[i]])
#define VI(i)  (currentMIPS->vi[voffset[i]])

void GetVectorRegs(u8 regs[4], VectorSize N, int vectorReg) {
	int mtx = (vectorReg >> 2) & 7;
	int col = vectorReg & 3;
	int row = 0;
	int length = 0;
	int transpose = (vectorReg>>5) & 1;

	switch (N) {
	case V_Single: transpose = 0; row=(vectorReg>>5)&3; length = 1; break;
	case V_Pair:   row=(vectorReg>>5)&2; length = 2; break;
	case V_Triple: row=(vectorReg>>6)&1; length = 3; break;
	case V_Quad:   row=(vectorReg>>5)&2; length = 4; break;
	default: _assert_msg_(JIT, 0, "%s: Bad vector size", __FUNCTION__);
	}

	for (int i = 0; i < length; i++) {
		int index = mtx * 4;
		if (transpose)
			index += ((row+i)&3) + col*32;
		else
			index += col + ((row+i)&3)*32;
		regs[i] = index;
	}
}

void GetMatrixRegs(u8 regs[16], MatrixSize N, int matrixReg) {
	int mtx = (matrixReg >> 2) & 7;
	int col = matrixReg & 3;

	int row = 0;
	int side = 0;
	int transpose = (matrixReg >> 5) & 1;

	switch (N) {
	case M_1x1: transpose = 0; row = (matrixReg >> 5) & 3; side = 1; break;
	case M_2x2: row = (matrixReg >> 5) & 2; side = 2; break;
	case M_3x3: row = (matrixReg >> 6) & 1; side = 3; break;
	case M_4x4: row = (matrixReg >> 5) & 2; side = 4; break;
	default: _assert_msg_(JIT, 0, "%s: Bad matrix size", __FUNCTION__);
	}

	for (int i = 0; i < side; i++) {
		for (int j = 0; j < side; j++) {
			int index = mtx * 4;
			if (transpose)
				index += ((row+i)&3) + ((col+j)&3)*32;
			else
				index += ((col+j)&3) + ((row+i)&3)*32;
			regs[j*4 + i] = index;
		}
	}
}

int GetMatrixName(int matrix, MatrixSize msize, int column, int row, bool transposed) {
	// TODO: Fix (?)
	int name = (matrix * 4) | (transposed << 5);
	switch (msize) {
	case M_4x4:
		if (row || column) {
			ERROR_LOG(JIT, "GetMatrixName: Invalid row %i or column %i for size %i", row, column, msize);
		}
		break;

	case M_3x3:
		if (row & ~2) {
			ERROR_LOG(JIT, "GetMatrixName: Invalid row %i for size %i", row, msize);
		}
		if (column & ~2) {
			ERROR_LOG(JIT, "GetMatrixName: Invalid col %i for size %i", column, msize);
		}
		name |= (row << 6) | column;
		break;

	case M_2x2:
		if (row & ~2) {
			ERROR_LOG(JIT, "GetMatrixName: Invalid row %i for size %i", row, msize);
		}
		if (column & ~2) {
			ERROR_LOG(JIT, "GetMatrixName: Invalid col %i for size %i", column, msize);
		}
		name |= (row << 5) | column;
		break;

	default: _assert_msg_(JIT, 0, "%s: Bad matrix size", __FUNCTION__);
	}

	return name;
}

int GetColumnName(int matrix, MatrixSize msize, int column, int offset) {
	return matrix * 4 + column + offset * 32;
}

int GetRowName(int matrix, MatrixSize msize, int column, int offset) {
	return 0x20 | (matrix * 4 + column + offset * 32);
}

void GetMatrixColumns(int matrixReg, MatrixSize msize, u8 vecs[4]) {
	int n = GetMatrixSide(msize);

	int col = matrixReg & 3;
	int row = (matrixReg >> 5) & 2;
	int transpose = (matrixReg >> 5) & 1;

	for (int i = 0; i < n; i++) {
		vecs[i] = (transpose << 5) | (row << 5) | (matrixReg & 0x1C) | (i + col);
	}
}

void GetMatrixRows(int matrixReg, MatrixSize msize, u8 vecs[4]) {
	int n = GetMatrixSide(msize);
	int col = matrixReg & 3;
	int row = (matrixReg >> 5) & 2;

	int swappedCol = row ? (msize == M_3x3 ? 1 : 2) : 0;
	int swappedRow = col ? 2 : 0;
	int transpose = ((matrixReg >> 5) & 1) ^ 1;

	for (int i = 0; i < n; i++) {
		vecs[i] = (transpose << 5) | (swappedRow << 5) | (matrixReg & 0x1C) | (i + swappedCol);
	}
}

void ReadVector(float *rd, VectorSize size, int reg) {
	int row = 0;
	int length = 0;

	switch (size) {
	case V_Single: rd[0] = V(reg); return; // transpose = 0; row=(reg>>5)&3; length = 1; break;
	case V_Pair:   row=(reg>>5)&2; length = 2; break;
	case V_Triple: row=(reg>>6)&1; length = 3; break;
	case V_Quad:   row=(reg>>5)&2; length = 4; break;
	default: _assert_msg_(JIT, 0, "%s: Bad vector size", __FUNCTION__);
	}
	int transpose = (reg>>5) & 1;
	const int mtx = (reg >> 2) & 7;
	const int col = reg & 3;

	if (transpose) {
		const int base = mtx * 4 + col * 32;
		for (int i = 0; i < length; i++)
			rd[i] = V(base + ((row+i)&3));
	} else {
		const int base = mtx * 4 + col;
		for (int i = 0; i < length; i++)
			rd[i] = V(base + ((row+i)&3)*32);
	}
}

void WriteVector(const float *rd, VectorSize size, int reg) {
	if (size == V_Single) {
		// Optimize the common case.
		if (!currentMIPS->VfpuWriteMask(0)) {
			V(reg) = rd[0];
		}
		return;
	}

	const int mtx = (reg>>2)&7;
	const int col = reg & 3;
	int transpose = (reg>>5)&1;
	int row = 0;
	int length = 0;

	switch (size) {
	case V_Single: _dbg_assert_(JIT, 0); return; // transpose = 0; row=(reg>>5)&3; length = 1; break;
	case V_Pair:   row=(reg>>5)&2; length = 2; break;
	case V_Triple: row=(reg>>6)&1; length = 3; break;
	case V_Quad:   row=(reg>>5)&2; length = 4; break;
	default: _assert_msg_(JIT, 0, "%s: Bad vector size", __FUNCTION__);
	}

	if (currentMIPS->VfpuWriteMask() == 0) {
		if (transpose) {
			const int base = mtx * 4 + col * 32;
			for (int i = 0; i < length; i++)
				V(base + ((row+i)&3)) = rd[i];
		} else {
			const int base = mtx * 4 + col;
			for (int i = 0; i < length; i++)
				V(base + ((row+i)&3)*32) = rd[i];
		}
	} else {
		for (int i = 0; i < length; i++) {
			if (!currentMIPS->VfpuWriteMask(i)) {
				int index = mtx * 4;
				if (transpose)
					index += ((row+i)&3) + col*32;
				else
					index += col + ((row+i)&3)*32;
				V(index) = rd[i];
			}
		}
	}
}

u32 VFPURewritePrefix(int ctrl, u32 remove, u32 add) {
	u32 prefix = currentMIPS->vfpuCtrl[ctrl];
	return (prefix & ~remove) | add;
}

void ReadMatrix(float *rd, MatrixSize size, int reg) {
	int mtx = (reg >> 2) & 7;
	int col = reg & 3;

	int row = 0;
	int side = 0;
	int transpose = (reg >> 5) & 1;

	switch (size) {
	case M_1x1: transpose = 0; row = (reg >> 5) & 3; side = 1; break;
	case M_2x2: row = (reg >> 5) & 2; side = 2; break;
	case M_3x3: row = (reg >> 6) & 1; side = 3; break;
	case M_4x4: row = (reg >> 5) & 2; side = 4; break;
	default: _assert_msg_(JIT, 0, "%s: Bad matrix size", __FUNCTION__);
	}

	// The voffset ordering is now integrated in these formulas,
	// eliminating a table lookup.
	const float *v = currentMIPS->v + (size_t)mtx * 16;
	if (transpose) {
		if (side == 4 && col == 0 && row == 0) {
			// Fast path: Simple 4x4 transpose. TODO: Optimize.
			for (int j = 0; j < 4; j++) {
				for (int i = 0; i < 4; i++) {
					rd[j * 4 + i] = v[i * 4 + j];
				}
			}
		} else {
			for (int j = 0; j < side; j++) {
				for (int i = 0; i < side; i++) {
					int index = ((row + i) & 3) * 4 + ((col + j) & 3);
					rd[j * 4 + i] = v[index];
				}
			}
		}
	} else {
		if (side == 4 && col == 0 && row == 0) {
			// Fast path
			memcpy(rd, v, sizeof(float) * 16);  // rd[j * 4 + i] = v[j * 4 + i];
		} else {
			for (int j = 0; j < side; j++) {
				for (int i = 0; i < side; i++) {
					int index = ((col + j) & 3) * 4 + ((row + i) & 3);
					rd[j * 4 + i] = v[index];
				}
			}
		}
	}
}

void WriteMatrix(const float *rd, MatrixSize size, int reg) {
	int mtx = (reg>>2)&7;
	int col = reg&3;

	int row = 0;
	int side = 0;
	int transpose = (reg >> 5) & 1;

	switch (size) {
	case M_1x1: transpose = 0; row = (reg >> 5) & 3; side = 1; break;
	case M_2x2: row = (reg >> 5) & 2; side = 2; break;
	case M_3x3: row = (reg >> 6) & 1; side = 3; break;
	case M_4x4: row = (reg >> 5) & 2; side = 4; break;
	default: _assert_msg_(JIT, 0, "%s: Bad matrix size", __FUNCTION__);
	}

	if (currentMIPS->VfpuWriteMask() != 0) {
		ERROR_LOG_REPORT(CPU, "Write mask used with vfpu matrix instruction.");
	}

	// The voffset ordering is now integrated in these formulas,
	// eliminating a table lookup.
	float *v = currentMIPS->v + (size_t)mtx * 16;
	if (transpose) {
		if (side == 4 && row == 0 && col == 0 && currentMIPS->VfpuWriteMask() == 0x0) {
			// Fast path: Simple 4x4 transpose. TODO: Optimize.
			for (int j = 0; j < side; j++) {
				for (int i = 0; i < side; i++) {
					v[i * 4 + j] = rd[j * 4 + i];
				}
			}
		} else {
			for (int j = 0; j < side; j++) {
				for (int i = 0; i < side; i++) {
					if (j != side - 1 || !currentMIPS->VfpuWriteMask(i)) {
						int index = ((row + i) & 3) * 4 + ((col + j) & 3);
						v[index] = rd[j * 4 + i];
					}
				}
			}
		}
	} else {
		if (side == 4 && row == 0 && col == 0 && currentMIPS->VfpuWriteMask() == 0x0) {
			memcpy(v, rd, sizeof(float) * 16);  // v[j * 4 + i] = rd[j * 4 + i];
		} else {
			for (int j = 0; j < side; j++) {
				for (int i = 0; i < side; i++) {
					if (j != side - 1 || !currentMIPS->VfpuWriteMask(i)) {
						int index = ((col + j) & 3) * 4 + ((row + i) & 3);
						v[index] = rd[j * 4 + i];
					}
				}
			}
		}
	}
}

int GetVectorOverlap(int vec1, VectorSize size1, int vec2, VectorSize size2) {
	int n1 = GetNumVectorElements(size1);
	int n2 = GetNumVectorElements(size2);
	u8 regs1[4];
	u8 regs2[4];
	GetVectorRegs(regs1, size1, vec1);
	GetVectorRegs(regs2, size1, vec2);
	int count = 0;
	for (int i = 0; i < n1; i++) {
		for (int j = 0; j < n2; j++) {
			if (regs1[i] == regs2[j])
				count++;
		}
	}
	return count;
}

int GetNumVectorElements(VectorSize sz) {
	switch (sz) {
		case V_Single: return 1;
		case V_Pair:   return 2;
		case V_Triple: return 3;
		case V_Quad:   return 4;
		default:       return 0;
	}
}

VectorSize GetHalfVectorSizeSafe(VectorSize sz) {
	switch (sz) {
	case V_Pair: return V_Single;
	case V_Quad: return V_Pair;
	default: return V_Invalid;
	}
}

VectorSize GetHalfVectorSize(VectorSize sz) {
	VectorSize res = GetHalfVectorSizeSafe(sz);
	_assert_msg_(JIT, res != V_Invalid, "%s: Bad vector size", __FUNCTION__);
	return res;
}

VectorSize GetDoubleVectorSizeSafe(VectorSize sz) {
	switch (sz) {
	case V_Single: return V_Pair;
	case V_Pair: return V_Quad;
	default: return V_Invalid;
	}
}

VectorSize GetDoubleVectorSize(VectorSize sz) {
	VectorSize res = GetDoubleVectorSizeSafe(sz);
	_assert_msg_(JIT, res != V_Invalid, "%s: Bad vector size", __FUNCTION__);
	return res;
}

VectorSize GetVecSizeSafe(MIPSOpcode op) {
	int a = (op >> 7) & 1;
	int b = (op >> 15) & 1;
	a += (b << 1);
	switch (a) {
	case 0: return V_Single;
	case 1: return V_Pair;
	case 2: return V_Triple;
	case 3: return V_Quad;
	default: return V_Invalid;
	}
}

VectorSize GetVecSize(MIPSOpcode op) {
	VectorSize res = GetVecSizeSafe(op);
	_assert_msg_(JIT, res != V_Invalid, "%s: Bad vector size", __FUNCTION__);
	return res;
}

VectorSize GetVectorSizeSafe(MatrixSize sz) {
	switch (sz) {
	case M_1x1: return V_Single;
	case M_2x2: return V_Pair;
	case M_3x3: return V_Triple;
	case M_4x4: return V_Quad;
	default: return V_Invalid;
	}
}

VectorSize GetVectorSize(MatrixSize sz) {
	VectorSize res = GetVectorSizeSafe(sz);
	_assert_msg_(JIT, res != V_Invalid, "%s: Bad vector size", __FUNCTION__);
	return res;
}

MatrixSize GetMatrixSizeSafe(VectorSize sz) {
	switch (sz) {
	case V_Single: return M_1x1;
	case V_Pair: return M_2x2;
	case V_Triple: return M_3x3;
	case V_Quad: return M_4x4;
	default: return M_Invalid;
	}
}

MatrixSize GetMatrixSize(VectorSize sz) {
	MatrixSize res = GetMatrixSizeSafe(sz);
	_assert_msg_(JIT, res != M_Invalid, "%s: Bad vector size", __FUNCTION__);
	return res;
}

MatrixSize GetMtxSizeSafe(MIPSOpcode op) {
	int a = (op >> 7) & 1;
	int b = (op >> 15) & 1;
	a += (b << 1);
	switch (a) {
	case 0: return M_1x1;  // This happens in disassembly of junk, but has predictable behavior.
	case 1: return M_2x2;
	case 2: return M_3x3;
	case 3: return M_4x4;
	default: return M_Invalid;
	}
}

MatrixSize GetMtxSize(MIPSOpcode op) {
	MatrixSize res = GetMtxSizeSafe(op);
	_assert_msg_(JIT, res != M_Invalid, "%s: Bad matrix size", __FUNCTION__);
	return res;
}

VectorSize MatrixVectorSizeSafe(MatrixSize sz) {
	switch (sz) {
	case M_1x1: return V_Single;
	case M_2x2: return V_Pair;
	case M_3x3: return V_Triple;
	case M_4x4: return V_Quad;
	default: return V_Invalid;
	}
}

VectorSize MatrixVectorSize(MatrixSize sz) {
	VectorSize res = MatrixVectorSizeSafe(sz);
	_assert_msg_(JIT, res != V_Invalid, "%s: Bad matrix size", __FUNCTION__);
	return res;
}

int GetMatrixSideSafe(MatrixSize sz) {
	switch (sz) {
	case M_1x1: return 1;
	case M_2x2: return 2;
	case M_3x3: return 3;
	case M_4x4: return 4;
	default: return 0;
	}
}

int GetMatrixSide(MatrixSize sz) {
	int res = GetMatrixSideSafe(sz);
	_assert_msg_(JIT, res != 0, "%s: Bad matrix size", __FUNCTION__);
	return res;
}

// TODO: Optimize
MatrixOverlapType GetMatrixOverlap(int mtx1, int mtx2, MatrixSize msize) {
	int n = GetMatrixSide(msize);

	if (mtx1 == mtx2)
		return OVERLAP_EQUAL;

	u8 m1[16];
	u8 m2[16];
	GetMatrixRegs(m1, msize, mtx1);
	GetMatrixRegs(m2, msize, mtx2);

	// Simply do an exhaustive search.
	for (int x = 0; x < n; x++) {
		for (int y = 0; y < n; y++) {
			int val = m1[y * 4 + x];
			for (int a = 0; a < n; a++) {
				for (int b = 0; b < n; b++) {
					if (m2[a * 4 + b] == val) {
						return OVERLAP_PARTIAL;
					}
				}
			}
		}
	}

	return OVERLAP_NONE;
}

const char *GetVectorNotation(int reg, VectorSize size)
{
	static char hej[4][16];
	static int yo = 0; yo++; yo &= 3;

	int mtx = (reg>>2)&7;
	int col = reg&3;
	int row = 0;
	int transpose = (reg>>5)&1;
	char c;
	switch (size)
	{
	case V_Single:  transpose=0; c='S'; row=(reg>>5)&3; break;
	case V_Pair:    c='C'; row=(reg>>5)&2; break;
	case V_Triple:	c='C'; row=(reg>>6)&1; break;
	case V_Quad:    c='C'; row=(reg>>5)&2; break;
	default:        c='?'; break;
	}
	if (transpose && c == 'C') c='R';
	if (transpose)
		sprintf(hej[yo],"%c%i%i%i",c,mtx,row,col);
	else
		sprintf(hej[yo],"%c%i%i%i",c,mtx,col,row);
	return hej[yo];
}

const char *GetMatrixNotation(int reg, MatrixSize size)
{
  static char hej[4][16];
  static int yo=0;yo++;yo&=3;
  int mtx = (reg>>2)&7;
  int col = reg&3;
  int row = 0;
  int transpose = (reg>>5)&1;
  char c;
  switch (size)
  {
  case M_2x2:     c='M'; row=(reg>>5)&2; break;
  case M_3x3:     c='M'; row=(reg>>6)&1; break;
  case M_4x4:     c='M'; row=(reg>>5)&2; break;
  default:        c='?'; break;
  }
  if (transpose && c=='M') c='E';
  if (transpose)
    sprintf(hej[yo],"%c%i%i%i",c,mtx,row,col);
  else
    sprintf(hej[yo],"%c%i%i%i",c,mtx,col,row);
  return hej[yo];
}

bool GetVFPUCtrlMask(int reg, u32 *mask) {
	switch (reg) {
	case VFPU_CTRL_SPREFIX:
	case VFPU_CTRL_TPREFIX:
		*mask = 0x000FFFFF;
		return true;
	case VFPU_CTRL_DPREFIX:
		*mask = 0x00000FFF;
		return true;
	case VFPU_CTRL_CC:
		*mask = 0x0000003F;
		return true;
	case VFPU_CTRL_INF4:
		*mask = 0xFFFFFFFF;
		return true;
	case VFPU_CTRL_RSV5:
	case VFPU_CTRL_RSV6:
	case VFPU_CTRL_REV:
		// Don't change anything, these regs are read only.
		return false;
	case VFPU_CTRL_RCX0:
	case VFPU_CTRL_RCX1:
	case VFPU_CTRL_RCX2:
	case VFPU_CTRL_RCX3:
	case VFPU_CTRL_RCX4:
	case VFPU_CTRL_RCX5:
	case VFPU_CTRL_RCX6:
	case VFPU_CTRL_RCX7:
		*mask = 0x3FFFFFFF;
		return true;
	default:
		return false;
	}
}

float Float16ToFloat32(unsigned short l)
{
	union float2int {
		unsigned int i;
		float f;
	} float2int;

	unsigned short float16 = l;
	unsigned int sign = (float16 >> VFPU_SH_FLOAT16_SIGN) & VFPU_MASK_FLOAT16_SIGN;
	int exponent = (float16 >> VFPU_SH_FLOAT16_EXP) & VFPU_MASK_FLOAT16_EXP;
	unsigned int fraction = float16 & VFPU_MASK_FLOAT16_FRAC;

	float f;
	if (exponent == VFPU_FLOAT16_EXP_MAX)
	{
		float2int.i = sign << 31;
		float2int.i |= 255 << 23;
		float2int.i |= fraction;
		f = float2int.f;
	}
	else if (exponent == 0 && fraction == 0)
	{
		f = sign == 1 ? -0.0f : 0.0f;
	}
	else
	{
		if (exponent == 0)
		{
			do
			{
				fraction <<= 1;
				exponent--;
			}
			while (!(fraction & (VFPU_MASK_FLOAT16_FRAC + 1)));

			fraction &= VFPU_MASK_FLOAT16_FRAC;
		}

		/* Convert to 32-bit single-precision IEEE754. */
		float2int.i = sign << 31;
		float2int.i |= (exponent + 112) << 23;
		float2int.i |= fraction << 13;
		f=float2int.f;
	}
	return f;
}

static uint32_t get_uexp(uint32_t x) {
	return (x >> 23) & 0xFF;
}

<<<<<<< HEAD
=======
int32_t get_exp(uint32_t x) {
	return get_uexp(x) - 127;
}

>>>>>>> 3bc3f3e9
static int32_t get_mant(uint32_t x) {
	// Note: this returns the hidden 1.
	return (x & 0x007FFFFF) | 0x00800000;
}

static int32_t get_sign(uint32_t x) {
	return x & 0x80000000;
}

float vfpu_dot(float a[4], float b[4]) {
	static const int EXTRA_BITS = 2;
	union float2int {
		uint32_t i;
		float f;
<<<<<<< HEAD
	} intermed[4];

	for (int i = 0; i < 4; i++) {
		intermed[i].f = a[i] * b[i];
	}

	uint32_t exps[4];
	int32_t mants[4];
	uint32_t max_exp = 0;
	uint32_t last_inf = 0;

	for (int i = 0; i < 4; i++) {
		exps[i] = get_uexp(intermed[i].i);
		// Preserve extra bits of precision in the mantissa during the add.
		mants[i] = get_mant(intermed[i].i) << EXTRA_BITS;
		if (exps[i] > max_exp) {
			max_exp = exps[i];
		}
		if (exps[i] == 255) {
			bool diff_sign = last_inf && get_sign(last_inf) != get_sign(intermed[i].i);
			bool mant_nan = mants[i] != (0x00800000 << EXTRA_BITS);
			if (diff_sign || mant_nan) {
				intermed[0].i = 0x7F800001;
				return intermed[0].f;
			}
			last_inf = intermed[i].i;
=======
	};
	float2int result;
	float2int src[2];

	int32_t exps[4];
	int32_t mants[4];
	int32_t signs[4];
	int32_t max_exp = 0;
	int32_t last_inf = -1;

	for (int i = 0; i < 4; i++) {
		src[0].f = a[i];
		src[1].f = b[i];

		int32_t aexp = get_uexp(src[0].i);
		int32_t bexp = get_uexp(src[1].i);
		int32_t amant = get_mant(src[0].i) << EXTRA_BITS;
		int32_t bmant = get_mant(src[1].i) << EXTRA_BITS;

		exps[i] = aexp + bexp - 127;
		if (aexp == 255) {
			// INF * 0 = NAN
			if ((src[0].i & 0x007FFFFF) != 0 || bexp == 0) {
				result.i = 0x7F800001;
				return result.f;
			}
			mants[i] = get_mant(0) << EXTRA_BITS;
			exps[i] = 255;
		} else if (bexp == 255) {
			if ((src[1].i & 0x007FFFFF) != 0 || aexp == 0) {
				result.i = 0x7F800001;
				return result.f;
			}
			mants[i] = get_mant(0) << EXTRA_BITS;
			exps[i] = 255;
		} else {
			// TODO: Adjust precision?
			uint64_t adjust = (uint64_t)amant * (uint64_t)bmant;
			mants[i] = (adjust >> (23 + EXTRA_BITS)) & 0x7FFFFFFF;
		}
		signs[i] = get_sign(src[0].i) ^ get_sign(src[1].i);

		if (exps[i] > max_exp) {
			max_exp = exps[i];
		}
		if (exps[i] >= 255) {
			// Infinity minus infinity is not a real number.
			if (last_inf != -1 && signs[i] != last_inf) {
				result.i = 0x7F800001;
				return result.f;
			}
			last_inf = signs[i];
>>>>>>> 3bc3f3e9
		}
	}

	int32_t mant_sum = 0;
	for (int i = 0; i < 4; i++) {
		int exp = max_exp - exps[i];
		if (exp >= 32) {
			mants[i] = 0;
		} else {
<<<<<<< HEAD
			mants[i] >>= max_exp - exps[i];
		}
		if (get_sign(intermed[i].i)) {
=======
			mants[i] >>= exp;
		}
		if (signs[i]) {
>>>>>>> 3bc3f3e9
			mants[i] = -mants[i];
		}
		mant_sum += mants[i];
	}

	uint32_t sign_sum = 0;
	if (mant_sum < 0) {
		sign_sum = 0x80000000;
		mant_sum = -mant_sum;
	}
<<<<<<< HEAD
	// Chop off the extra bits.
	mant_sum >>= EXTRA_BITS;

	if (mant_sum == 0 || max_exp == 0) {
		return 0.0f;
	}

	while (mant_sum < 0x00800000) {
		mant_sum <<= 1;
		max_exp -= 1;
	}
	while (mant_sum >= 0x01000000) {
		mant_sum >>= 1;
		max_exp += 1;
	}
	_dbg_assert_(JIT, (mant_sum & 0x00800000) != 0);
=======

	// Truncate off the extra bits now.  We want to zero them for rounding purposes.
	mant_sum >>= EXTRA_BITS;

	if (mant_sum == 0 || max_exp <= 0) {
		return 0.0f;
	}

	int8_t shift = (int8_t)clz32_nonzero(mant_sum) - 8;
	if (shift < 0) {
		// Round to even if we'd shift away a 0.5.
		const uint32_t round_bit = 1 << (-shift - 1);
		if ((mant_sum & round_bit) && (mant_sum & (round_bit << 1))) {
			mant_sum += round_bit;
			shift = (int8_t)clz32_nonzero(mant_sum) - 8;
		} else if ((mant_sum & round_bit) && (mant_sum & (round_bit - 1))) {
			mant_sum += round_bit;
			shift = (int8_t)clz32_nonzero(mant_sum) - 8;
		}
		mant_sum >>= -shift;
		max_exp += -shift;
	} else {
		mant_sum <<= shift;
		max_exp -= shift;
	}
	_dbg_assert_msg_(JIT, (mant_sum & 0x00800000) != 0, "Mantissa wrong: %08x", mant_sum);
>>>>>>> 3bc3f3e9

	if (max_exp >= 255) {
		max_exp = 255;
		mant_sum = 0;
<<<<<<< HEAD
	} else if (max_exp == 0) {
		return 0.0f;
	}

	intermed[0].i = sign_sum | (max_exp << 23) | (mant_sum & 0x007FFFFF);
	return intermed[0].f;
=======
	} else if (max_exp <= 0) {
		return 0.0f;
	}

	result.i = sign_sum | (max_exp << 23) | (mant_sum & 0x007FFFFF);
	return result.f;
}

// TODO: This is still not completely accurate compared to the PSP's vsqrt.
float vfpu_sqrt(float a) {
	union float2int {
		uint32_t u;
		float f;
	};
	float2int val;
	val.f = a;

	if ((val.u & 0xff800000) == 0x7f800000) {
		if ((val.u & 0x007fffff) != 0) {
			val.u = 0x7f800001;
		}
		return val.f;
	}
	if ((val.u & 0x7f800000) == 0) {
		// Kill any sign.
		val.u = 0;
		return val.f;
	}
	if (val.u & 0x80000000) {
		val.u = 0x7f800001;
		return val.f;
	}

	int k = get_exp(val.u);
	uint32_t sp = get_mant(val.u);
	int less_bits = k & 1;
	k >>= 1;

	uint32_t z = 0x00C00000 >> less_bits;
	int64_t halfsp = sp >> 1;
	halfsp <<= 23 - less_bits;
	for (int i = 0; i < 6; ++i) {
		z = (z >> 1) + (uint32_t)(halfsp / z);
	}

	val.u = ((k + 127) << 23) | ((z << less_bits) & 0x007FFFFF);
	// The lower two bits never end up set on the PSP, it seems like.
	val.u &= 0xFFFFFFFC;

	return val.f;
}

static inline uint32_t mant_mul(uint32_t a, uint32_t b) {
	uint64_t m = (uint64_t)a * (uint64_t)b;
	if (m & 0x007FFFFF) {
		m += 0x01437000;
	}
	return m >> 23;
}

float vfpu_rsqrt(float a) {
	union float2int {
		uint32_t u;
		float f;
	};
	float2int val;
	val.f = a;

	if (val.u == 0x7f800000) {
		return 0.0f;
	}
	if ((val.u & 0x7fffffff) > 0x7f800000) {
		val.u = (val.u & 0x80000000) | 0x7f800001;
		return val.f;
	}
	if ((val.u & 0x7f800000) == 0) {
		val.u = (val.u & 0x80000000) | 0x7f800000;
		return val.f;
	}
	if (val.u & 0x80000000) {
		val.u = 0xff800001;
		return val.f;
	}

	int k = get_exp(val.u);
	uint32_t sp = get_mant(val.u);
	int less_bits = k & 1;
	k = -(k >> 1);

	uint32_t z = 0x00800000 >> less_bits;
	uint32_t halfsp = sp >> (1 + less_bits);
	for (int i = 0; i < 6; ++i) {
		uint32_t oldz = z;
		uint32_t zsq = mant_mul(z, z);
		uint32_t correction = 0x00C00000 - mant_mul(halfsp, zsq);
		z = mant_mul(z, correction);
	}

	int8_t shift = (int8_t)clz32_nonzero(z) - 8 + less_bits;
	if (shift < 1) {
		z >>= -shift;
		k += -shift;
	} else if (shift > 0) {
		z <<= shift;
		k -= shift;
	}

	z >>= less_bits;

	val.u = ((k + 127) << 23) | (z & 0x007FFFFF);
	val.u &= 0xFFFFFFFC;

	return val.f;
>>>>>>> 3bc3f3e9
}<|MERGE_RESOLUTION|>--- conflicted
+++ resolved
@@ -659,13 +659,10 @@
 	return (x >> 23) & 0xFF;
 }
 
-<<<<<<< HEAD
-=======
 int32_t get_exp(uint32_t x) {
 	return get_uexp(x) - 127;
 }
 
->>>>>>> 3bc3f3e9
 static int32_t get_mant(uint32_t x) {
 	// Note: this returns the hidden 1.
 	return (x & 0x007FFFFF) | 0x00800000;
@@ -680,34 +677,6 @@
 	union float2int {
 		uint32_t i;
 		float f;
-<<<<<<< HEAD
-	} intermed[4];
-
-	for (int i = 0; i < 4; i++) {
-		intermed[i].f = a[i] * b[i];
-	}
-
-	uint32_t exps[4];
-	int32_t mants[4];
-	uint32_t max_exp = 0;
-	uint32_t last_inf = 0;
-
-	for (int i = 0; i < 4; i++) {
-		exps[i] = get_uexp(intermed[i].i);
-		// Preserve extra bits of precision in the mantissa during the add.
-		mants[i] = get_mant(intermed[i].i) << EXTRA_BITS;
-		if (exps[i] > max_exp) {
-			max_exp = exps[i];
-		}
-		if (exps[i] == 255) {
-			bool diff_sign = last_inf && get_sign(last_inf) != get_sign(intermed[i].i);
-			bool mant_nan = mants[i] != (0x00800000 << EXTRA_BITS);
-			if (diff_sign || mant_nan) {
-				intermed[0].i = 0x7F800001;
-				return intermed[0].f;
-			}
-			last_inf = intermed[i].i;
-=======
 	};
 	float2int result;
 	float2int src[2];
@@ -760,7 +729,6 @@
 				return result.f;
 			}
 			last_inf = signs[i];
->>>>>>> 3bc3f3e9
 		}
 	}
 
@@ -770,15 +738,9 @@
 		if (exp >= 32) {
 			mants[i] = 0;
 		} else {
-<<<<<<< HEAD
-			mants[i] >>= max_exp - exps[i];
-		}
-		if (get_sign(intermed[i].i)) {
-=======
 			mants[i] >>= exp;
 		}
 		if (signs[i]) {
->>>>>>> 3bc3f3e9
 			mants[i] = -mants[i];
 		}
 		mant_sum += mants[i];
@@ -789,24 +751,6 @@
 		sign_sum = 0x80000000;
 		mant_sum = -mant_sum;
 	}
-<<<<<<< HEAD
-	// Chop off the extra bits.
-	mant_sum >>= EXTRA_BITS;
-
-	if (mant_sum == 0 || max_exp == 0) {
-		return 0.0f;
-	}
-
-	while (mant_sum < 0x00800000) {
-		mant_sum <<= 1;
-		max_exp -= 1;
-	}
-	while (mant_sum >= 0x01000000) {
-		mant_sum >>= 1;
-		max_exp += 1;
-	}
-	_dbg_assert_(JIT, (mant_sum & 0x00800000) != 0);
-=======
 
 	// Truncate off the extra bits now.  We want to zero them for rounding purposes.
 	mant_sum >>= EXTRA_BITS;
@@ -833,19 +777,10 @@
 		max_exp -= shift;
 	}
 	_dbg_assert_msg_(JIT, (mant_sum & 0x00800000) != 0, "Mantissa wrong: %08x", mant_sum);
->>>>>>> 3bc3f3e9
 
 	if (max_exp >= 255) {
 		max_exp = 255;
 		mant_sum = 0;
-<<<<<<< HEAD
-	} else if (max_exp == 0) {
-		return 0.0f;
-	}
-
-	intermed[0].i = sign_sum | (max_exp << 23) | (mant_sum & 0x007FFFFF);
-	return intermed[0].f;
-=======
 	} else if (max_exp <= 0) {
 		return 0.0f;
 	}
@@ -959,5 +894,4 @@
 	val.u &= 0xFFFFFFFC;
 
 	return val.f;
->>>>>>> 3bc3f3e9
 }