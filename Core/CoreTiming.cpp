// Copyright (c) 2012- PPSSPP Project / Dolphin Project.

// This program is free software: you can redistribute it and/or modify
// it under the terms of the GNU General Public License as published by
// the Free Software Foundation, version 2.0 or later versions.

// This program is distributed in the hope that it will be useful,
// but WITHOUT ANY WARRANTY; without even the implied warranty of
// MERCHANTABILITY or FITNESS FOR A PARTICULAR PURPOSE.  See the
// GNU General Public License 2.0 for more details.

// A copy of the GPL 2.0 should have been included with the program.
// If not, see http://www.gnu.org/licenses/

// Official git repository and contact information can be found at
// https://github.com/hrydgard/ppsspp and http://www.ppsspp.org/.


#include <vector>
#include <cstdio>
#include <mutex>

#include "base/logging.h"
#include "profiler/profiler.h"

#include "Common/MsgHandler.h"
#include "Common/Atomics.h"
#include "Core/CoreTiming.h"
#include "Core/Core.h"
#include "Core/Config.h"
#include "Core/HLE/sceKernelThread.h"
#include "Core/HLE/sceDisplay.h"
#include "Core/MIPS/MIPS.h"
#include "Core/Reporting.h"
#include "Common/ChunkFile.h"

static const int initialHz = 222000000;
int CPU_HZ = 222000000;

// is this really necessary?
#define INITIAL_SLICE_LENGTH 20000
#define MAX_SLICE_LENGTH 100000000

namespace CoreTiming
{

struct EventType
{
	EventType() {}

	EventType(TimedCallback cb, const char *n)
		: callback(cb), name(n) {}

	TimedCallback callback;
	const char *name;
};

std::vector<EventType> event_types;

struct BaseEvent
{
	s64 time;
	u64 userdata;
	int type;
//	Event *next;
};

typedef LinkedListItem<BaseEvent> Event;

Event *first;
Event *tsFirst;
Event *tsLast;

// event pools
Event *eventPool = 0;
Event *eventTsPool = 0;
int allocatedTsEvents = 0;
// Optimization to skip MoveEvents when possible.
volatile u32 hasTsEvents = 0;

// Downcount has been moved to currentMIPS, to save a couple of clocks in every ARM JIT block
// as we can already reach that structure through a register.
int slicelength;

alignas(16) s64 globalTimer;
s64 idledCycles;
s64 lastGlobalTimeTicks;
s64 lastGlobalTimeUs;

static std::mutex externalEventLock;

std::vector<MHzChangeCallback> mhzChangeCallbacks;

void FireMhzChange() {
	for (auto it = mhzChangeCallbacks.begin(), end = mhzChangeCallbacks.end(); it != end; ++it) {
		MHzChangeCallback cb = *it;
		cb();
	}
}

void SetClockFrequencyMHz(int cpuMhz)
{
	// When the mhz changes, we keep track of what "time" it was before hand.
	// This way, time always moves forward, even if mhz is changed.
	lastGlobalTimeUs = GetGlobalTimeUs();
	lastGlobalTimeTicks = GetTicks();

	CPU_HZ = cpuMhz * 1000000;
	// TODO: Rescale times of scheduled events?

	FireMhzChange();
}

int GetClockFrequencyMHz()
{
	return CPU_HZ / 1000000;
}

u64 GetGlobalTimeUsScaled()
{
	s64 ticksSinceLast = GetTicks() - lastGlobalTimeTicks;
	int freq = GetClockFrequencyMHz();
<<<<<<< HEAD
	if (g_Config.bTimerHack) {
		float vps;
		__DisplayGetVPS(&vps);
		if (vps > 4.0f)
			freq *= (vps / (g_Config.bRefreshAt60Hz ? 60.0f : 59.94f));
	}
=======
>>>>>>> cbf735e2
	s64 usSinceLast = ticksSinceLast / freq;
	return lastGlobalTimeUs + usSinceLast;
}

u64 GetGlobalTimeUs()
{
	s64 ticksSinceLast = GetTicks() - lastGlobalTimeTicks;
	int freq = GetClockFrequencyMHz();
	s64 usSinceLast = ticksSinceLast / freq;
	return lastGlobalTimeUs + usSinceLast;
}

Event* GetNewEvent()
{
	if(!eventPool)
		return new Event;

	Event* ev = eventPool;
	eventPool = ev->next;
	return ev;
}

Event* GetNewTsEvent()
{
	allocatedTsEvents++;

	if(!eventTsPool)
		return new Event;

	Event* ev = eventTsPool;
	eventTsPool = ev->next;
	return ev;
}

void FreeEvent(Event* ev)
{
	ev->next = eventPool;
	eventPool = ev;
}

void FreeTsEvent(Event* ev)
{
	ev->next = eventTsPool;
	eventTsPool = ev;
	allocatedTsEvents--;
}

int RegisterEvent(const char *name, TimedCallback callback)
{
	event_types.push_back(EventType(callback, name));
	return (int)event_types.size() - 1;
}

void AntiCrashCallback(u64 userdata, int cyclesLate)
{
	ERROR_LOG(SAVESTATE, "Savestate broken: an unregistered event was called.");
	Core_EnableStepping(true);
}

void RestoreRegisterEvent(int event_type, const char *name, TimedCallback callback)
{
	_assert_msg_(CORETIMING, event_type >= 0, "Invalid event type %d", event_type)
	if (event_type >= (int) event_types.size())
		event_types.resize(event_type + 1, EventType(AntiCrashCallback, "INVALID EVENT"));

	event_types[event_type] = EventType(callback, name);
}

void UnregisterAllEvents()
{
	if (first)
		PanicAlert("Cannot unregister events with events pending");
	event_types.clear();
}

void Init()
{
	currentMIPS->downcount = INITIAL_SLICE_LENGTH;
	slicelength = INITIAL_SLICE_LENGTH;
	globalTimer = 0;
	idledCycles = 0;
	lastGlobalTimeTicks = 0;
	lastGlobalTimeUs = 0;
	hasTsEvents = 0;
	mhzChangeCallbacks.clear();
	CPU_HZ = initialHz;
}

void Shutdown()
{
	MoveEvents();
	ClearPendingEvents();
	UnregisterAllEvents();

	while(eventPool)
	{
		Event *ev = eventPool;
		eventPool = ev->next;
		delete ev;
	}

	std::lock_guard<std::mutex> lk(externalEventLock);
	while(eventTsPool)
	{
		Event *ev = eventTsPool;
		eventTsPool = ev->next;
		delete ev;
	}
}

u64 GetTicks()
{
	return (u64)globalTimer + slicelength - currentMIPS->downcount;
}

u64 GetIdleTicks()
{
	return (u64)idledCycles;
}


// This is to be called when outside threads, such as the graphics thread, wants to
// schedule things to be executed on the main thread.
void ScheduleEvent_Threadsafe(s64 cyclesIntoFuture, int event_type, u64 userdata)
{
	std::lock_guard<std::mutex> lk(externalEventLock);
	Event *ne = GetNewTsEvent();
	ne->time = GetTicks() + cyclesIntoFuture;
	ne->type = event_type;
	ne->next = 0;
	ne->userdata = userdata;
	if(!tsFirst)
		tsFirst = ne;
	if(tsLast)
		tsLast->next = ne;
	tsLast = ne;

	Common::AtomicStoreRelease(hasTsEvents, 1);
}

// Same as ScheduleEvent_Threadsafe(0, ...) EXCEPT if we are already on the CPU thread
// in which case the event will get handled immediately, before returning.
void ScheduleEvent_Threadsafe_Immediate(int event_type, u64 userdata)
{
	if(false) //Core::IsCPUThread())
	{
		std::lock_guard<std::mutex> lk(externalEventLock);
		event_types[event_type].callback(userdata, 0);
	}
	else
		ScheduleEvent_Threadsafe(0, event_type, userdata);
}

void ClearPendingEvents()
{
	while (first)
	{
		Event *e = first->next;
		FreeEvent(first);
		first = e;
	}
}

void AddEventToQueue(Event* ne)
{
	Event* prev = NULL;
	Event** pNext = &first;
	for(;;)
	{
		Event*& next = *pNext;
		if(!next || ne->time < next->time)
		{
			ne->next = next;
			next = ne;
			break;
		}
		prev = next;
		pNext = &prev->next;
	}
}

// This must be run ONLY from within the cpu thread
// cyclesIntoFuture may be VERY inaccurate if called from anything else
// than Advance
void ScheduleEvent(s64 cyclesIntoFuture, int event_type, u64 userdata)
{
	Event *ne = GetNewEvent();
	ne->userdata = userdata;
	ne->type = event_type;
	ne->time = GetTicks() + cyclesIntoFuture;
	AddEventToQueue(ne);
}

// Returns cycles left in timer.
s64 UnscheduleEvent(int event_type, u64 userdata)
{
	s64 result = 0;
	if (!first)
		return result;
	while(first)
	{
		if (first->type == event_type && first->userdata == userdata)
		{
			result = first->time - GetTicks();

			Event *next = first->next;
			FreeEvent(first);
			first = next;
		}
		else
		{
			break;
		}
	}
	if (!first)
		return result;
	Event *prev = first;
	Event *ptr = prev->next;
	while (ptr)
	{
		if (ptr->type == event_type && ptr->userdata == userdata)
		{
			result = ptr->time - GetTicks();

			prev->next = ptr->next;
			FreeEvent(ptr);
			ptr = prev->next;
		}
		else
		{
			prev = ptr;
			ptr = ptr->next;
		}
	}

	return result;
}

s64 UnscheduleThreadsafeEvent(int event_type, u64 userdata)
{
	s64 result = 0;
	std::lock_guard<std::mutex> lk(externalEventLock);
	if (!tsFirst)
		return result;
	while(tsFirst)
	{
		if (tsFirst->type == event_type && tsFirst->userdata == userdata)
		{
			result = tsFirst->time - GetTicks();

			Event *next = tsFirst->next;
			FreeTsEvent(tsFirst);
			tsFirst = next;
		}
		else
		{
			break;
		}
	}
	if (!tsFirst)
	{
		tsLast = NULL;
		return result;
	}

	Event *prev = tsFirst;
	Event *ptr = prev->next;
	while (ptr)
	{
		if (ptr->type == event_type && ptr->userdata == userdata)
		{
			result = ptr->time - GetTicks();

			prev->next = ptr->next;
			if (ptr == tsLast)
				tsLast = prev;
			FreeTsEvent(ptr);
			ptr = prev->next;
		}
		else
		{
			prev = ptr;
			ptr = ptr->next;
		}
	}

	return result;
}

void RegisterMHzChangeCallback(MHzChangeCallback callback) {
	mhzChangeCallbacks.push_back(callback);
}

bool IsScheduled(int event_type)
{
	if (!first)
		return false;
	Event *e = first;
	while (e) {
		if (e->type == event_type)
			return true;
		e = e->next;
	}
	return false;
}

void RemoveEvent(int event_type)
{
	if (!first)
		return;
	while(first)
	{
		if (first->type == event_type)
		{
			Event *next = first->next;
			FreeEvent(first);
			first = next;
		}
		else
		{
			break;
		}
	}
	if (!first)
		return;
	Event *prev = first;
	Event *ptr = prev->next;
	while (ptr)
	{
		if (ptr->type == event_type)
		{
			prev->next = ptr->next;
			FreeEvent(ptr);
			ptr = prev->next;
		}
		else
		{
			prev = ptr;
			ptr = ptr->next;
		}
	}
}

void RemoveThreadsafeEvent(int event_type)
{
	std::lock_guard<std::mutex> lk(externalEventLock);
	if (!tsFirst)
	{
		return;
	}
	while(tsFirst)
	{
		if (tsFirst->type == event_type)
		{
			Event *next = tsFirst->next;
			FreeTsEvent(tsFirst);
			tsFirst = next;
		}
		else
		{
			break;
		}
	}
	if (!tsFirst)
	{
		tsLast = NULL;
		return;
	}
	Event *prev = tsFirst;
	Event *ptr = prev->next;
	while (ptr)
	{
		if (ptr->type == event_type)
		{
			prev->next = ptr->next;
			if (ptr == tsLast)
				tsLast = prev;
			FreeTsEvent(ptr);
			ptr = prev->next;
		}
		else
		{
			prev = ptr;
			ptr = ptr->next;
		}
	}
}

void RemoveAllEvents(int event_type)
{
	RemoveThreadsafeEvent(event_type);
	RemoveEvent(event_type);
}

//This raise only the events required while the fifo is processing data
void ProcessFifoWaitEvents()
{
	while (first)
	{
		if (first->time <= (s64)GetTicks())
		{
//			LOG(CPU, "[Scheduler] %s		 (%lld, %lld) ",
//				first->name ? first->name : "?", (u64)GetTicks(), (u64)first->time);
			Event* evt = first;
			first = first->next;
			event_types[evt->type].callback(evt->userdata, (int)(GetTicks() - evt->time));
			FreeEvent(evt);
		}
		else
		{
			break;
		}
	}
}

void MoveEvents()
{
	Common::AtomicStoreRelease(hasTsEvents, 0);

	std::lock_guard<std::mutex> lk(externalEventLock);
	// Move events from async queue into main queue
	while (tsFirst)
	{
		Event *next = tsFirst->next;
		AddEventToQueue(tsFirst);
		tsFirst = next;
	}
	tsLast = NULL;

	// Move free events to threadsafe pool
	while(allocatedTsEvents > 0 && eventPool)
	{
		Event *ev = eventPool;
		eventPool = ev->next;
		ev->next = eventTsPool;
		eventTsPool = ev;
		allocatedTsEvents--;
	}
}

void ForceCheck()
{
	int cyclesExecuted = slicelength - currentMIPS->downcount;
	globalTimer += cyclesExecuted;
	// This will cause us to check for new events immediately.
	currentMIPS->downcount = -1;
	// But let's not eat a bunch more time in Advance() because of this.
	slicelength = -1;

#ifdef _DEBUG
	_dbg_assert_msg_(CPU, cyclesExecuted >= 0, "Shouldn't have a negative cyclesExecuted");
#endif
}

void Advance()
{
	PROFILE_THIS_SCOPE("advance");
	int cyclesExecuted = slicelength - currentMIPS->downcount;
	globalTimer += cyclesExecuted;
	currentMIPS->downcount = slicelength;

	if (Common::AtomicLoadAcquire(hasTsEvents))
		MoveEvents();
	ProcessFifoWaitEvents();

	if (!first)
	{
		// This should never happen in PPSSPP.
		// WARN_LOG_REPORT(TIME, "WARNING - no events in queue. Setting currentMIPS->downcount to 10000");
		if (slicelength < 10000) {
			slicelength += 10000;
			currentMIPS->downcount += slicelength;
		}
	}
	else
	{
		// Note that events can eat cycles as well.
		int target = (int)(first->time - globalTimer);
		if (target > MAX_SLICE_LENGTH)
			target = MAX_SLICE_LENGTH;

		const int diff = target - slicelength;
		slicelength += diff;
		currentMIPS->downcount += diff;
	}
}

void LogPendingEvents()
{
	Event *ptr = first;
	while (ptr)
	{
		//INFO_LOG(CPU, "PENDING: Now: %lld Pending: %lld Type: %d", globalTimer, ptr->time, ptr->type);
		ptr = ptr->next;
	}
}

void Idle(int maxIdle)
{
	int cyclesDown = currentMIPS->downcount;
	if (maxIdle != 0 && cyclesDown > maxIdle)
		cyclesDown = maxIdle;

	if (first && cyclesDown > 0)
	{
		int cyclesExecuted = slicelength - currentMIPS->downcount;
		int cyclesNextEvent = (int) (first->time - globalTimer);

		if (cyclesNextEvent < cyclesExecuted + cyclesDown)
		{
			cyclesDown = cyclesNextEvent - cyclesExecuted;
			// Now, now... no time machines, please.
			if (cyclesDown < 0)
				cyclesDown = 0;
		}
	}

	// VERBOSE_LOG(CPU, "Idle for %i cycles! (%f ms)", cyclesDown, cyclesDown / (float)(CPU_HZ * 0.001f));

	idledCycles += cyclesDown;
	currentMIPS->downcount -= cyclesDown;
	if (currentMIPS->downcount == 0)
		currentMIPS->downcount = -1;
}

std::string GetScheduledEventsSummary()
{
	Event *ptr = first;
	std::string text = "Scheduled events\n";
	text.reserve(1000);
	while (ptr)
	{
		unsigned int t = ptr->type;
		if (t >= event_types.size())
			PanicAlert("Invalid event type"); // %i", t);
		const char *name = event_types[ptr->type].name;
		if (!name)
			name = "[unknown]";
		char temp[512];
		sprintf(temp, "%s : %i %08x%08x\n", name, (int)ptr->time, (u32)(ptr->userdata >> 32), (u32)(ptr->userdata));
		text += temp;
		ptr = ptr->next;
	}
	return text;
}

void Event_DoState(PointerWrap &p, BaseEvent *ev)
{
	// There may be padding, so do each one individually.
	p.Do(ev->time);
	p.Do(ev->userdata);
	p.Do(ev->type);
}

void Event_DoStateOld(PointerWrap &p, BaseEvent *ev)
{
	p.Do(*ev);
}

void DoState(PointerWrap &p)
{
	std::lock_guard<std::mutex> lk(externalEventLock);

	auto s = p.Section("CoreTiming", 1, 3);
	if (!s)
		return;

	int n = (int) event_types.size();
	p.Do(n);
	// These (should) be filled in later by the modules.
	event_types.resize(n, EventType(AntiCrashCallback, "INVALID EVENT"));

	if (s >= 3) {
		p.DoLinkedList<BaseEvent, GetNewEvent, FreeEvent, Event_DoState>(first, (Event **) NULL);
		p.DoLinkedList<BaseEvent, GetNewTsEvent, FreeTsEvent, Event_DoState>(tsFirst, &tsLast);
	} else {
		p.DoLinkedList<BaseEvent, GetNewEvent, FreeEvent, Event_DoStateOld>(first, (Event **) NULL);
		p.DoLinkedList<BaseEvent, GetNewTsEvent, FreeTsEvent, Event_DoStateOld>(tsFirst, &tsLast);
	}

	p.Do(CPU_HZ);
	p.Do(slicelength);
	p.Do(globalTimer);
	p.Do(idledCycles);

	if (s >= 2) {
		p.Do(lastGlobalTimeTicks);
		p.Do(lastGlobalTimeUs);
	} else {
		lastGlobalTimeTicks = 0;
		lastGlobalTimeUs = 0;
	}

	FireMhzChange();
}

}	// namespace<|MERGE_RESOLUTION|>--- conflicted
+++ resolved
@@ -120,15 +120,6 @@
 {
 	s64 ticksSinceLast = GetTicks() - lastGlobalTimeTicks;
 	int freq = GetClockFrequencyMHz();
-<<<<<<< HEAD
-	if (g_Config.bTimerHack) {
-		float vps;
-		__DisplayGetVPS(&vps);
-		if (vps > 4.0f)
-			freq *= (vps / (g_Config.bRefreshAt60Hz ? 60.0f : 59.94f));
-	}
-=======
->>>>>>> cbf735e2
 	s64 usSinceLast = ticksSinceLast / freq;
 	return lastGlobalTimeUs + usSinceLast;
 }
