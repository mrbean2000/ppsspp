// Copyright (c) 2012- PPSSPP Project.

// This program is free software: you can redistribute it and/or modify
// it under the terms of the GNU General Public License as published by
// the Free Software Foundation, version 2.0 or later versions.

// This program is distributed in the hope that it will be useful,
// but WITHOUT ANY WARRANTY; without even the implied warranty of
// MERCHANTABILITY or FITNESS FOR A PARTICULAR PURPOSE.  See the
// GNU General Public License 2.0 for more details.

// A copy of the GPL 2.0 should have been included with the program.
// If not, see http://www.gnu.org/licenses/

// Official git repository and contact information can be found at
// https://github.com/hrydgard/ppsspp and http://www.ppsspp.org/.

#pragma once

#include <string>
#include <map>
#include <vector>

#include "ppsspp_config.h"
#include "Common/CommonTypes.h"
#include "Core/ConfigValues.h"

extern const char *PPSSPP_GIT_VERSION;
const int MAX_CONFIG_VOLUME = 8;

namespace http {
	class Download;
	class Downloader;
}

struct UrlEncoder;

struct ConfigTouchPos {
	float x;
	float y;
	float scale;
	// Note: Show is not used for all settings.
	bool show;
};

struct Config {
public:
	Config();
	~Config();

	// Whether to save the config on close.
	bool bSaveSettings;
	bool bFirstRun;
	bool bGameSpecific;

	int iRunCount; // To be used to for example check for updates every 10 runs and things like that.

	bool bAutoRun;  // start immediately
	bool bBrowse; // when opening the emulator, immediately show a file browser

	// General
	int iNumWorkerThreads;
	bool bScreenshotsAsPNG;
	bool bScreenshotsAtRenderRes;
	bool bSavestateScreenshotResLimit;
	bool bUseFFV1;
	bool bDumpFrames;
	bool bDumpVideoOutput;
	bool bDumpAudio;
	bool bSaveLoadResetsAVdumping;
	bool bEnableLogging;
	bool bDumpDecryptedEboot;
	bool bFullscreenOnDoubleclick;

	// These four are Win UI only
	bool bPauseOnLostFocus;
	bool bTopMost;
	bool bIgnoreWindowsKey;
	bool bRestartRequired;

	std::string sFont;

	bool bPauseWhenMinimized;

	// Not used on mobile devices.
	bool bPauseExitsEmulator;

	bool bPauseMenuExitsEmulator;

	// Core
	bool bIgnoreBadMemAccess;
	bool bFastMemory;
	int iCpuCore;
	bool bSimpleUI;
	bool bSimpleUIhide;
	bool bCheckForNewVersion;
	bool bForceLagSync;
	bool bFuncReplacements;
	bool bHideSlowWarnings;
	bool bHideStateWarnings;
	bool bPreloadFunctions;
	uint32_t uJitDisableFlags;

	bool bVulkanMultithreading;
	bool bSeparateSASThread;
	bool bSeparateIOThread;
	int iIOTimingMethod;
	int iIOManualDelay;
	int iLockedCPUSpeed;
	bool bAutoSaveSymbolMap;
	bool bCacheFullIsoInRam;
	int iRemoteISOPort;
	std::string sLastRemoteISOServer;
	int iLastRemoteISOPort;
	bool bRemoteISOManual;
	bool bRemoteShareOnStartup;
	std::string sRemoteISOSubdir;
	bool bRemoteDebuggerOnStartup;
	bool bMemStickInserted;

	int iScreenRotation;  // The rotation angle of the PPSSPP UI. Only supported on Android and possibly other mobile platforms.
	int iInternalScreenRotation;  // The internal screen rotation angle. Useful for vertical SHMUPs and similar.

	std::string sReportHost;
	std::vector<std::string> recentIsos;
	std::vector<std::string> vPinnedPaths;
	std::string sLanguageIni;

	bool bDiscordPresence;  // Enables setting the Discord presence to the current game (or menu)

	// GFX
	int iGPUBackend;
	std::string sFailedGPUBackends;
	//std::string sDisabledGPUBackends;
	// We have separate device parameters for each backend so it doesn't get erased if you switch backends.
	// If not set, will use the "best" device.
	std::string sVulkanDevice;
	std::string sD3D11Device;  // Windows only

	bool bSoftwareRendering;
	bool bHardwareTransform; // only used in the GLES backend
	bool bSoftwareSkinning;  // may speed up some games
	bool bVendorBugChecksEnabled;

	int iRenderingMode; // 0 = non-buffered rendering 1 = buffered rendering
	int iTexFiltering; // 1 = off , 2 = nearest , 3 = linear , 4 = linear(CG)
	int iBufFilter; // 1 = linear, 2 = nearest
	int iSmallDisplayZoomType;  // Used to fit display into screen 0 = stretch, 1 = partial stretch, 2 = auto scaling, 3 = manual scaling.
	float fSmallDisplayOffsetX; // Along with Y it goes from 0.0 to 1.0, XY (0.5, 0.5) = center of the screen
	float fSmallDisplayOffsetY;
	float fSmallDisplayZoomLevel; //This is used for zoom values, both in and out.
	bool bImmersiveMode;  // Mode on Android Kitkat 4.4 that hides the back button etc.
	bool bSustainedPerformanceMode;  // Android: Slows clocks down to avoid overheating/speed fluctuations.
	bool bVSync;
	int iFrameSkip;
	int iFrameSkipType;
	bool bAutoFrameSkip;
	bool bFrameSkipUnthrottle;

	int iWindowX;
	int iWindowY;
	int iWindowWidth;  // Windows and other windowed environments
	int iWindowHeight;

	bool bVertexCache;
	bool bTextureBackoffCache;
	bool bTextureSecondaryCache;
	bool bVertexDecoderJit;
	bool bFullScreen;
	bool bFullScreenMulti;
	int iInternalResolution;  // 0 = Auto (native), 1 = 1x (480x272), 2 = 2x, 3 = 3x, 4 = 4x and so on.
	int iAnisotropyLevel;  // 0 - 5, powers of 2: 0 = 1x = no aniso
	int bHighQualityDepth;
	bool bMipMap;
	bool bReplaceTextures;
	bool bSaveNewTextures;
	bool bIgnoreTextureFilenames;
	int iTexScalingLevel; // 0 = auto, 1 = off, 2 = 2x, ..., 5 = 5x
	int iTexScalingType; // 0 = xBRZ, 1 = Hybrid
	bool bRealtimeTexScaling;
	bool bTexDeposterize;
	bool bUnlockCachedScaling;
	int iFpsLimit1;
	int iFpsLimit2;
	int iMaxRecent;
	int iCurrentStateSlot;
	int iRewindFlipFrequency;
	bool bEnableStateUndo;
	int iAutoLoadSaveState; // 0 = off, 1 = oldest, 2 = newest, >2 = slot number + 3
	bool bEnableCheats;
	bool bReloadCheats;
	int iCwCheatRefreshRate;
	int iBloomHack; //0 = off, 1 = safe, 2 = balanced, 3 = aggressive
	bool bBlockTransferGPU;
	bool bDisableSlowFramebufEffects;
	bool bFragmentTestCache;
	int iSplineBezierQuality; // 0 = low , 1 = Intermediate , 2 = High
	bool bHardwareTessellation;
	std::string sPostShaderName;  // Off for off.
	bool bGfxDebugOutput;
	bool bGfxDebugSplitSubmit;

	// Sound
	bool bEnableSound;
	int iAudioLatency; // 0 = low , 1 = medium(default) , 2 = high
	int iAudioBackend;
	int iGlobalVolume, iSASVolume, iATRACMP3Volume;
	int iAltSpeedVolume;
	bool bExtraAudioBuffering;  // For bluetooth

	// UI
	bool bShowDebuggerOnLoad;
	int iShowFPSCounter;

	// TODO: Maybe move to a separate theme system.
	uint32_t uItemStyleFg;
	uint32_t uItemStyleBg;
	uint32_t uItemFocusedStyleFg;
	uint32_t uItemFocusedStyleBg;
	uint32_t uItemDownStyleFg;
	uint32_t uItemDownStyleBg;
	uint32_t uItemDisabledStyleFg;
	uint32_t uItemDisabledStyleBg;
	uint32_t uItemHighlightedStyleFg;
	uint32_t uItemHighlightedStyleBg;

	uint32_t uButtonStyleFg;
	uint32_t uButtonStyleBg;
	uint32_t uButtonFocusedStyleFg;
	uint32_t uButtonFocusedStyleBg;
	uint32_t uButtonDownStyleFg;
	uint32_t uButtonDownStyleBg;
	uint32_t uButtonDisabledStyleFg;
	uint32_t uButtonDisabledStyleBg;
	uint32_t uButtonHighlightedStyleFg;
	uint32_t uButtonHighlightedStyleBg;

	uint32_t uHeaderStyleFg;
	uint32_t uInfoStyleFg;
	uint32_t uInfoStyleBg;
	uint32_t uPopupTitleStyleFg;
	uint32_t uPopupStyleFg;
	uint32_t uPopupStyleBg;

	bool bLogFrameDrops;
	bool bShowDebugStats;
	bool bShowAudioDebug;
	bool bShowGpuProfile;
	bool bAudioResampler;

	//Analog stick tilting
	//the base x and y tilt. this inclination is treated as (0,0) and the tilt input
	//considers this orientation to be equal to no movement of the analog stick.
	float fTiltBaseX, fTiltBaseY;
	//whether the x axes and y axes should invert directions (left becomes right, top becomes bottom.)
	bool bInvertTiltX, bInvertTiltY;
	//the sensitivity of the tilt in the x direction
	int iTiltSensitivityX;
	//the sensitivity of the tilt in the Y direction
	int iTiltSensitivityY;
	//the deadzone radius of the tilt
	float fDeadzoneRadius;
	//type of tilt input currently selected: Defined in TiltEventProcessor.h
	//0 - no tilt, 1 - analog stick, 2 - D-Pad, 3 - Action Buttons (Tri, Cross, Square, Circle)
	int iTiltInputType;

	// The three tabs.
	bool bGridView1;
	bool bGridView2;
	bool bGridView3;
	//Combo key screen flag
	int iComboMode;

	// Disable diagonals
	bool bDisableDpadDiagonals;
	bool bGamepadOnlyFocused;
	// Control Style
	int iTouchButtonStyle;
	int iTouchButtonOpacity;
	int iTouchButtonHideSeconds;
	// Floating analog stick (recenters on thumb on press).
	bool bAutoCenterTouchAnalog;

	//space between PSP buttons
	//the PSP button's center (triangle, circle, square, cross)
	ConfigTouchPos touchActionButtonCenter;
	float fActionButtonSpacing;
	//radius of the D-pad (PSP cross)
	// int iDpadRadius;
	//the D-pad (PSP cross) position
	ConfigTouchPos touchDpad;
	float fDpadSpacing;
	ConfigTouchPos touchStartKey;
	ConfigTouchPos touchSelectKey;
	ConfigTouchPos touchUnthrottleKey;
	ConfigTouchPos touchLKey;
	ConfigTouchPos touchRKey;
	ConfigTouchPos touchAnalogStick;
	ConfigTouchPos touchRightAnalogStick;

	ConfigTouchPos touchCombo0;
	ConfigTouchPos touchCombo1;
	ConfigTouchPos touchCombo2;
	ConfigTouchPos touchCombo3;
	ConfigTouchPos touchCombo4;
	ConfigTouchPos touchSpeed1Key;
	ConfigTouchPos touchSpeed2Key;

	// Controls Visibility
	bool bShowTouchControls;

	bool bShowTouchCircle;
	bool bShowTouchCross;
	bool bShowTouchTriangle;
	bool bShowTouchSquare;

	// Combo_key mapping. These are bitfields.
	int iCombokey0;
	int iCombokey1;
	int iCombokey2;
	int iCombokey3;
	int iCombokey4;

	// Ignored on iOS and other platforms that lack pause.
	bool bShowTouchPause;

	bool bHapticFeedback;

	float fDInputAnalogDeadzone;
	int iDInputAnalogInverseMode;
	float fDInputAnalogInverseDeadzone;
	float fDInputAnalogSensitivity;
	bool bEnableDInputWithXInput;

	// We also use the XInput settings as analog settings on other platforms like Android.
	float fXInputAnalogDeadzone;
	int iXInputAnalogInverseMode;
	float fXInputAnalogInverseDeadzone;
	float fXInputAnalogSensitivity;

	float fAnalogLimiterDeadzone;
	float fAxisBindThreshold;

	bool bMouseControl;
	bool bMapMouse; // Workaround for mapping screen:|
	bool bMouseConfine; // Trap inside the window.
	float fMouseSensitivity;
	float fMouseSmoothing;

	// Use the hardware scaler to scale up the image to save fillrate. Similar to Windows' window size, really.
	int iAndroidHwScale;  // 0 = device resolution. 1 = 480x272 (extended to correct aspect), 2 = 960x544 etc.

	// Risky JIT optimizations
	bool bDiscardRegsOnJRRA;

	// SystemParam
	std::string sNickName;
	std::string proAdhocServer;
	std::string sMACAddress;
	bool bMOHH2hack;
	int iPortOffset;
	int iLanguage;
	int iTimeFormat;
	int iDateFormat;
	int iTimeZone;
	bool bDayLightSavings;
	int iButtonPreference;
	int iLockParentalLevel;
	bool bEncryptSave;
	bool bSavedataUpgrade;

	// Networking
	bool bEnableWlan;
	bool bEnableAdhocServer;
	int iWlanAdhocChannel;
	bool bWlanPowerSave;

	int iPSPModel;
	int iFirmwareVersion;
	// TODO: Make this work with your platform, too!
	bool bBypassOSKWithKeyboard;
<<<<<<< HEAD
	bool bDisableWinMenu;
	bool bDisableWinBorders;
#endif
=======
>>>>>>> c8730c93

	// Debugger
	int iDisasmWindowX;
	int iDisasmWindowY;
	int iDisasmWindowW;
	int iDisasmWindowH;
	int iGEWindowX;
	int iGEWindowY;
	int iGEWindowW;
	int iGEWindowH;
	int iConsoleWindowX;
	int iConsoleWindowY;
	int iFontWidth;
	int iFontHeight;
	bool bDisplayStatusBar;
	bool bShowBottomTabTitles;
	bool bShowDeveloperMenu;
	bool bShowAllocatorDebug;
	// Double edged sword: much easier debugging, but not accurate.
	bool bSkipDeadbeefFilling;
	bool bFuncHashMap;

	// Volatile development settings
	bool bShowFrameProfiler;
	bool bSimpleFrameStats;

	std::string currentDirectory;
	std::string externalDirectory;
	std::string memStickDirectory;
	std::string flash0Directory;
	std::string internalDataDirectory;
	std::string appCacheDirectory;

	// Data for upgrade prompt
	std::string upgradeMessage;  // The actual message from the server is currently not used, need a translation mechanism. So this just acts as a flag.
	std::string upgradeVersion;
	std::string dismissedVersion;

	void Load(const char *iniFileName = nullptr, const char *controllerIniFilename = nullptr);
	void Save(const char *saveReason);
	void RestoreDefaults();

	//per game config managment, should maybe be in it's own class
	void changeGameSpecific(const std::string &gameId = "", const std::string &title = "");
	bool createGameConfig(const std::string &game_id);
	bool deleteGameConfig(const std::string& pGameId);
	bool loadGameConfig(const std::string &game_id, const std::string &title);
	bool saveGameConfig(const std::string &pGameId, const std::string &title);
	void unloadGameConfig();
	std::string getGameConfigFile(const std::string &gameId);
	bool hasGameConfig(const std::string &game_id);

	// Used when the file is not found in the search path.  Trailing slash.
	void SetDefaultPath(const std::string &defaultPath);
	// Use a trailing slash.
	void AddSearchPath(const std::string &path);
	const std::string FindConfigFile(const std::string &baseFilename);

	// Utility functions for "recent" management
	void AddRecent(const std::string &file);
	void RemoveRecent(const std::string &file);
	void CleanRecent();

	static void DownloadCompletedCallback(http::Download &download);
	void DismissUpgrade();

	void ResetControlLayout();

	void GetReportingInfo(UrlEncoder &data);

	bool IsPortrait() const;
	int NextValidBackend();
	bool IsBackendEnabled(GPUBackend backend, bool validate = true);

protected:
	void LoadStandardControllerIni();

private:
	std::string gameId_;
	std::string gameIdTitle_;
	std::string iniFilename_;
	std::string controllerIniFilename_;
	std::vector<std::string> searchPath_;
	std::string defaultPath_;
	std::string createdPath_;
};

std::map<std::string, std::pair<std::string, int>> GetLangValuesMapping();
std::string CreateRandMAC();

// TODO: Find a better place for this.
extern http::Downloader g_DownloadManager;
extern Config g_Config;
<|MERGE_RESOLUTION|>--- conflicted
+++ resolved
@@ -379,12 +379,10 @@
 	int iFirmwareVersion;
 	// TODO: Make this work with your platform, too!
 	bool bBypassOSKWithKeyboard;
-<<<<<<< HEAD
+#if defined(USING_WIN_UI)
 	bool bDisableWinMenu;
 	bool bDisableWinBorders;
 #endif
-=======
->>>>>>> c8730c93
 
 	// Debugger
 	int iDisasmWindowX;
