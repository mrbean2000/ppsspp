--- conflicted
+++ resolved
@@ -79,12 +79,8 @@
 	int iTexScalingType; // 0 = xBRZ, 1 = Hybrid
 	bool bTexDeposterize;
 	int iFpsLimit;
-<<<<<<< HEAD
 	int iMaxRecent;
-=======
-	u32 iMaxRecent;
 	int iEnableCheats;
->>>>>>> eaf06001
 
 	// Sound
 	bool bEnableSound;
