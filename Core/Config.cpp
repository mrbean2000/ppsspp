// Copyright (c) 2012- PPSSPP Project.

// This program is free software: you can redistribute it and/or modify
// it under the terms of the GNU General Public License as published by
// the Free Software Foundation, version 2.0 or later versions.

// This program is distributed in the hope that it will be useful,
// but WITHOUT ANY WARRANTY; without even the implied warranty of
// MERCHANTABILITY or FITNESS FOR A PARTICULAR PURPOSE.  See the
// GNU General Public License 2.0 for more details.

// A copy of the GPL 2.0 should have been included with the program.
// If not, see http://www.gnu.org/licenses/

// Official git repository and contact information can be found at
// https://github.com/hrydgard/ppsspp and http://www.ppsspp.org/.

#include <algorithm>
#include <cstdlib>
#include <ctime>
#include <functional>
#include <set>
#include <sstream>

#include "ppsspp_config.h"

#include "Common/GPU/OpenGL/GLFeatures.h"
#include "Common/Net/HTTPClient.h"
#include "Common/Net/URL.h"

#include "Common/Log.h"
#include "Common/Data/Format/IniFile.h"
#include "Common/Data/Format/JSONReader.h"
#include "Common/Data/Text/I18n.h"
#include "Common/Data/Text/Parsers.h"
#include "Common/CPUDetect.h"
#include "Common/File/FileUtil.h"
#include "Common/LogManager.h"
#include "Common/OSVersion.h"
#include "Common/System/Display.h"
#include "Common/System/System.h"
#include "Common/StringUtils.h"
#include "Common/GPU/Vulkan/VulkanLoader.h"
#include "Core/Config.h"
#include "Core/ConfigValues.h"
#include "Core/Loaders.h"
#include "Core/KeyMap.h"
#include "Core/HLE/sceUtility.h"
#include "Core/Instance.h"
#include "GPU/Common/FramebufferManagerCommon.h"

// TODO: Find a better place for this.
http::Downloader g_DownloadManager;

Config g_Config;

bool jitForcedOff;

#ifdef _DEBUG
static const char *logSectionName = "LogDebug";
#else
static const char *logSectionName = "Log";
#endif

struct ConfigSetting {
	enum Type {
		TYPE_TERMINATOR,
		TYPE_BOOL,
		TYPE_INT,
		TYPE_UINT32,
		TYPE_UINT64,
		TYPE_FLOAT,
		TYPE_STRING,
		TYPE_TOUCH_POS,
		TYPE_PATH,
<<<<<<< HEAD
=======
		TYPE_CUSTOM_BUTTON
>>>>>>> 15c17b9b
	};
	union DefaultValue {
		bool b;
		int i;
		uint32_t u;
		uint64_t lu;
		float f;
		const char *s;
		const char *p;  // not sure how much point..
		ConfigTouchPos touchPos;
		ConfigCustomButton customButton;
	};
	union SettingPtr {
		bool *b;
		int *i;
		uint32_t *u;
		uint64_t *lu;
		float *f;
		std::string *s;
		Path *p;
		ConfigTouchPos *touchPos;
		ConfigCustomButton *customButton;
	};

	typedef bool (*BoolDefaultCallback)();
	typedef int (*IntDefaultCallback)();
	typedef uint32_t (*Uint32DefaultCallback)();
	typedef uint64_t (*Uint64DefaultCallback)();
	typedef float (*FloatDefaultCallback)();
	typedef const char *(*StringDefaultCallback)();
	typedef ConfigTouchPos(*TouchPosDefaultCallback)();
	typedef const char *(*PathDefaultCallback)();
<<<<<<< HEAD
=======
	typedef ConfigCustomButton (*CustomButtonDefaultCallback)();
>>>>>>> 15c17b9b

	union Callback {
		BoolDefaultCallback b;
		IntDefaultCallback i;
		Uint32DefaultCallback u;
		Uint64DefaultCallback lu;
		FloatDefaultCallback f;
		StringDefaultCallback s;
		PathDefaultCallback p;
		TouchPosDefaultCallback touchPos;
		CustomButtonDefaultCallback customButton;
	};

	ConfigSetting(bool v)
		: iniKey_(""), type_(TYPE_TERMINATOR), report_(false), save_(false), perGame_(false) {
		ptr_.b = nullptr;
		cb_.b = nullptr;
	}

	ConfigSetting(const char *ini, bool *v, bool def, bool save = true, bool perGame = false)
		: iniKey_(ini), type_(TYPE_BOOL), report_(false), save_(save), perGame_(perGame) {
		ptr_.b = v;
		cb_.b = nullptr;
		default_.b = def;
	}

	ConfigSetting(const char *ini, int *v, int def, bool save = true, bool perGame = false)
		: iniKey_(ini), type_(TYPE_INT), report_(false), save_(save), perGame_(perGame) {
		ptr_.i = v;
		cb_.i = nullptr;
		default_.i = def;
	}

	ConfigSetting(const char *ini, int *v, int def, std::function<std::string(int)> transTo, std::function<int(const std::string &)> transFrom, bool save = true, bool perGame = false)
		: iniKey_(ini), type_(TYPE_INT), report_(false), save_(save), perGame_(perGame), translateTo_(transTo), translateFrom_(transFrom) {
		ptr_.i = v;
		cb_.i = nullptr;
		default_.i = def;
	}

	ConfigSetting(const char *ini, uint32_t *v, uint32_t def, bool save = true, bool perGame = false)
		: iniKey_(ini), type_(TYPE_UINT32), report_(false), save_(save), perGame_(perGame) {
		ptr_.u = v;
		cb_.u = nullptr;
		default_.u = def;
	}

	ConfigSetting(const char *ini, uint64_t *v, uint64_t def, bool save = true, bool perGame = false)
		: iniKey_(ini), type_(TYPE_UINT64), report_(false), save_(save), perGame_(perGame) {
		ptr_.lu = v;
		cb_.lu = nullptr;
		default_.lu = def;
	}

	ConfigSetting(const char *ini, float *v, float def, bool save = true, bool perGame = false)
		: iniKey_(ini), type_(TYPE_FLOAT), report_(false), save_(save), perGame_(perGame) {
		ptr_.f = v;
		cb_.f = nullptr;
		default_.f = def;
	}

	ConfigSetting(const char *ini, std::string *v, const char *def, bool save = true, bool perGame = false)
		: iniKey_(ini), type_(TYPE_STRING), report_(false), save_(save), perGame_(perGame) {
		ptr_.s = v;
		cb_.s = nullptr;
		default_.s = def;
	}

	ConfigSetting(const char *ini, Path *p, const char *def, bool save = true, bool perGame = false)
		: iniKey_(ini), type_(TYPE_PATH), report_(false), save_(save), perGame_(perGame) {
		ptr_.p = p;
		cb_.p = nullptr;
		default_.p = def;
	}

	ConfigSetting(const char *iniX, const char *iniY, const char *iniScale, const char *iniShow, ConfigTouchPos *v, ConfigTouchPos def, bool save = true, bool perGame = false)
		: iniKey_(iniX), ini2_(iniY), ini3_(iniScale), ini4_(iniShow), type_(TYPE_TOUCH_POS), report_(false), save_(save), perGame_(perGame) {
		ptr_.touchPos = v;
		cb_.touchPos = nullptr;
		default_.touchPos = def;
	}

	ConfigSetting(const char *iniKey, const char *iniImage, const char *iniShape, const char *iniToggle, ConfigCustomButton *v, ConfigCustomButton def, bool save = true, bool perGame = false)
		: iniKey_(iniKey), ini2_(iniImage), ini3_(iniShape), ini4_(iniToggle), type_(TYPE_CUSTOM_BUTTON), report_(false), save_(save), perGame_(perGame) {
		ptr_.customButton = v;
		cb_.customButton = nullptr;
		default_.customButton = def;
	}

	ConfigSetting(const char *ini, bool *v, BoolDefaultCallback def, bool save = true, bool perGame = false)
		: iniKey_(ini), type_(TYPE_BOOL), report_(false), save_(save), perGame_(perGame) {
		ptr_.b = v;
		cb_.b = def;
	}

	ConfigSetting(const char *ini, int *v, IntDefaultCallback def, bool save = true, bool perGame = false)
		: iniKey_(ini), type_(TYPE_INT), report_(false), save_(save), perGame_(perGame) {
		ptr_ .i = v;
		cb_.i = def;
	}

	ConfigSetting(const char *ini, int *v, IntDefaultCallback def, std::function<std::string(int)> transTo, std::function<int(const std::string &)> transFrom, bool save = true, bool perGame = false)
		: iniKey_(ini), type_(TYPE_INT), report_(false), save_(save), perGame_(perGame), translateTo_(transTo), translateFrom_(transFrom) {
		ptr_.i = v;
		cb_.i = def;
	}

	ConfigSetting(const char *ini, uint32_t *v, Uint32DefaultCallback def, bool save = true, bool perGame = false)
		: iniKey_(ini), type_(TYPE_UINT32), report_(false), save_(save), perGame_(perGame) {
		ptr_ .u = v;
		cb_.u = def;
	}

	ConfigSetting(const char *ini, float *v, FloatDefaultCallback def, bool save = true, bool perGame = false)
		: iniKey_(ini), type_(TYPE_FLOAT), report_(false), save_(save), perGame_(perGame) {
		ptr_.f = v;
		cb_.f = def;
	}

	ConfigSetting(const char *ini, std::string *v, StringDefaultCallback def, bool save = true, bool perGame = false)
		: iniKey_(ini), type_(TYPE_STRING), report_(false), save_(save), perGame_(perGame) {
		ptr_.s = v;
		cb_.s = def;
	}

	ConfigSetting(const char *iniX, const char *iniY, const char *iniScale, const char *iniShow, ConfigTouchPos *v, TouchPosDefaultCallback def, bool save = true, bool perGame = false)
		: iniKey_(iniX), ini2_(iniY), ini3_(iniScale), ini4_(iniShow), type_(TYPE_TOUCH_POS), report_(false), save_(save), perGame_(perGame) {
		ptr_.touchPos = v;
		cb_.touchPos = def;
	}

	bool HasMore() const {
		return type_ != TYPE_TERMINATOR;
	}

	bool Get(Section *section) {
		switch (type_) {
		case TYPE_BOOL:
			if (cb_.b) {
				default_.b = cb_.b();
			}
			return section->Get(iniKey_, ptr_.b, default_.b);
		case TYPE_INT:
			if (cb_.i) {
				default_.i = cb_.i();
			}
			if (translateFrom_) {
				std::string value;
				if (section->Get(iniKey_, &value, nullptr)) {
					*ptr_.i = translateFrom_(value);
					return true;
				}
			}
			return section->Get(iniKey_, ptr_.i, default_.i);
		case TYPE_UINT32:
			if (cb_.u) {
				default_.u = cb_.u();
			}
			return section->Get(iniKey_, ptr_.u, default_.u);
<<<<<<< HEAD
=======
		case TYPE_UINT64:
			if (cb_.lu) {
				default_.lu = cb_.lu();
			}
			return section->Get(iniKey_, ptr_.lu, default_.lu);
>>>>>>> 15c17b9b
		case TYPE_FLOAT:
			if (cb_.f) {
				default_.f = cb_.f();
			}
			return section->Get(iniKey_, ptr_.f, default_.f);
		case TYPE_STRING:
			if (cb_.s) {
				default_.s = cb_.s();
			}
			return section->Get(iniKey_, ptr_.s, default_.s);
		case TYPE_TOUCH_POS:
			if (cb_.touchPos) {
				default_.touchPos = cb_.touchPos();
			}
			section->Get(iniKey_, &ptr_.touchPos->x, default_.touchPos.x);
			section->Get(ini2_, &ptr_.touchPos->y, default_.touchPos.y);
			section->Get(ini3_, &ptr_.touchPos->scale, default_.touchPos.scale);
			if (ini4_) {
				section->Get(ini4_, &ptr_.touchPos->show, default_.touchPos.show);
			} else {
				ptr_.touchPos->show = default_.touchPos.show;
			}
			return true;
		case TYPE_PATH:
		{
			std::string tmp;
			if (cb_.p) {
				default_.p = cb_.p();
			}
			bool result = section->Get(iniKey_, &tmp, default_.p);
			if (result) {
				*ptr_.p = Path(tmp);
			}
			return result;
		}
<<<<<<< HEAD
=======
		case TYPE_CUSTOM_BUTTON:
			if (cb_.customButton) {
				default_.customButton = cb_.customButton();
			}
			section->Get(iniKey_, &ptr_.customButton->key, default_.customButton.key);
			section->Get(ini2_, &ptr_.customButton->image, default_.customButton.image);
			section->Get(ini3_, &ptr_.customButton->shape, default_.customButton.shape);
			section->Get(ini4_, &ptr_.customButton->toggle, default_.customButton.toggle);
			return true;
>>>>>>> 15c17b9b
		default:
			_dbg_assert_msg_(false, "Unexpected ini setting type");
			return false;
		}
	}

	void Set(Section *section) {
		if (!save_)
			return;

		switch (type_) {
		case TYPE_BOOL:
			return section->Set(iniKey_, *ptr_.b);
		case TYPE_INT:
			if (translateTo_) {
				std::string value = translateTo_(*ptr_.i);
				return section->Set(iniKey_, value);
			}
			return section->Set(iniKey_, *ptr_.i);
		case TYPE_UINT32:
			return section->Set(iniKey_, *ptr_.u);
<<<<<<< HEAD
=======
		case TYPE_UINT64:
			return section->Set(iniKey_, *ptr_.lu);
>>>>>>> 15c17b9b
		case TYPE_FLOAT:
			return section->Set(iniKey_, *ptr_.f);
		case TYPE_STRING:
			return section->Set(iniKey_, *ptr_.s);
		case TYPE_PATH:
			return section->Set(iniKey_, ptr_.p->ToString());
		case TYPE_TOUCH_POS:
			section->Set(iniKey_, ptr_.touchPos->x);
			section->Set(ini2_, ptr_.touchPos->y);
			section->Set(ini3_, ptr_.touchPos->scale);
			if (ini4_) {
				section->Set(ini4_, ptr_.touchPos->show);
			}
			return;
		case TYPE_CUSTOM_BUTTON:
			section->Set(iniKey_, ptr_.customButton->key);
			section->Set(ini2_, ptr_.customButton->image);
			section->Set(ini3_, ptr_.customButton->shape);
			section->Set(ini4_, ptr_.customButton->toggle);
			return;
		default:
			_dbg_assert_msg_(false, "Unexpected ini setting type");
			return;
		}
	}

	void Report(UrlEncoder &data, const std::string &prefix) {
		if (!report_)
			return;

		switch (type_) {
		case TYPE_BOOL:
			return data.Add(prefix + iniKey_, *ptr_.b);
		case TYPE_INT:
			return data.Add(prefix + iniKey_, *ptr_.i);
		case TYPE_UINT32:
			return data.Add(prefix + iniKey_, *ptr_.u);
<<<<<<< HEAD
=======
		case TYPE_UINT64:
			return data.Add(prefix + iniKey_, *ptr_.lu);
>>>>>>> 15c17b9b
		case TYPE_FLOAT:
			return data.Add(prefix + iniKey_, *ptr_.f);
		case TYPE_STRING:
			return data.Add(prefix + iniKey_, *ptr_.s);
		case TYPE_PATH:
			return data.Add(prefix + iniKey_, ptr_.p->ToString());
		case TYPE_TOUCH_POS:
			// Doesn't report.
			return;
		case TYPE_CUSTOM_BUTTON:
			// Doesn't report.
			return;
		default:
			_dbg_assert_msg_(false, "Unexpected ini setting type");
			return;
		}
	}

	const char *iniKey_;
	const char *ini2_;
	const char *ini3_;
	const char *ini4_;
	Type type_;
	bool report_;
	bool save_;
	bool perGame_;
	SettingPtr ptr_;
	DefaultValue default_;
	Callback cb_;

	// We only support transform for ints.
	std::function<std::string(int)> translateTo_;
	std::function<int(const std::string &)> translateFrom_;
};

struct ReportedConfigSetting : public ConfigSetting {
	template <typename T1, typename T2>
	ReportedConfigSetting(const char *ini, T1 *v, T2 def, bool save = true, bool perGame = false)
		: ConfigSetting(ini, v, def, save, perGame) {
		report_ = true;
	}

	template <typename T1, typename T2>
	ReportedConfigSetting(const char *ini, T1 *v, T2 def, std::function<std::string(int)> transTo, std::function<int(const std::string &)> transFrom, bool save = true, bool perGame = false)
		: ConfigSetting(ini, v, def, transTo, transFrom, save, perGame) {
		report_ = true;
	}
};

const char *DefaultLangRegion() {
	// Unfortunate default.  There's no need to use bFirstRun, since this is only a default.
	static std::string defaultLangRegion = "en_US";
	std::string langRegion = System_GetProperty(SYSPROP_LANGREGION);
	if (i18nrepo.IniExists(langRegion)) {
		defaultLangRegion = langRegion;
	} else if (langRegion.length() >= 3) {
		// Don't give up.  Let's try a fuzzy match - so nl_BE can match nl_NL.
		IniFile mapping;
		mapping.LoadFromVFS("langregion.ini");
		std::vector<std::string> keys;
		mapping.GetKeys("LangRegionNames", keys);

		for (std::string key : keys) {
			if (startsWithNoCase(key, langRegion)) {
				// Exact submatch, or different case.  Let's use it.
				defaultLangRegion = key;
				break;
			} else if (startsWithNoCase(key, langRegion.substr(0, 3))) {
				// Best so far.
				defaultLangRegion = key;
			}
		}
	}

	return defaultLangRegion.c_str();
}

std::string CreateRandMAC() {
	std::stringstream randStream;
	srand(time(nullptr));
	for (int i = 0; i < 6; i++) {
		u32 value = rand() % 256;
		if (i == 0) {
			// Making sure the 1st 2-bits on the 1st byte of OUI are zero to prevent issue with some games (ie. Gran Turismo)
			value &= 0xfc;
		}
		if (value <= 15)
			randStream << '0' << std::hex << value;
		else
			randStream << std::hex << value;
		if (i < 5) {
			randStream << ':'; //we need a : between every octet
		}
	}
	return randStream.str();
}

static int DefaultCpuCore() {
#if PPSSPP_ARCH(ARM) || PPSSPP_ARCH(ARM64) || PPSSPP_ARCH(X86) || PPSSPP_ARCH(AMD64)
	return (int)CPUCore::JIT;
#else
	return (int)CPUCore::INTERPRETER;
#endif
}

static bool DefaultCodeGen() {
#if PPSSPP_ARCH(ARM) || PPSSPP_ARCH(ARM64) || PPSSPP_ARCH(X86) || PPSSPP_ARCH(AMD64)
	return true;
#else
	return false;
#endif
}

static bool DefaultEnableStateUndo() {
#ifdef MOBILE_DEVICE
	// Off on mobile to save disk space.
	return false;
#endif
	return true;
}

struct ConfigSectionSettings {
	const char *section;
	ConfigSetting *settings;
};

static ConfigSetting generalSettings[] = {
	ConfigSetting("FirstRun", &g_Config.bFirstRun, true),
	ConfigSetting("RunCount", &g_Config.iRunCount, 0),
	ConfigSetting("Enable Logging", &g_Config.bEnableLogging, true),
	ConfigSetting("AutoRun", &g_Config.bAutoRun, true),
	ConfigSetting("Browse", &g_Config.bBrowse, false),
	ConfigSetting("IgnoreBadMemAccess", &g_Config.bIgnoreBadMemAccess, true, true),
	ConfigSetting("CurrentDirectory", &g_Config.currentDirectory, ""),
	ConfigSetting("ShowDebuggerOnLoad", &g_Config.bShowDebuggerOnLoad, false),
	ConfigSetting("SimpleUI", &g_Config.bSimpleUI, true),
	ConfigSetting("SimpleUIhide", &g_Config.bSimpleUIhide, false),
	ConfigSetting("ShowFrameProfiler", &g_Config.bShowFrameProfiler, false),
	ConfigSetting("SimpleFrameStats", &g_Config.bSimpleFrameStats, false),
	ConfigSetting("CheckForNewVersion", &g_Config.bCheckForNewVersion, false),
	ConfigSetting("Language", &g_Config.sLanguageIni, &DefaultLangRegion),
	ConfigSetting("ForceLagSync2", &g_Config.bForceLagSync, false, true, true),
	ConfigSetting("DiscordPresence", &g_Config.bDiscordPresence, false, true, false),  // Or maybe it makes sense to have it per-game? Race conditions abound...
	ConfigSetting("UISound", &g_Config.bUISound, false, true, false),

	ConfigSetting("AutoLoadSaveState", &g_Config.iAutoLoadSaveState, 0, true, true),
	ReportedConfigSetting("EnableCheats", &g_Config.bEnableCheats, true, true, true),
	ConfigSetting("CwCheatRefreshRate", &g_Config.iCwCheatRefreshRate, 77, true, true),
	ConfigSetting("CwCheatScrollPosition", &g_Config.fCwCheatScrollPosition, 0.0f, true, true),
	ConfigSetting("GameListScrollPosition", &g_Config.fGameListScrollPosition, 0.0f),

	ConfigSetting("ScreenshotsAsPNG", &g_Config.bScreenshotsAsPNG, false, true, true),
	ConfigSetting("ScreenshotsAtRenderRes", &g_Config.bScreenshotsAtRenderRes, false, true, true),
	ConfigSetting("SavestateScreenshotResLimit", &g_Config.bSavestateScreenshotResLimit, false, false, false),
	ConfigSetting("UseFFV1", &g_Config.bUseFFV1, false),
	ConfigSetting("DumpFrames", &g_Config.bDumpFrames, false),
	ConfigSetting("DumpVideoOutput", &g_Config.bDumpVideoOutput, false),
	ConfigSetting("DumpAudio", &g_Config.bDumpAudio, false),
	ConfigSetting("SaveLoadResetsAVdumping", &g_Config.bSaveLoadResetsAVdumping, false),
	ConfigSetting("StateSlot", &g_Config.iCurrentStateSlot, 0, true, true),
	ConfigSetting("EnableStateUndo", &g_Config.bEnableStateUndo, false/*&DefaultEnableStateUndo*/, true, true),
	ConfigSetting("RewindFlipFrequency", &g_Config.iRewindFlipFrequency, 0, true, true),

	ConfigSetting("ShowOnScreenMessage", &g_Config.bShowOnScreenMessages, true, true, false),
	ConfigSetting("ShowRegionOnGameIcon", &g_Config.bShowRegionOnGameIcon, false),
	ConfigSetting("ShowIDOnGameIcon", &g_Config.bShowIDOnGameIcon, false),
	ConfigSetting("GameGridScale", &g_Config.fGameGridScale, 1.0),
	ConfigSetting("GridView1", &g_Config.bGridView1, true),
	ConfigSetting("GridView2", &g_Config.bGridView2, true),
	ConfigSetting("GridView3", &g_Config.bGridView3, false),
	ConfigSetting("RightAnalogUp", &g_Config.iRightAnalogUp, 0, true, true),
	ConfigSetting("RightAnalogDown", &g_Config.iRightAnalogDown, 0, true, true),
	ConfigSetting("RightAnalogLeft", &g_Config.iRightAnalogLeft, 0, true, true),
	ConfigSetting("RightAnalogRight", &g_Config.iRightAnalogRight, 0, true, true),
	ConfigSetting("RightAnalogPress", &g_Config.iRightAnalogPress, 0, true, true),
	ConfigSetting("RightAnalogCustom", &g_Config.bRightAnalogCustom, false, true, true),

	// "default" means let emulator decide, "" means disable.
	ConfigSetting("ReportingHost", &g_Config.sReportHost, "default"),
	ConfigSetting("AutoSaveSymbolMap", &g_Config.bAutoSaveSymbolMap, false, true, true),
	ConfigSetting("CacheFullIsoInRam", &g_Config.bCacheFullIsoInRam, false, true, true),
	ConfigSetting("RemoteISOPort", &g_Config.iRemoteISOPort, 0, true, false),
	ConfigSetting("LastRemoteISOServer", &g_Config.sLastRemoteISOServer, ""),
	ConfigSetting("LastRemoteISOPort", &g_Config.iLastRemoteISOPort, 0),
	ConfigSetting("RemoteISOManualConfig", &g_Config.bRemoteISOManual, false),
	ConfigSetting("RemoteShareOnStartup", &g_Config.bRemoteShareOnStartup, false),
	ConfigSetting("RemoteISOSubdir", &g_Config.sRemoteISOSubdir, "/"),
	ConfigSetting("RemoteDebuggerOnStartup", &g_Config.bRemoteDebuggerOnStartup, false),

#ifdef __ANDROID__
	ConfigSetting("ScreenRotation", &g_Config.iScreenRotation, ROTATION_AUTO_HORIZONTAL),
#endif
	ConfigSetting("InternalScreenRotation", &g_Config.iInternalScreenRotation, ROTATION_LOCKED_HORIZONTAL),

	ConfigSetting("BackgroundAnimation", &g_Config.iBackgroundAnimation, 1, true, false),

#if defined(USING_WIN_UI)
	ConfigSetting("TopMost", &g_Config.bTopMost, false),
	ConfigSetting("WindowX", &g_Config.iWindowX, -1), // -1 tells us to center the window.
	ConfigSetting("WindowY", &g_Config.iWindowY, -1),
	ConfigSetting("WindowWidth", &g_Config.iWindowWidth, 0),   // 0 will be automatically reset later (need to do the AdjustWindowRect dance).
	ConfigSetting("WindowHeight", &g_Config.iWindowHeight, 0),
	ConfigSetting("PauseOnLostFocus", &g_Config.bPauseOnLostFocus, false, true, true),
#endif
	ConfigSetting("PauseWhenMinimized", &g_Config.bPauseWhenMinimized, false, true, true),
	ConfigSetting("DumpDecryptedEboots", &g_Config.bDumpDecryptedEboot, false, true, true),
	ConfigSetting("FullscreenOnDoubleclick", &g_Config.bFullscreenOnDoubleclick, true, false, false),

	ReportedConfigSetting("MemStickInserted", &g_Config.bMemStickInserted, true, true, true),
	ConfigSetting("EnablePlugins", &g_Config.bLoadPlugins, true, true, true),

	ConfigSetting(false),
};

static bool DefaultSasThread() {
	return cpu_info.num_cores > 1;
}

static ConfigSetting cpuSettings[] = {
	ReportedConfigSetting("CPUCore", &g_Config.iCpuCore, &DefaultCpuCore, true, true),
	ReportedConfigSetting("SeparateSASThread", &g_Config.bSeparateSASThread, &DefaultSasThread, true, true),
	ReportedConfigSetting("SeparateIOThread", &g_Config.bSeparateIOThread, true, true, true),
	ReportedConfigSetting("IOTimingMethod", &g_Config.iIOTimingMethod, IOTIMING_REALISTIC, true, true),
	ConfigSetting("FastMemoryAccess", &g_Config.bFastMemory, true, true, true),
	ReportedConfigSetting("FunctionReplacements", &g_Config.bFuncReplacements, true, true, true),
	ConfigSetting("HideSlowWarnings", &g_Config.bHideSlowWarnings, true, true, false),
	ConfigSetting("HideStateWarnings", &g_Config.bHideStateWarnings, false, true, false),
	ConfigSetting("PreloadFunctions", &g_Config.bPreloadFunctions, false, true, true),
	ConfigSetting("JitDisableFlags", &g_Config.uJitDisableFlags, (uint32_t)0, true, true),
	ReportedConfigSetting("CPUSpeed", &g_Config.iLockedCPUSpeed, 0, true, true),

	ConfigSetting(false),
};

static int DefaultInternalResolution() {
	// Auto on Windows and Linux, 2x on large screens, 1x elsewhere.
#if defined(USING_WIN_UI) || defined(USING_QT_UI)
	return 0;
#else
	int longestDisplaySide = std::max(System_GetPropertyInt(SYSPROP_DISPLAY_XRES), System_GetPropertyInt(SYSPROP_DISPLAY_YRES));
	int scale = longestDisplaySide >= 1000 ? 2 : 1;
	INFO_LOG(G3D, "Longest display side: %d pixels. Choosing scale %d", longestDisplaySide, scale);
	return scale;
#endif
}

static int DefaultUnthrottleMode() {
#if PPSSPP_PLATFORM(ANDROID) || defined(USING_QT_UI) || PPSSPP_PLATFORM(UWP) || PPSSPP_PLATFORM(IOS)
	return (int)UnthrottleMode::SKIP_FLIP;
#else
	return (int)UnthrottleMode::CONTINUOUS;
#endif
}

static int DefaultZoomType() {
	return (int)SmallDisplayZoom::AUTO;
}

static int DefaultAndroidHwScale() {
#ifdef __ANDROID__
	if (System_GetPropertyInt(SYSPROP_SYSTEMVERSION) >= 19 || System_GetPropertyInt(SYSPROP_DEVICE_TYPE) == DEVICE_TYPE_TV) {
		// Arbitrary cutoff at Kitkat - modern devices are usually powerful enough that hw scaling
		// doesn't really help very much and mostly causes problems. See #11151
		return 0;
	}

	// Get the real resolution as passed in during startup, not dp_xres and stuff
	int xres = System_GetPropertyInt(SYSPROP_DISPLAY_XRES);
	int yres = System_GetPropertyInt(SYSPROP_DISPLAY_YRES);

	if (xres <= 960) {
		// Smaller than the PSP*2, let's go native.
		return 0;
	} else if (xres <= 480 * 3) {  // 720p xres
		// Small-ish screen, we should default to 2x
		return 2 + 1;
	} else {
		// Large or very large screen. Default to 3x psp resolution.
		return 3 + 1;
	}
	return 0;
#else
	return 1;
#endif
}

static int DefaultGPUBackend() {
#if PPSSPP_PLATFORM(WINDOWS)
	// If no Vulkan, use Direct3D 11 on Windows 8+ (most importantly 10.)
	if (DoesVersionMatchWindows(6, 2, 0, 0, true)) {
		return (int)GPUBackend::DIRECT3D11;
	}
#elif PPSSPP_PLATFORM(ANDROID)
	// Default to Vulkan only on Oreo 8.1 (level 27) devices or newer. Drivers before
	// were generally too unreliable to default to (with some exceptions, of course).
	if (System_GetPropertyInt(SYSPROP_SYSTEMVERSION) >= 27) {
		return (int)GPUBackend::VULKAN;
	}
#endif
	// TODO: On some additional Linux platforms, we should also default to Vulkan.
	return (int)GPUBackend::OPENGL;
}

int Config::NextValidBackend() {
	std::vector<std::string> split;
	std::set<GPUBackend> failed;

	SplitString(sFailedGPUBackends, ',', split);
	for (const auto &str : split) {
		if (!str.empty() && str != "ALL") {
			failed.insert(GPUBackendFromString(str));
		}
	}

	// Count these as "failed" too so we don't pick them.
	SplitString(sDisabledGPUBackends, ',', split);
	for (const auto &str : split) {
		if (!str.empty()) {
			failed.insert(GPUBackendFromString(str));
		}
	}

	if (failed.count((GPUBackend)iGPUBackend)) {
		ERROR_LOG(LOADER, "Graphics backend failed for %d, trying another", iGPUBackend);

#if (PPSSPP_PLATFORM(WINDOWS) || PPSSPP_PLATFORM(ANDROID)) && !PPSSPP_PLATFORM(UWP)
		if (!failed.count(GPUBackend::VULKAN) && VulkanMayBeAvailable()) {
			return (int)GPUBackend::VULKAN;
		}
#endif
#if PPSSPP_PLATFORM(WINDOWS)
		if (!failed.count(GPUBackend::DIRECT3D11) && DoesVersionMatchWindows(6, 1, 0, 0, true)) {
			return (int)GPUBackend::DIRECT3D11;
		}
#endif
#if PPSSPP_API(ANY_GL)
		if (!failed.count(GPUBackend::OPENGL)) {
			return (int)GPUBackend::OPENGL;
		}
#endif
#if PPSSPP_API(D3D9)
		if (!failed.count(GPUBackend::DIRECT3D9)) {
			return (int)GPUBackend::DIRECT3D9;
		}
#endif

		// They've all failed.  Let them try the default - or on Android, OpenGL.
		sFailedGPUBackends += ",ALL";
		ERROR_LOG(LOADER, "All graphics backends failed");
#if PPSSPP_PLATFORM(ANDROID)
		return (int)GPUBackend::OPENGL;
#else
		return DefaultGPUBackend();
#endif
	}

	return iGPUBackend;
}

bool Config::IsBackendEnabled(GPUBackend backend, bool validate) {
	std::vector<std::string> split;

	SplitString(sDisabledGPUBackends, ',', split);
	for (const auto &str : split) {
		if (str.empty())
			continue;
		auto match = GPUBackendFromString(str);
		if (match == backend)
			return false;
	}

#if PPSSPP_PLATFORM(UWP)
	if (backend != GPUBackend::DIRECT3D11)
		return false;
#elif PPSSPP_PLATFORM(WINDOWS)
	if (validate) {
		if (backend == GPUBackend::DIRECT3D11 && !DoesVersionMatchWindows(6, 0, 0, 0, true))
			return false;
	}
#else
	if (backend == GPUBackend::DIRECT3D11 || backend == GPUBackend::DIRECT3D9)
		return false;
#endif

#if !PPSSPP_API(ANY_GL)
	if (backend == GPUBackend::OPENGL)
		return false;
#endif
	if (validate) {
		if (backend == GPUBackend::VULKAN && !VulkanMayBeAvailable())
			return false;
	}

	return true;
}

static bool DefaultVertexCache() {
	return DefaultGPUBackend() == (int)GPUBackend::OPENGL;
}

template <typename T, std::string (*FTo)(T), T (*FFrom)(const std::string &)>
struct ConfigTranslator {
	static std::string To(int v) {
		return StringFromInt(v) + " (" + FTo(T(v)) + ")";
	}

	static int From(const std::string &v) {
		int result;
		if (TryParse(v, &result)) {
			return result;
		}
		return (int)FFrom(v);
	}
};

typedef ConfigTranslator<GPUBackend, GPUBackendToString, GPUBackendFromString> GPUBackendTranslator;

static int UnthrottleModeFromString(const std::string &s) {
	if (!strcasecmp(s.c_str(), "CONTINUOUS"))
		return (int)UnthrottleMode::CONTINUOUS;
	if (!strcasecmp(s.c_str(), "SKIP_DRAW"))
		return (int)UnthrottleMode::SKIP_DRAW;
	if (!strcasecmp(s.c_str(), "SKIP_FLIP"))
		return (int)UnthrottleMode::SKIP_FLIP;
	return DefaultUnthrottleMode();
}

std::string UnthrottleModeToString(int v) {
	switch (UnthrottleMode(v)) {
	case UnthrottleMode::CONTINUOUS:
		return "CONTINUOUS";
	case UnthrottleMode::SKIP_DRAW:
		return "SKIP_DRAW";
	case UnthrottleMode::SKIP_FLIP:
		return "SKIP_FLIP";
	}
	return "CONTINUOUS";
}

static ConfigSetting graphicsSettings[] = {
	ConfigSetting("EnableCardboardVR", &g_Config.bEnableCardboardVR, false, true, true),
	ConfigSetting("CardboardScreenSize", &g_Config.iCardboardScreenSize, 50, true, true),
	ConfigSetting("CardboardXShift", &g_Config.iCardboardXShift, 0, true, true),
	ConfigSetting("CardboardYShift", &g_Config.iCardboardXShift, 0, true, true),
	ConfigSetting("ShowFPSCounter", &g_Config.iShowFPSCounter, 0, true, true),
	ReportedConfigSetting("GraphicsBackend", &g_Config.iGPUBackend, &DefaultGPUBackend, &GPUBackendTranslator::To, &GPUBackendTranslator::From, true, false),
	ConfigSetting("FailedGraphicsBackends", &g_Config.sFailedGPUBackends, ""),
	ConfigSetting("DisabledGraphicsBackends", &g_Config.sDisabledGPUBackends, ""),
	ConfigSetting("VulkanDevice", &g_Config.sVulkanDevice, "", true, false),
#ifdef _WIN32
	ConfigSetting("D3D11Device", &g_Config.sD3D11Device, "", true, false),
#endif
	ConfigSetting("CameraDevice", &g_Config.sCameraDevice, "", true, false),
	ConfigSetting("VendorBugChecksEnabled", &g_Config.bVendorBugChecksEnabled, true, false, false),
	ReportedConfigSetting("RenderingMode", &g_Config.iRenderingMode, 1, true, true),
	ConfigSetting("SoftwareRenderer", &g_Config.bSoftwareRendering, false, true, true),
	ReportedConfigSetting("HardwareTransform", &g_Config.bHardwareTransform, true, true, true),
	ReportedConfigSetting("SoftwareSkinning", &g_Config.bSoftwareSkinning, true, true, true),
	ReportedConfigSetting("TextureFiltering", &g_Config.iTexFiltering, 1, true, true),
	ReportedConfigSetting("BufferFiltering", &g_Config.iBufFilter, SCALE_LINEAR, true, true),
	ReportedConfigSetting("InternalResolution", &g_Config.iInternalResolution, &DefaultInternalResolution, true, true),
	ReportedConfigSetting("AndroidHwScale", &g_Config.iAndroidHwScale, &DefaultAndroidHwScale),
	ReportedConfigSetting("HighQualityDepth", &g_Config.bHighQualityDepth, true, true, true),
	ReportedConfigSetting("FrameSkip", &g_Config.iFrameSkip, 0, true, true),
	ReportedConfigSetting("FrameSkipType", &g_Config.iFrameSkipType, 0, true, true),
	ReportedConfigSetting("AutoFrameSkip", &g_Config.bAutoFrameSkip, false, true, true),
	ConfigSetting("FrameRate", &g_Config.iFpsLimit1, 0, true, true),
	ConfigSetting("FrameRate2", &g_Config.iFpsLimit2, -1, true, true),
	ConfigSetting("UnthrottlingMode", &g_Config.iUnthrottleMode, &DefaultUnthrottleMode, &UnthrottleModeToString, &UnthrottleModeFromString, true, true),
#if defined(USING_WIN_UI)
	ConfigSetting("RestartRequired", &g_Config.bRestartRequired, false, false),
#endif

	// Most low-performance (and many high performance) mobile GPUs do not support aniso anyway so defaulting to 4 is fine.
	ConfigSetting("AnisotropyLevel", &g_Config.iAnisotropyLevel, 4, true, true),

	ReportedConfigSetting("VertexDecCache", &g_Config.bVertexCache, false/*&DefaultVertexCache*/, true, true),
	ReportedConfigSetting("TextureBackoffCache", &g_Config.bTextureBackoffCache, false, true, true),
	ReportedConfigSetting("TextureSecondaryCache", &g_Config.bTextureSecondaryCache, false, true, true),
	ReportedConfigSetting("VertexDecJit", &g_Config.bVertexDecoderJit, &DefaultCodeGen, false),

#ifndef MOBILE_DEVICE
	ConfigSetting("FullScreen", &g_Config.bFullScreen, false),
	ConfigSetting("FullScreenMulti", &g_Config.bFullScreenMulti, false),
#endif

	ConfigSetting("SmallDisplayZoomType", &g_Config.iSmallDisplayZoomType, &DefaultZoomType, true, true),
	ConfigSetting("SmallDisplayOffsetX", &g_Config.fSmallDisplayOffsetX, 0.5f, true, true),
	ConfigSetting("SmallDisplayOffsetY", &g_Config.fSmallDisplayOffsetY, 0.5f, true, true),
	ConfigSetting("SmallDisplayZoomLevel", &g_Config.fSmallDisplayZoomLevel, 1.0f, true, true),
	ConfigSetting("ImmersiveMode", &g_Config.bImmersiveMode, true, true, true),
	ConfigSetting("SustainedPerformanceMode", &g_Config.bSustainedPerformanceMode, false, true, true),

	ConfigSetting("MipMap", &g_Config.bMipMap, true, true, true),
	ConfigSetting("IgnoreScreenInsets", &g_Config.bIgnoreScreenInsets, true, true, false),

	ReportedConfigSetting("ReplaceTextures", &g_Config.bReplaceTextures, true, true, true),
	ReportedConfigSetting("SaveNewTextures", &g_Config.bSaveNewTextures, false, true, true),
	ConfigSetting("IgnoreTextureFilenames", &g_Config.bIgnoreTextureFilenames, false, true, true),

	ReportedConfigSetting("TexScalingLevel", &g_Config.iTexScalingLevel, 1, true, true),
	ReportedConfigSetting("TexScalingType", &g_Config.iTexScalingType, 0, true, true),
	ReportedConfigSetting("TexDeposterize", &g_Config.bTexDeposterize, false, true, true),
	ReportedConfigSetting("TexHardwareScaling", &g_Config.bTexHardwareScaling, false, true, true),
	ConfigSetting("UnlockCachedScaling", &g_Config.bUnlockCachedScaling, false, true, true),
	ConfigSetting("VSyncInterval", &g_Config.bVSync, true, true, true),
	ReportedConfigSetting("BloomHack", &g_Config.iBloomHack, 2, true, true),

	// Not really a graphics setting...
	ReportedConfigSetting("SplineBezierQuality", &g_Config.iSplineBezierQuality, 2, true, true),
	ReportedConfigSetting("HardwareTessellation", &g_Config.bHardwareTessellation, false, true, true),
	ConfigSetting("TextureShader", &g_Config.sTextureShaderName, "Off", true, true),
	ConfigSetting("ShaderChainRequires60FPS", &g_Config.bShaderChainRequires60FPS, false, true, true),

	ReportedConfigSetting("MemBlockTransferGPU", &g_Config.bBlockTransferGPU, true, true, true),
	ReportedConfigSetting("DisableSlowFramebufEffects", &g_Config.bDisableSlowFramebufEffects, false, true, true),
	ReportedConfigSetting("FragmentTestCache", &g_Config.bFragmentTestCache, true, true, true),

	ConfigSetting("GfxDebugOutput", &g_Config.bGfxDebugOutput, false, false, false),
	ConfigSetting("GfxDebugSplitSubmit", &g_Config.bGfxDebugSplitSubmit, false, false, false),
	ConfigSetting("LogFrameDrops", &g_Config.bLogFrameDrops, false, true, false),

	ConfigSetting("InflightFrames", &g_Config.iInflightFrames, 3, true, false),
	ConfigSetting("RenderDuplicateFrames", &g_Config.bRenderDuplicateFrames, false, true, true),

	ConfigSetting(false),
};

static ConfigSetting soundSettings[] = {
	ConfigSetting("Enable", &g_Config.bEnableSound, true, true, true),
	ConfigSetting("AudioBackend", &g_Config.iAudioBackend, 0, true, true),
	ConfigSetting("ExtraAudioBuffering", &g_Config.bExtraAudioBuffering, false, true, false),
	ConfigSetting("GlobalVolume", &g_Config.iGlobalVolume, VOLUME_MAX, true, true),
	ConfigSetting("SASVolume", &g_Config.iSASVolume, 8, true, true),
	ConfigSetting("ATRACMP3Volume", &g_Config.iATRACMP3Volume, 8, true, true),
	ConfigSetting("AltSpeedVolume", &g_Config.iAltSpeedVolume, -1, true, true),
	ConfigSetting("AudioDevice", &g_Config.sAudioDevice, "", true, false),
	ConfigSetting("AutoAudioDevice", &g_Config.bAutoAudioDevice, true, true, false),

	ConfigSetting(false),
};

static bool DefaultShowTouchControls() {
	int deviceType = System_GetPropertyInt(SYSPROP_DEVICE_TYPE);
	if (deviceType == DEVICE_TYPE_MOBILE) {
		std::string name = System_GetProperty(SYSPROP_NAME);
		if (KeyMap::HasBuiltinController(name)) {
			return false;
		} else {
			return true;
		}
	} else if (deviceType == DEVICE_TYPE_TV) {
		return false;
	} else if (deviceType == DEVICE_TYPE_DESKTOP) {
		return false;
	} else {
		return false;
	}
}

static const float defaultControlScale = 1.15f;
static const ConfigTouchPos defaultTouchPosShow = { -1.0f, -1.0f, defaultControlScale, true };
static const ConfigTouchPos defaultTouchPosHide = { -1.0f, -1.0f, defaultControlScale, false };

static ConfigSetting controlSettings[] = {
	ConfigSetting("HapticFeedback", &g_Config.bHapticFeedback, false, true, true),
	ConfigSetting("ShowTouchCross", &g_Config.bShowTouchCross, true, true, true),
	ConfigSetting("ShowTouchCircle", &g_Config.bShowTouchCircle, true, true, true),
	ConfigSetting("ShowTouchSquare", &g_Config.bShowTouchSquare, true, true, true),
	ConfigSetting("ShowTouchTriangle", &g_Config.bShowTouchTriangle, true, true, true),

	ConfigSetting("Custom0Mapping", "Custom0Image", "Custom0Shape", "Custom0Toggle", &g_Config.CustomKey0, {0, 0, 0, false}, true, true),
	ConfigSetting("Custom1Mapping", "Custom1Image", "Custom1Shape", "Custom1Toggle", &g_Config.CustomKey1, {0, 1, 0, false}, true, true),
	ConfigSetting("Custom2Mapping", "Custom2Image", "Custom2Shape", "Custom2Toggle", &g_Config.CustomKey2, {0, 2, 0, false}, true, true),
	ConfigSetting("Custom3Mapping", "Custom3Image", "Custom3Shape", "Custom3Toggle", &g_Config.CustomKey3, {0, 3, 0, false}, true, true),
	ConfigSetting("Custom4Mapping", "Custom4Image", "Custom4Shape", "Custom4Toggle", &g_Config.CustomKey4, {0, 4, 0, false}, true, true),
	ConfigSetting("Custom5Mapping", "Custom5Image", "Custom5Shape", "Custom5Toggle", &g_Config.CustomKey5, {0, 0, 1, false}, true, true),
	ConfigSetting("Custom6Mapping", "Custom6Image", "Custom6Shape", "Custom6Toggle", &g_Config.CustomKey6, {0, 1, 1, false}, true, true),
	ConfigSetting("Custom7Mapping", "Custom7Image", "Custom7Shape", "Custom7Toggle", &g_Config.CustomKey7, {0, 2, 1, false}, true, true),
	ConfigSetting("Custom8Mapping", "Custom8Image", "Custom8Shape", "Custom8Toggle", &g_Config.CustomKey8, {0, 3, 1, false}, true, true),
	ConfigSetting("Custom9Mapping", "Custom9Image", "Custom9Shape", "Custom9Toggle", &g_Config.CustomKey9, {0, 4, 1, false}, true, true),

#if defined(_WIN32)
	// A win32 user seeing touch controls is likely using PPSSPP on a tablet. There it makes
	// sense to default this to on.
	ConfigSetting("ShowTouchPause", &g_Config.bShowTouchPause, true, true, false),
#else
	ConfigSetting("ShowTouchPause", &g_Config.bShowTouchPause, false, true, false),
#endif
#if defined(USING_WIN_UI)
	ConfigSetting("IgnoreWindowsKey", &g_Config.bIgnoreWindowsKey, false, true, true),
#endif
	ConfigSetting("ShowTouchControls", &g_Config.bShowTouchControls, &DefaultShowTouchControls, true, true),
	// ConfigSetting("KeyMapping", &g_Config.iMappingMap, 0),

#ifdef MOBILE_DEVICE
	ConfigSetting("TiltBaseX", &g_Config.fTiltBaseX, 0.0f, true, true),
	ConfigSetting("TiltBaseY", &g_Config.fTiltBaseY, 0.0f, true, true),
	ConfigSetting("InvertTiltX", &g_Config.bInvertTiltX, false, true, true),
	ConfigSetting("InvertTiltY", &g_Config.bInvertTiltY, true, true, true),
	ConfigSetting("TiltSensitivityX", &g_Config.iTiltSensitivityX, 100, true, true),
	ConfigSetting("TiltSensitivityY", &g_Config.iTiltSensitivityY, 100, true, true),
	ConfigSetting("DeadzoneRadius", &g_Config.fDeadzoneRadius, 0.2f, true, true),
	ConfigSetting("TiltDeadzoneSkip", &g_Config.fTiltDeadzoneSkip, 0.0f, true, true),
	ConfigSetting("TiltInputType", &g_Config.iTiltInputType, 0, true, true),
#endif

	ConfigSetting("DisableDpadDiagonals", &g_Config.bDisableDpadDiagonals, false, true, true),
	ConfigSetting("GamepadOnlyFocused", &g_Config.bGamepadOnlyFocused, false, true, true),
	ConfigSetting("TouchButtonStyle", &g_Config.iTouchButtonStyle, 1, true, true),
	ConfigSetting("TouchButtonOpacity", &g_Config.iTouchButtonOpacity, 65, true, true),
	ConfigSetting("TouchButtonHideSeconds", &g_Config.iTouchButtonHideSeconds, 20, true, true),
	ConfigSetting("AutoCenterTouchAnalog", &g_Config.bAutoCenterTouchAnalog, false, true, true),
	ConfigSetting("AnalogAutoRotSpeed", &g_Config.fAnalogAutoRotSpeed, 8.0f, true, true),

	// Snap touch control position
	ConfigSetting("TouchSnapToGrid", &g_Config.bTouchSnapToGrid, false, true, true),
	ConfigSetting("TouchSnapGridSize", &g_Config.iTouchSnapGridSize, 64, true, true),

	// -1.0f means uninitialized, set in GamepadEmu::CreatePadLayout().
	ConfigSetting("ActionButtonSpacing2", &g_Config.fActionButtonSpacing, 1.0f, true, true),
	ConfigSetting("ActionButtonCenterX", "ActionButtonCenterY", "ActionButtonScale", nullptr, &g_Config.touchActionButtonCenter, defaultTouchPosShow, true, true),
	ConfigSetting("DPadX", "DPadY", "DPadScale", "ShowTouchDpad", &g_Config.touchDpad, defaultTouchPosShow, true, true),

	// Note: these will be overwritten if DPadRadius is set.
	ConfigSetting("DPadSpacing", &g_Config.fDpadSpacing, 1.0f, true, true),
	ConfigSetting("StartKeyX", "StartKeyY", "StartKeyScale", "ShowTouchStart", &g_Config.touchStartKey, defaultTouchPosShow, true, true),
	ConfigSetting("SelectKeyX", "SelectKeyY", "SelectKeyScale", "ShowTouchSelect", &g_Config.touchSelectKey, defaultTouchPosShow, true, true),
	ConfigSetting("UnthrottleKeyX", "UnthrottleKeyY", "UnthrottleKeyScale", "ShowTouchUnthrottle", &g_Config.touchUnthrottleKey, defaultTouchPosShow, true, true),
	ConfigSetting("LKeyX", "LKeyY", "LKeyScale", "ShowTouchLTrigger", &g_Config.touchLKey, defaultTouchPosShow, true, true),
	ConfigSetting("RKeyX", "RKeyY", "RKeyScale", "ShowTouchRTrigger", &g_Config.touchRKey, defaultTouchPosShow, true, true),
	ConfigSetting("AnalogStickX", "AnalogStickY", "AnalogStickScale", "ShowAnalogStick", &g_Config.touchAnalogStick, defaultTouchPosShow, true, true),
	ConfigSetting("RightAnalogStickX", "RightAnalogStickY", "RightAnalogStickScale", "ShowRightAnalogStick", &g_Config.touchRightAnalogStick, defaultTouchPosHide, true, true),

	ConfigSetting("fcombo0X", "fcombo0Y", "comboKeyScale0", "ShowComboKey0", &g_Config.touchCombo0, defaultTouchPosHide, true, true),
	ConfigSetting("fcombo1X", "fcombo1Y", "comboKeyScale1", "ShowComboKey1", &g_Config.touchCombo1, defaultTouchPosHide, true, true),
	ConfigSetting("fcombo2X", "fcombo2Y", "comboKeyScale2", "ShowComboKey2", &g_Config.touchCombo2, defaultTouchPosHide, true, true),
	ConfigSetting("fcombo3X", "fcombo3Y", "comboKeyScale3", "ShowComboKey3", &g_Config.touchCombo3, defaultTouchPosHide, true, true),
	ConfigSetting("fcombo4X", "fcombo4Y", "comboKeyScale4", "ShowComboKey4", &g_Config.touchCombo4, defaultTouchPosHide, true, true),
	ConfigSetting("fcombo5X", "fcombo5Y", "comboKeyScale5", "ShowComboKey5", &g_Config.touchCombo5, defaultTouchPosHide, true, true),
	ConfigSetting("fcombo6X", "fcombo6Y", "comboKeyScale6", "ShowComboKey6", &g_Config.touchCombo6, defaultTouchPosHide, true, true),
	ConfigSetting("fcombo7X", "fcombo7Y", "comboKeyScale7", "ShowComboKey7", &g_Config.touchCombo7, defaultTouchPosHide, true, true),
	ConfigSetting("fcombo8X", "fcombo8Y", "comboKeyScale8", "ShowComboKey8", &g_Config.touchCombo8, defaultTouchPosHide, true, true),
	ConfigSetting("fcombo9X", "fcombo9Y", "comboKeyScale9", "ShowComboKey9", &g_Config.touchCombo9, defaultTouchPosHide, true, true),

	ConfigSetting("AnalogDeadzone", &g_Config.fAnalogDeadzone, 0.15f, true, true),
	ConfigSetting("AnalogInverseDeadzone", &g_Config.fAnalogInverseDeadzone, 0.0f, true, true),
	ConfigSetting("AnalogSensitivity", &g_Config.fAnalogSensitivity, 1.1f, true, true),
	ConfigSetting("AnalogIsCircular", &g_Config.bAnalogIsCircular, false , true, true),

<<<<<<< HEAD
#ifdef _WIN32
	ConfigSetting("DInputAnalogDeadzone", &g_Config.fDInputAnalogDeadzone, 0.1f, true, true),
	ConfigSetting("DInputAnalogInverseMode", &g_Config.iDInputAnalogInverseMode, 0, true, true),
	ConfigSetting("DInputAnalogInverseDeadzone", &g_Config.fDInputAnalogInverseDeadzone, 0.0f, true, true),
	ConfigSetting("DInputAnalogSensitivity", &g_Config.fDInputAnalogSensitivity, 1.0f, true, true),
	ConfigSetting("EnableDInputWithXInput", &g_Config.bEnableDInputWithXInput, false, true, true),

	ConfigSetting("XInputAnalogDeadzone", &g_Config.fXInputAnalogDeadzone, 0.24f, true, true),
	ConfigSetting("XInputAnalogInverseMode", &g_Config.iXInputAnalogInverseMode, 0, true, true),
	ConfigSetting("XInputAnalogInverseDeadzone", &g_Config.fXInputAnalogInverseDeadzone, 0.0f, true, true),
#endif
	// Also reused as generic analog sensitivity
	ConfigSetting("XInputAnalogSensitivity", &g_Config.fXInputAnalogSensitivity, 1.0f, true, true),
=======
>>>>>>> 15c17b9b
	ConfigSetting("AnalogLimiterDeadzone", &g_Config.fAnalogLimiterDeadzone, 0.6f, true, true),
	ConfigSetting("AxisBindThreshold", &g_Config.fAxisBindThreshold, 0.25f, true, true),

	ConfigSetting("UseMouse", &g_Config.bMouseControl, false, true, true),
	ConfigSetting("MapMouse", &g_Config.bMapMouse, false, true, true),
	ConfigSetting("ConfineMap", &g_Config.bMouseConfine, false, true, true),
	ConfigSetting("MouseSensitivity", &g_Config.fMouseSensitivity, 0.1f, true, true),
	ConfigSetting("MouseSmoothing", &g_Config.fMouseSmoothing, 0.9f, true, true),

	ConfigSetting("SystemControls", &g_Config.bSystemControls, true, true, false),

	ConfigSetting(false),
};

static ConfigSetting networkSettings[] = {
	ConfigSetting("EnableWlan", &g_Config.bEnableWlan, false, true, true),
	ConfigSetting("EnableAdhocServer", &g_Config.bEnableAdhocServer, false, true, true),
<<<<<<< HEAD
	ConfigSetting("proAdhocServer", &g_Config.proAdhocServer, "localhost", true, true),
	ConfigSetting("PortOffset", &g_Config.iPortOffset, 0, true, true),
=======
	ConfigSetting("proAdhocServer", &g_Config.proAdhocServer, "socom.cc", true, true),
	ConfigSetting("PortOffset", &g_Config.iPortOffset, 10000, true, true),
>>>>>>> 15c17b9b
	ConfigSetting("MinTimeout", &g_Config.iMinTimeout, 0, true, true),
	ConfigSetting("TCPNoDelay", &g_Config.bTCPNoDelay, true, true, true),
	ConfigSetting("ForcedFirstConnect", &g_Config.bForcedFirstConnect, false, true, true),
	ConfigSetting("EnableUPnP", &g_Config.bEnableUPnP, false, true, true),
	ConfigSetting("UPnPUseOriginalPort", &g_Config.bUPnPUseOriginalPort, false, true, true),

	ConfigSetting("EnableNetworkChat", &g_Config.bEnableNetworkChat, false, true, true),
	ConfigSetting("ChatButtonPosition",&g_Config.iChatButtonPosition,BOTTOM_LEFT,true,true),
	ConfigSetting("ChatScreenPosition",&g_Config.iChatScreenPosition,BOTTOM_LEFT,true,true),
	ConfigSetting("EnableQuickChat", &g_Config.bEnableQuickChat, true, true, true),
	ConfigSetting("QuickChat1", &g_Config.sQuickChat0, "Quick Chat 1", true, true),
	ConfigSetting("QuickChat2", &g_Config.sQuickChat1, "Quick Chat 2", true, true),
	ConfigSetting("QuickChat3", &g_Config.sQuickChat2, "Quick Chat 3", true, true),
	ConfigSetting("QuickChat4", &g_Config.sQuickChat3, "Quick Chat 4", true, true),
	ConfigSetting("QuickChat5", &g_Config.sQuickChat4, "Quick Chat 5", true, true),

	ConfigSetting(false),
};

static int DefaultPSPModel() {
	// TODO: Can probably default this on, but not sure about its memory differences.
#if !PPSSPP_ARCH(AMD64) && !defined(_WIN32)
	return PSP_MODEL_FAT;
#else
	return PSP_MODEL_SLIM;
#endif
}

static int DefaultSystemParamLanguage() {
	int defaultLang = PSP_SYSTEMPARAM_LANGUAGE_ENGLISH;
	if (g_Config.bFirstRun) {
		// TODO: Be smart about same language, different country
		auto langValuesMapping = GetLangValuesMapping();
		if (langValuesMapping.find(g_Config.sLanguageIni) != langValuesMapping.end()) {
			defaultLang = langValuesMapping[g_Config.sLanguageIni].second;
		}
	}
	return defaultLang;
}

static ConfigSetting systemParamSettings[] = {
	ReportedConfigSetting("PSPModel", &g_Config.iPSPModel, &DefaultPSPModel, true, true),
	ReportedConfigSetting("PSPFirmwareVersion", &g_Config.iFirmwareVersion, PSP_DEFAULT_FIRMWARE, true, true),
	ConfigSetting("NickName", &g_Config.sNickName, "PPSSPP", true, true),
	ConfigSetting("MacAddress", &g_Config.sMACAddress, "", true, true),
	ReportedConfigSetting("Language", &g_Config.iLanguage, &DefaultSystemParamLanguage, true, true),
	ConfigSetting("ParamTimeFormat", &g_Config.iTimeFormat, PSP_SYSTEMPARAM_TIME_FORMAT_24HR, true, true),
	ConfigSetting("ParamDateFormat", &g_Config.iDateFormat, PSP_SYSTEMPARAM_DATE_FORMAT_YYYYMMDD, true, true),
	ConfigSetting("TimeZone", &g_Config.iTimeZone, 0, true, true),
	ConfigSetting("DayLightSavings", &g_Config.bDayLightSavings, (bool) PSP_SYSTEMPARAM_DAYLIGHTSAVINGS_STD, true, true),
	ReportedConfigSetting("ButtonPreference", &g_Config.iButtonPreference, PSP_SYSTEMPARAM_BUTTON_CROSS, true, true),
	ConfigSetting("LockParentalLevel", &g_Config.iLockParentalLevel, 0, true, true),
	ConfigSetting("WlanAdhocChannel", &g_Config.iWlanAdhocChannel, PSP_SYSTEMPARAM_ADHOC_CHANNEL_AUTOMATIC, true, true),
#if defined(USING_WIN_UI) || defined(USING_QT_UI) || PPSSPP_PLATFORM(ANDROID)
	ConfigSetting("BypassOSKWithKeyboard", &g_Config.bBypassOSKWithKeyboard, false, true, true),
#endif
#if defined(USING_WIN_UI)
	ConfigSetting("DisableWinMenu", &g_Config.bDisableWinMenu, false, true, true),
	ConfigSetting("DisableWinBorders", &g_Config.bDisableWinBorders, false, true, true),
#endif
	ConfigSetting("WlanPowerSave", &g_Config.bWlanPowerSave, (bool) PSP_SYSTEMPARAM_WLAN_POWERSAVE_OFF, true, true),
	ReportedConfigSetting("EncryptSave", &g_Config.bEncryptSave, true, true, true),
	ConfigSetting("SavedataUpgradeVersion", &g_Config.bSavedataUpgrade, true, true, false),
	ConfigSetting("MemStickSize", &g_Config.iMemStickSizeGB, 16, true, false),

	ConfigSetting(false),
};

static ConfigSetting debuggerSettings[] = {
	ConfigSetting("DisasmWindowX", &g_Config.iDisasmWindowX, -1),
	ConfigSetting("DisasmWindowY", &g_Config.iDisasmWindowY, -1),
	ConfigSetting("DisasmWindowW", &g_Config.iDisasmWindowW, -1),
	ConfigSetting("DisasmWindowH", &g_Config.iDisasmWindowH, -1),
	ConfigSetting("GEWindowX", &g_Config.iGEWindowX, -1),
	ConfigSetting("GEWindowY", &g_Config.iGEWindowY, -1),
	ConfigSetting("GEWindowW", &g_Config.iGEWindowW, -1),
	ConfigSetting("GEWindowH", &g_Config.iGEWindowH, -1),
	ConfigSetting("ConsoleWindowX", &g_Config.iConsoleWindowX, -1),
	ConfigSetting("ConsoleWindowY", &g_Config.iConsoleWindowY, -1),
	ConfigSetting("FontWidth", &g_Config.iFontWidth, 8),
	ConfigSetting("FontHeight", &g_Config.iFontHeight, 12),
	ConfigSetting("DisplayStatusBar", &g_Config.bDisplayStatusBar, true),
	ConfigSetting("ShowBottomTabTitles",&g_Config.bShowBottomTabTitles, true),
	ConfigSetting("ShowDeveloperMenu", &g_Config.bShowDeveloperMenu, false),
	ConfigSetting("ShowAllocatorDebug", &g_Config.bShowAllocatorDebug, false, false),
	ConfigSetting("ShowGpuProfile", &g_Config.bShowGpuProfile, false, false),
	ConfigSetting("SkipDeadbeefFilling", &g_Config.bSkipDeadbeefFilling, false),
	ConfigSetting("FuncHashMap", &g_Config.bFuncHashMap, false),
	ConfigSetting("MemInfoDetailed", &g_Config.bDebugMemInfoDetailed, false),
	ConfigSetting("DrawFrameGraph", &g_Config.bDrawFrameGraph, false),

	ConfigSetting(false),
};

static ConfigSetting jitSettings[] = {
	ReportedConfigSetting("DiscardRegsOnJRRA", &g_Config.bDiscardRegsOnJRRA, false, false),

	ConfigSetting(false),
};

static ConfigSetting upgradeSettings[] = {
	ConfigSetting("UpgradeMessage", &g_Config.upgradeMessage, ""),
	ConfigSetting("UpgradeVersion", &g_Config.upgradeVersion, ""),
	ConfigSetting("DismissedVersion", &g_Config.dismissedVersion, ""),

	ConfigSetting(false),
};

static ConfigSetting themeSettings[] = {
	ConfigSetting("LunaItemStyleFgLuna", &g_Config.uItemStyleFg, 0xFFFFFFFF, true, false),
	ConfigSetting("ItemStyleBgLuna", &g_Config.uItemStyleBg, 0x55000000, true, false),
	ConfigSetting("ItemFocusedStyleFgLuna", &g_Config.uItemFocusedStyleFg, 0xFFFFFFFF, true, false),
	ConfigSetting("ItemFocusedStyleBgLuna", &g_Config.uItemFocusedStyleBg, 0xFFEA486E, true, false), //0xFFEDC24C
	ConfigSetting("ItemDownStyleFgLuna", &g_Config.uItemDownStyleFg, 0xFFFFFFFF, true, false),
	ConfigSetting("ItemDownStyleBgLuna", &g_Config.uItemDownStyleBg, 0xFFE81949, true, false), //0xFFBD9939
	ConfigSetting("ItemDisabledStyleFgLuna", &g_Config.uItemDisabledStyleFg, 0x80EEEEEE, true, false),
	ConfigSetting("ItemDisabledStyleBgLuna", &g_Config.uItemDisabledStyleBg, 0x55E0D4AF, true, false),
	ConfigSetting("ItemHighlightedStyleFgLuna", &g_Config.uItemHighlightedStyleFg, 0xFFFFFFFF, true, false),
	ConfigSetting("ItemHighlightedStyleBgLuna", &g_Config.uItemHighlightedStyleBg, 0xFFE83949, true, false), //0x55BDBB39

	ConfigSetting("ButtonStyleFgLuna", &g_Config.uButtonStyleFg, 0xFFFFFFFF, true, false),
	ConfigSetting("ButtonStyleBgLuna", &g_Config.uButtonStyleBg, 0x55000000, true, false),
	ConfigSetting("ButtonFocusedStyleFgLuna", &g_Config.uButtonFocusedStyleFg, 0xFFFFFFFF, true, false),
	ConfigSetting("ButtonFocusedStyleBgLuna", &g_Config.uButtonFocusedStyleBg, 0xFFEA486E, true, false), //0xFFEDC24C
	ConfigSetting("ButtonDownStyleFgLuna", &g_Config.uButtonDownStyleFg, 0xFFFFFFFF, true, false),
	ConfigSetting("ButtonDownStyleBgLuna", &g_Config.uButtonDownStyleBg, 0xFFE81949, true, false), //0xFFBD9939
	ConfigSetting("ButtonDisabledStyleFgLuna", &g_Config.uButtonDisabledStyleFg, 0x80EEEEEE, true, false),
	ConfigSetting("ButtonDisabledStyleBgLuna", &g_Config.uButtonDisabledStyleBg, 0x55E0D4AF, true, false),
	ConfigSetting("ButtonHighlightedStyleFgLuna", &g_Config.uButtonHighlightedStyleFg, 0xFFFFFFFF, true, false),
	ConfigSetting("ButtonHighlightedStyleBgLuna", &g_Config.uButtonHighlightedStyleBg, 0xFFE83949, true, false), //0x55BDBB39

	ConfigSetting("HeaderStyleFgLuna", &g_Config.uHeaderStyleFg, 0xFFFFFFFF, true, false),
	ConfigSetting("InfoStyleFgLuna", &g_Config.uInfoStyleFg, 0xFFFFFFFF, true, false),
	ConfigSetting("InfoStyleBgLuna", &g_Config.uInfoStyleBg, 0x00000000U, true, false),
	ConfigSetting("PopupTitleStyleFgLuna", &g_Config.uPopupTitleStyleFg, 0xFFF27391, true, false), //0xFFE3BE59
	ConfigSetting("PopupStyleFgLuna", &g_Config.uPopupStyleFg, 0xFFFFFFFF, true, false),
	ConfigSetting("PopupStyleBgLuna", &g_Config.uPopupStyleBg, 0xFF303030, true, false),

	ConfigSetting(false),
};

static ConfigSectionSettings sections[] = {
	{"General", generalSettings},
	{"CPU", cpuSettings},
	{"Graphics", graphicsSettings},
	{"Sound", soundSettings},
	{"Control", controlSettings},
	{"Network", networkSettings},
	{"SystemParam", systemParamSettings},
	{"Debugger", debuggerSettings},
	{"JIT", jitSettings},
	{"Upgrade", upgradeSettings},
	{"Theme", themeSettings},
};

static void IterateSettings(IniFile &iniFile, std::function<void(Section *section, ConfigSetting *setting)> func) {
	for (size_t i = 0; i < ARRAY_SIZE(sections); ++i) {
		Section *section = iniFile.GetOrCreateSection(sections[i].section);
		for (auto setting = sections[i].settings; setting->HasMore(); ++setting) {
			func(section, setting);
		}
	}
}

Config::Config() {
}

Config::~Config() {
	if (bUpdatedInstanceCounter) {
		ShutdownInstanceCounter();
	}
}

std::map<std::string, std::pair<std::string, int>> GetLangValuesMapping() {
	std::map<std::string, std::pair<std::string, int>> langValuesMapping;
	IniFile mapping;
	mapping.LoadFromVFS("langregion.ini");
	std::vector<std::string> keys;
	mapping.GetKeys("LangRegionNames", keys);


	std::map<std::string, int> langCodeMapping;
	langCodeMapping["JAPANESE"] = PSP_SYSTEMPARAM_LANGUAGE_JAPANESE;
	langCodeMapping["ENGLISH"] = PSP_SYSTEMPARAM_LANGUAGE_ENGLISH;
	langCodeMapping["FRENCH"] = PSP_SYSTEMPARAM_LANGUAGE_FRENCH;
	langCodeMapping["SPANISH"] = PSP_SYSTEMPARAM_LANGUAGE_SPANISH;
	langCodeMapping["GERMAN"] = PSP_SYSTEMPARAM_LANGUAGE_GERMAN;
	langCodeMapping["ITALIAN"] = PSP_SYSTEMPARAM_LANGUAGE_ITALIAN;
	langCodeMapping["DUTCH"] = PSP_SYSTEMPARAM_LANGUAGE_DUTCH;
	langCodeMapping["PORTUGUESE"] = PSP_SYSTEMPARAM_LANGUAGE_PORTUGUESE;
	langCodeMapping["RUSSIAN"] = PSP_SYSTEMPARAM_LANGUAGE_RUSSIAN;
	langCodeMapping["KOREAN"] = PSP_SYSTEMPARAM_LANGUAGE_KOREAN;
	langCodeMapping["CHINESE_TRADITIONAL"] = PSP_SYSTEMPARAM_LANGUAGE_CHINESE_TRADITIONAL;
	langCodeMapping["CHINESE_SIMPLIFIED"] = PSP_SYSTEMPARAM_LANGUAGE_CHINESE_SIMPLIFIED;

	Section *langRegionNames = mapping.GetOrCreateSection("LangRegionNames");
	Section *systemLanguage = mapping.GetOrCreateSection("SystemLanguage");

	for (size_t i = 0; i < keys.size(); i++) {
		std::string langName;
		langRegionNames->Get(keys[i].c_str(), &langName, "ERROR");
		std::string langCode;
		systemLanguage->Get(keys[i].c_str(), &langCode, "ENGLISH");
		int iLangCode = PSP_SYSTEMPARAM_LANGUAGE_ENGLISH;
		if (langCodeMapping.find(langCode) != langCodeMapping.end())
			iLangCode = langCodeMapping[langCode];
		langValuesMapping[keys[i]] = std::make_pair(langName, iLangCode);
	}
	return langValuesMapping;
}

void Config::Reload() {
	reload_ = true;
	Load();
	reload_ = false;
}

// Call this if you change the search path (such as when changing memstick directory. can't
// really think of any other legit uses).
void Config::UpdateIniLocation(const char *iniFileName, const char *controllerIniFilename) {
	const bool useIniFilename = iniFileName != nullptr && strlen(iniFileName) > 0;
	iniFilename_ = FindConfigFile(useIniFilename ? iniFileName : "ppsspp.ini");
	const bool useControllerIniFilename = controllerIniFilename != nullptr && strlen(controllerIniFilename) > 0;
	controllerIniFilename_ = FindConfigFile(useControllerIniFilename ? controllerIniFilename : "controls.ini");
}

void Config::Load(const char *iniFileName, const char *controllerIniFilename) {
	if (!bUpdatedInstanceCounter) {
		InitInstanceCounter();
		bUpdatedInstanceCounter = true;
	}

	UpdateIniLocation(iniFileName, controllerIniFilename);

	INFO_LOG(LOADER, "Loading config: %s", iniFilename_.c_str());
	bSaveSettings = true;

	IniFile iniFile;
	if (!iniFile.Load(iniFilename_.ToString())) {
		ERROR_LOG(LOADER, "Failed to read '%s'. Setting config to default.", iniFilename_.c_str());
		// Continue anyway to initialize the config.
	}

	IterateSettings(iniFile, [](Section *section, ConfigSetting *setting) {
		setting->Get(section);
	});

	iRunCount++;
<<<<<<< HEAD
	if (!File::Exists(Path(currentDirectory)))
=======

	// This check is probably not really necessary here anyway, you can always
	// press Home or Browse if you're in a bad directory.
	if (!File::Exists(currentDirectory))
>>>>>>> 15c17b9b
		currentDirectory = defaultCurrentDirectory;

	Section *log = iniFile.GetOrCreateSection(logSectionName);

	bool debugDefaults = false;
#ifdef _DEBUG
	debugDefaults = true;
#endif
	LogManager::GetInstance()->LoadConfig(log, debugDefaults);

	Section *recent = iniFile.GetOrCreateSection("Recent");
	recent->Get("MaxRecent", &iMaxRecent, 1000);

	// Fix issue from switching from uint (hex in .ini) to int (dec)
	// -1 is okay, though. We'll just ignore recent stuff if it is.
	if (iMaxRecent == 0)
		iMaxRecent = 1000;

	if (iMaxRecent > 0) {
		recentIsos.clear();
		for (int i = 0; i < iMaxRecent; i++) {
			char keyName[64];
			std::string fileName;

			snprintf(keyName, sizeof(keyName), "FileName%d", i);
			if (recent->Get(keyName, &fileName, "") && !fileName.empty()) {
				recentIsos.push_back(fileName);
			}
		}
	}

	auto pinnedPaths = iniFile.GetOrCreateSection("PinnedPaths")->ToMap();
	vPinnedPaths.clear();
	for (auto it = pinnedPaths.begin(), end = pinnedPaths.end(); it != end; ++it) {
		// Unpin paths that are deleted automatically.
		const std::string &path = it->second;
		if (startsWith(path, "http://") || startsWith(path, "https://") || File::Exists(Path(path))) {
			vPinnedPaths.push_back(File::ResolvePath(path));
		}
	}

	auto postShaderSetting = iniFile.GetOrCreateSection("PostShaderSetting")->ToMap();
	mPostShaderSetting.clear();
	for (auto it : postShaderSetting) {
		mPostShaderSetting[it.first] = std::stof(it.second);
	}

	auto postShaderChain = iniFile.GetOrCreateSection("PostShaderList")->ToMap();
	vPostShaderNames.clear();
	for (auto it : postShaderChain) {
		if (it.second != "Off")
			vPostShaderNames.push_back(it.second);
	}

	// This caps the exponent 4 (so 16x.)
	if (iAnisotropyLevel > 4) {
		iAnisotropyLevel = 4;
	}
	if (iRenderingMode != FB_NON_BUFFERED_MODE && iRenderingMode != FB_BUFFERED_MODE) {
		g_Config.iRenderingMode = FB_BUFFERED_MODE;
	}

	// Check for an old dpad setting
	Section *control = iniFile.GetOrCreateSection("Control");
	float f;
	control->Get("DPadRadius", &f, 0.0f);
	if (f > 0.0f) {
		ResetControlLayout();
	}

	const char *gitVer = PPSSPP_GIT_VERSION;
	Version installed(gitVer);
	Version upgrade(upgradeVersion);
	const bool versionsValid = installed.IsValid() && upgrade.IsValid();

	// Do this regardless of iRunCount to prevent a silly bug where one might use an older
	// build of PPSSPP, receive an upgrade notice, then start a newer version, and still receive the upgrade notice,
	// even if said newer version is >= the upgrade found online.
	if ((dismissedVersion == upgradeVersion) || (versionsValid && (installed >= upgrade))) {
		upgradeMessage = "";
	}

	// Check for new version on every 10 runs.
	// Sometimes the download may not be finished when the main screen shows (if the user dismisses the
	// splash screen quickly), but then we'll just show the notification next time instead, we store the
	// upgrade number in the ini.
	if (iRunCount % 10 == 0 && bCheckForNewVersion) {
		std::shared_ptr<http::Download> dl = g_DownloadManager.StartDownloadWithCallback(
			"http://www.ppsspp.org/version.json", Path(), &DownloadCompletedCallback);
		dl->SetHidden(true);
	}

	INFO_LOG(LOADER, "Loading controller config: %s", controllerIniFilename_.c_str());
	bSaveSettings = true;

	LoadStandardControllerIni();

	//so this is all the way down here to overwrite the controller settings
	//sadly it won't benefit from all the "version conversion" going on up-above
	//but these configs shouldn't contain older versions anyhow
	if (bGameSpecific) {
		loadGameConfig(gameId_, gameIdTitle_);
	}

	CleanRecent();

	// Set a default MAC, and correct if it's an old format.
	if (sMACAddress.length() != 17)
		sMACAddress = CreateRandMAC();

	if (g_Config.bAutoFrameSkip && g_Config.iRenderingMode == FB_NON_BUFFERED_MODE) {
		g_Config.iRenderingMode = FB_BUFFERED_MODE;
	}

	// Override ppsspp.ini JIT value to prevent crashing
	if (DefaultCpuCore() != (int)CPUCore::JIT && g_Config.iCpuCore == (int)CPUCore::JIT) {
		jitForcedOff = true;
		g_Config.iCpuCore = (int)CPUCore::INTERPRETER;
	}

	// Automatically silence secondary instances. Could be an option I guess, but meh.
	if (PPSSPP_ID > 1) {
		g_Config.iGlobalVolume = 0;
	}

	INFO_LOG(LOADER, "Config loaded: '%s'", iniFilename_.c_str());
}

void Config::Save(const char *saveReason) {
	if (!IsFirstInstance()) {
		// TODO: Should we allow saving config if started from a different directory?
		// How do we tell?
		WARN_LOG(LOADER, "Not saving config - secondary instances don't.");
		return;
	}

	if (jitForcedOff) {
		// if JIT has been forced off, we don't want to screw up the user's ppsspp.ini
		g_Config.iCpuCore = (int)CPUCore::JIT;
	}
	if (!iniFilename_.empty() && g_Config.bSaveSettings) {
		saveGameConfig(gameId_, gameIdTitle_);

		CleanRecent();
		IniFile iniFile;
		if (!iniFile.Load(iniFilename_)) {
			ERROR_LOG(LOADER, "Error saving config - can't read ini '%s'", iniFilename_.c_str());
		}

		// Need to do this somewhere...
		bFirstRun = false;

		IterateSettings(iniFile, [&](Section *section, ConfigSetting *setting) {
			if (!bGameSpecific || !setting->perGame_) {
				setting->Set(section);
			}
		});

		Section *recent = iniFile.GetOrCreateSection("Recent");
		recent->Set("MaxRecent", iMaxRecent);

		for (int i = 0; i < iMaxRecent; i++) {
			char keyName[64];
			snprintf(keyName, sizeof(keyName), "FileName%d", i);
			if (i < (int)recentIsos.size()) {
				recent->Set(keyName, recentIsos[i]);
			} else {
				recent->Delete(keyName); // delete the nonexisting FileName
			}
		}

		Section *pinnedPaths = iniFile.GetOrCreateSection("PinnedPaths");
		pinnedPaths->Clear();
		for (size_t i = 0; i < vPinnedPaths.size(); ++i) {
			char keyName[64];
			snprintf(keyName, sizeof(keyName), "Path%d", (int)i);
			pinnedPaths->Set(keyName, vPinnedPaths[i]);
		}

		if (!bGameSpecific) {
			Section *postShaderSetting = iniFile.GetOrCreateSection("PostShaderSetting");
			postShaderSetting->Clear();
			for (auto it = mPostShaderSetting.begin(), end = mPostShaderSetting.end(); it != end; ++it) {
				postShaderSetting->Set(it->first.c_str(), it->second);
			}
			Section *postShaderChain = iniFile.GetOrCreateSection("PostShaderList");
			postShaderChain->Clear();
			for (size_t i = 0; i < vPostShaderNames.size(); ++i) {
				char keyName[64];
				snprintf(keyName, sizeof(keyName), "PostShader%d", (int)i+1);
				postShaderChain->Set(keyName, vPostShaderNames[i]);
			}
		}

		Section *control = iniFile.GetOrCreateSection("Control");
		control->Delete("DPadRadius");

		Section *log = iniFile.GetOrCreateSection(logSectionName);
		if (LogManager::GetInstance())
			LogManager::GetInstance()->SaveConfig(log);

		if (!iniFile.Save(iniFilename_)) {
			ERROR_LOG(LOADER, "Error saving config (%s)- can't write ini '%s'", saveReason, iniFilename_.c_str());
			System_SendMessage("toast", "Failed to save settings!\nCheck permissions, or try to restart the device.");
			return;
		}
		INFO_LOG(LOADER, "Config saved (%s): '%s'", saveReason, iniFilename_.c_str());

		if (!bGameSpecific) //otherwise we already did this in saveGameConfig()
		{
			IniFile controllerIniFile;
			if (!controllerIniFile.Load(controllerIniFilename_)) {
				ERROR_LOG(LOADER, "Error saving controller config - can't read ini first '%s'", controllerIniFilename_.c_str());
			}
			KeyMap::SaveToIni(controllerIniFile);
			if (!controllerIniFile.Save(controllerIniFilename_)) {
				ERROR_LOG(LOADER, "Error saving config - can't write ini '%s'", controllerIniFilename_.c_str());
				return;
			}
			INFO_LOG(LOADER, "Controller config saved: %s", controllerIniFilename_.c_str());
		}
	} else {
		INFO_LOG(LOADER, "Not saving config");
	}
	if (jitForcedOff) {
		// force JIT off again just in case Config::Save() is called without exiting PPSSPP
		g_Config.iCpuCore = (int)CPUCore::INTERPRETER;
	}
}

// Use for debugging the version check without messing with the server
#if 0
#define PPSSPP_GIT_VERSION "v0.0.1-gaaaaaaaaa"
#endif

void Config::DownloadCompletedCallback(http::Download &download) {
	if (download.ResultCode() != 200) {
		ERROR_LOG(LOADER, "Failed to download %s: %d", download.url().c_str(), download.ResultCode());
		return;
	}
	std::string data;
	download.buffer().TakeAll(&data);
	if (data.empty()) {
		ERROR_LOG(LOADER, "Version check: Empty data from server!");
		return;
	}

	json::JsonReader reader(data.c_str(), data.size());
	const json::JsonGet root = reader.root();
	if (!root) {
		ERROR_LOG(LOADER, "Failed to parse json");
		return;
	}

	std::string version = root.getString("version", "");

	const char *gitVer = PPSSPP_GIT_VERSION;
	Version installed(gitVer);
	Version upgrade(version);
	Version dismissed(g_Config.dismissedVersion);

	if (!installed.IsValid()) {
		ERROR_LOG(LOADER, "Version check: Local version string invalid. Build problems? %s", PPSSPP_GIT_VERSION);
		return;
	}
	if (!upgrade.IsValid()) {
		ERROR_LOG(LOADER, "Version check: Invalid server version: %s", version.c_str());
		return;
	}

	if (installed >= upgrade) {
		INFO_LOG(LOADER, "Version check: Already up to date, erasing any upgrade message");
		g_Config.upgradeMessage = "";
		g_Config.upgradeVersion = upgrade.ToString();
		g_Config.dismissedVersion = "";
		return;
	}

	if (installed < upgrade && dismissed != upgrade) {
		g_Config.upgradeMessage = "New version of PPSSPP available!";
		g_Config.upgradeVersion = upgrade.ToString();
		g_Config.dismissedVersion = "";
	}
}

void Config::DismissUpgrade() {
	g_Config.dismissedVersion = g_Config.upgradeVersion;
}

void Config::AddRecent(const std::string &file) {
	// Don't bother with this if the user disabled recents (it's -1).
	if (iMaxRecent <= 0)
		return;

	// We'll add it back below.  This makes sure it's at the front, and only once.
	RemoveRecent(file);

	const std::string filename = File::ResolvePath(file);
	recentIsos.insert(recentIsos.begin(), filename);
	if ((int)recentIsos.size() > iMaxRecent)
		recentIsos.resize(iMaxRecent);
}

void Config::RemoveRecent(const std::string &file) {
	// Don't bother with this if the user disabled recents (it's -1).
	if (iMaxRecent <= 0)
		return;

	const std::string filename = File::ResolvePath(file);
	for (auto iter = recentIsos.begin(); iter != recentIsos.end();) {
		const std::string recent = File::ResolvePath(*iter);
		if (filename == recent) {
			// Note that the increment-erase idiom doesn't work with vectors.
			iter = recentIsos.erase(iter);
		} else {
			iter++;
		}
	}
}

void Config::CleanRecent() {
	std::vector<std::string> cleanedRecent;
	for (size_t i = 0; i < recentIsos.size(); i++) {
		FileLoader *loader = ConstructFileLoader(Path(recentIsos[i]));
		if (loader->ExistsFast()) {
			// Make sure we don't have any redundant items.
			auto duplicate = std::find(cleanedRecent.begin(), cleanedRecent.end(), recentIsos[i]);
			if (duplicate == cleanedRecent.end()) {
				cleanedRecent.push_back(recentIsos[i]);
			}
		}
		delete loader;
	}
	recentIsos = cleanedRecent;
}

void Config::SetSearchPath(const Path &searchPath) {
	searchPath_ = searchPath;
}

const Path Config::FindConfigFile(const std::string &baseFilename) {
	// Don't search for an absolute path.
	if (baseFilename.size() > 1 && baseFilename[0] == '/') {
		return Path(baseFilename);
	}
#ifdef _WIN32
	if (baseFilename.size() > 3 && baseFilename[1] == ':' && (baseFilename[2] == '/' || baseFilename[2] == '\\')) {
		return Path(baseFilename);
	}
#endif

	Path filename = searchPath_ / baseFilename;
	if (File::Exists(filename)) {
		return filename;
	}

	// Make sure at least the directory it's supposed to be in exists.
	Path path = filename.NavigateUp();
	// This check is just to avoid logging.
	if (!File::Exists(path)) {
		File::CreateFullPath(path);
	}
	return filename;
}

void Config::RestoreDefaults() {
	if (bGameSpecific) {
		deleteGameConfig(gameId_);
		createGameConfig(gameId_);
	} else {
		if (File::Exists(iniFilename_))
			File::Delete(iniFilename_);
		recentIsos.clear();
		currentDirectory = defaultCurrentDirectory;
	}
	Load();
}

bool Config::hasGameConfig(const std::string &pGameId) {
	Path fullIniFilePath = getGameConfigFile(pGameId);
	return File::Exists(fullIniFilePath);
}

void Config::changeGameSpecific(const std::string &pGameId, const std::string &title) {
	if (!reload_)
		Save("changeGameSpecific");
	gameId_ = pGameId;
	gameIdTitle_ = title;
	bGameSpecific = !pGameId.empty();
}

bool Config::createGameConfig(const std::string &pGameId) {
	Path fullIniFilePath = getGameConfigFile(pGameId);

	if (hasGameConfig(pGameId)) {
		return false;
	}

	File::CreateEmptyFile(fullIniFilePath);
	return true;
}

bool Config::deleteGameConfig(const std::string& pGameId) {
	Path fullIniFilePath = Path(getGameConfigFile(pGameId));

	File::Delete(fullIniFilePath);
	return true;
}

Path Config::getGameConfigFile(const std::string &pGameId) {
	std::string iniFileName = pGameId + "_ppsspp.ini";
	Path iniFileNameFull = FindConfigFile(iniFileName);

	return iniFileNameFull;
}

bool Config::saveGameConfig(const std::string &pGameId, const std::string &title) {
	if (pGameId.empty()) {
		return false;
	}

	Path fullIniFilePath = getGameConfigFile(pGameId);

	IniFile iniFile;

	Section *top = iniFile.GetOrCreateSection("");
	top->AddComment(StringFromFormat("Game config for %s - %s", pGameId.c_str(), title.c_str()));

	IterateSettings(iniFile, [](Section *section, ConfigSetting *setting) {
		if (setting->perGame_) {
			setting->Set(section);
		}
	});

	Section *postShaderSetting = iniFile.GetOrCreateSection("PostShaderSetting");
	postShaderSetting->Clear();
	for (auto it = mPostShaderSetting.begin(), end = mPostShaderSetting.end(); it != end; ++it) {
		postShaderSetting->Set(it->first.c_str(), it->second);
	}

	Section *postShaderChain = iniFile.GetOrCreateSection("PostShaderList");
	postShaderChain->Clear();
	for (size_t i = 0; i < vPostShaderNames.size(); ++i) {
		char keyName[64];
		snprintf(keyName, sizeof(keyName), "PostShader%d", (int)i+1);
		postShaderChain->Set(keyName, vPostShaderNames[i]);
	}

	KeyMap::SaveToIni(iniFile);
	iniFile.Save(fullIniFilePath.ToString());

	return true;
}

bool Config::loadGameConfig(const std::string &pGameId, const std::string &title) {
	Path iniFileNameFull = getGameConfigFile(pGameId);

	if (!hasGameConfig(pGameId)) {
		INFO_LOG(LOADER, "Failed to read %s. No game-specific settings found, using global defaults.", iniFileNameFull.c_str());
		return false;
	}

	changeGameSpecific(pGameId, title);
	IniFile iniFile;
	iniFile.Load(iniFileNameFull.ToString());

	auto postShaderSetting = iniFile.GetOrCreateSection("PostShaderSetting")->ToMap();
	mPostShaderSetting.clear();
	for (auto it : postShaderSetting) {
		mPostShaderSetting[it.first] = std::stof(it.second);
	}

	auto postShaderChain = iniFile.GetOrCreateSection("PostShaderList")->ToMap();
	vPostShaderNames.clear();
	for (auto it : postShaderChain) {
		if (it.second != "Off")
			vPostShaderNames.push_back(it.second);
	}

	IterateSettings(iniFile, [](Section *section, ConfigSetting *setting) {
		if (setting->perGame_) {
			setting->Get(section);
		}
	});

	KeyMap::LoadFromIni(iniFile);
	return true;
}

void Config::unloadGameConfig() {
	if (bGameSpecific) {
		changeGameSpecific();

		IniFile iniFile;
		iniFile.Load(iniFilename_.ToString());

		// Reload game specific settings back to standard.
		IterateSettings(iniFile, [](Section *section, ConfigSetting *setting) {
			if (setting->perGame_) {
				setting->Get(section);
			}
		});

		auto postShaderSetting = iniFile.GetOrCreateSection("PostShaderSetting")->ToMap();
		mPostShaderSetting.clear();
		for (auto it : postShaderSetting) {
			mPostShaderSetting[it.first] = std::stof(it.second);
		}

		auto postShaderChain = iniFile.GetOrCreateSection("PostShaderList")->ToMap();
		vPostShaderNames.clear();
		for (auto it : postShaderChain) {
			if (it.second != "Off")
				vPostShaderNames.push_back(it.second);
		}

		LoadStandardControllerIni();
	}
}

void Config::LoadStandardControllerIni() {
	IniFile controllerIniFile;
	if (!controllerIniFile.Load(controllerIniFilename_.ToString())) {
		ERROR_LOG(LOADER, "Failed to read %s. Setting controller config to default.", controllerIniFilename_.c_str());
		KeyMap::RestoreDefault();
	} else {
		// Continue anyway to initialize the config. It will just restore the defaults.
		KeyMap::LoadFromIni(controllerIniFile);
	}
}

void Config::ResetControlLayout() {
	auto reset = [](ConfigTouchPos &pos) {
		pos.x = defaultTouchPosShow.x;
		pos.y = defaultTouchPosShow.y;
		pos.scale = defaultTouchPosShow.scale;
	};
	reset(g_Config.touchActionButtonCenter);
	g_Config.fActionButtonSpacing = 1.0f;
	reset(g_Config.touchDpad);
	g_Config.fDpadSpacing = 1.0f;
	reset(g_Config.touchStartKey);
	reset(g_Config.touchSelectKey);
	reset(g_Config.touchUnthrottleKey);
	reset(g_Config.touchLKey);
	reset(g_Config.touchRKey);
	reset(g_Config.touchAnalogStick);
	reset(g_Config.touchRightAnalogStick);
	reset(g_Config.touchCombo0);
	reset(g_Config.touchCombo1);
	reset(g_Config.touchCombo2);
	reset(g_Config.touchCombo3);
	reset(g_Config.touchCombo4);
	reset(g_Config.touchCombo5);
	reset(g_Config.touchCombo6);
	reset(g_Config.touchCombo7);
	reset(g_Config.touchCombo8);
	reset(g_Config.touchCombo9);
}

void Config::GetReportingInfo(UrlEncoder &data) {
	for (size_t i = 0; i < ARRAY_SIZE(sections); ++i) {
		const std::string prefix = std::string("config.") + sections[i].section;
		for (auto setting = sections[i].settings; setting->HasMore(); ++setting) {
			setting->Report(data, prefix);
		}
	}
}

bool Config::IsPortrait() const {
	return (iInternalScreenRotation == ROTATION_LOCKED_VERTICAL || iInternalScreenRotation == ROTATION_LOCKED_VERTICAL180) && iRenderingMode != FB_NON_BUFFERED_MODE;
}<|MERGE_RESOLUTION|>--- conflicted
+++ resolved
@@ -73,10 +73,7 @@
 		TYPE_STRING,
 		TYPE_TOUCH_POS,
 		TYPE_PATH,
-<<<<<<< HEAD
-=======
 		TYPE_CUSTOM_BUTTON
->>>>>>> 15c17b9b
 	};
 	union DefaultValue {
 		bool b;
@@ -109,10 +106,7 @@
 	typedef const char *(*StringDefaultCallback)();
 	typedef ConfigTouchPos(*TouchPosDefaultCallback)();
 	typedef const char *(*PathDefaultCallback)();
-<<<<<<< HEAD
-=======
 	typedef ConfigCustomButton (*CustomButtonDefaultCallback)();
->>>>>>> 15c17b9b
 
 	union Callback {
 		BoolDefaultCallback b;
@@ -272,14 +266,11 @@
 				default_.u = cb_.u();
 			}
 			return section->Get(iniKey_, ptr_.u, default_.u);
-<<<<<<< HEAD
-=======
 		case TYPE_UINT64:
 			if (cb_.lu) {
 				default_.lu = cb_.lu();
 			}
 			return section->Get(iniKey_, ptr_.lu, default_.lu);
->>>>>>> 15c17b9b
 		case TYPE_FLOAT:
 			if (cb_.f) {
 				default_.f = cb_.f();
@@ -315,8 +306,6 @@
 			}
 			return result;
 		}
-<<<<<<< HEAD
-=======
 		case TYPE_CUSTOM_BUTTON:
 			if (cb_.customButton) {
 				default_.customButton = cb_.customButton();
@@ -326,7 +315,6 @@
 			section->Get(ini3_, &ptr_.customButton->shape, default_.customButton.shape);
 			section->Get(ini4_, &ptr_.customButton->toggle, default_.customButton.toggle);
 			return true;
->>>>>>> 15c17b9b
 		default:
 			_dbg_assert_msg_(false, "Unexpected ini setting type");
 			return false;
@@ -348,11 +336,8 @@
 			return section->Set(iniKey_, *ptr_.i);
 		case TYPE_UINT32:
 			return section->Set(iniKey_, *ptr_.u);
-<<<<<<< HEAD
-=======
 		case TYPE_UINT64:
 			return section->Set(iniKey_, *ptr_.lu);
->>>>>>> 15c17b9b
 		case TYPE_FLOAT:
 			return section->Set(iniKey_, *ptr_.f);
 		case TYPE_STRING:
@@ -390,11 +375,8 @@
 			return data.Add(prefix + iniKey_, *ptr_.i);
 		case TYPE_UINT32:
 			return data.Add(prefix + iniKey_, *ptr_.u);
-<<<<<<< HEAD
-=======
 		case TYPE_UINT64:
 			return data.Add(prefix + iniKey_, *ptr_.lu);
->>>>>>> 15c17b9b
 		case TYPE_FLOAT:
 			return data.Add(prefix + iniKey_, *ptr_.f);
 		case TYPE_STRING:
@@ -1044,23 +1026,8 @@
 	ConfigSetting("AnalogInverseDeadzone", &g_Config.fAnalogInverseDeadzone, 0.0f, true, true),
 	ConfigSetting("AnalogSensitivity", &g_Config.fAnalogSensitivity, 1.1f, true, true),
 	ConfigSetting("AnalogIsCircular", &g_Config.bAnalogIsCircular, false , true, true),
-
-<<<<<<< HEAD
-#ifdef _WIN32
-	ConfigSetting("DInputAnalogDeadzone", &g_Config.fDInputAnalogDeadzone, 0.1f, true, true),
-	ConfigSetting("DInputAnalogInverseMode", &g_Config.iDInputAnalogInverseMode, 0, true, true),
-	ConfigSetting("DInputAnalogInverseDeadzone", &g_Config.fDInputAnalogInverseDeadzone, 0.0f, true, true),
-	ConfigSetting("DInputAnalogSensitivity", &g_Config.fDInputAnalogSensitivity, 1.0f, true, true),
 	ConfigSetting("EnableDInputWithXInput", &g_Config.bEnableDInputWithXInput, false, true, true),
 
-	ConfigSetting("XInputAnalogDeadzone", &g_Config.fXInputAnalogDeadzone, 0.24f, true, true),
-	ConfigSetting("XInputAnalogInverseMode", &g_Config.iXInputAnalogInverseMode, 0, true, true),
-	ConfigSetting("XInputAnalogInverseDeadzone", &g_Config.fXInputAnalogInverseDeadzone, 0.0f, true, true),
-#endif
-	// Also reused as generic analog sensitivity
-	ConfigSetting("XInputAnalogSensitivity", &g_Config.fXInputAnalogSensitivity, 1.0f, true, true),
-=======
->>>>>>> 15c17b9b
 	ConfigSetting("AnalogLimiterDeadzone", &g_Config.fAnalogLimiterDeadzone, 0.6f, true, true),
 	ConfigSetting("AxisBindThreshold", &g_Config.fAxisBindThreshold, 0.25f, true, true),
 
@@ -1078,13 +1045,8 @@
 static ConfigSetting networkSettings[] = {
 	ConfigSetting("EnableWlan", &g_Config.bEnableWlan, false, true, true),
 	ConfigSetting("EnableAdhocServer", &g_Config.bEnableAdhocServer, false, true, true),
-<<<<<<< HEAD
 	ConfigSetting("proAdhocServer", &g_Config.proAdhocServer, "localhost", true, true),
 	ConfigSetting("PortOffset", &g_Config.iPortOffset, 0, true, true),
-=======
-	ConfigSetting("proAdhocServer", &g_Config.proAdhocServer, "socom.cc", true, true),
-	ConfigSetting("PortOffset", &g_Config.iPortOffset, 10000, true, true),
->>>>>>> 15c17b9b
 	ConfigSetting("MinTimeout", &g_Config.iMinTimeout, 0, true, true),
 	ConfigSetting("TCPNoDelay", &g_Config.bTCPNoDelay, true, true, true),
 	ConfigSetting("ForcedFirstConnect", &g_Config.bForcedFirstConnect, false, true, true),
@@ -1333,14 +1295,10 @@
 	});
 
 	iRunCount++;
-<<<<<<< HEAD
-	if (!File::Exists(Path(currentDirectory)))
-=======
 
 	// This check is probably not really necessary here anyway, you can always
 	// press Home or Browse if you're in a bad directory.
 	if (!File::Exists(currentDirectory))
->>>>>>> 15c17b9b
 		currentDirectory = defaultCurrentDirectory;
 
 	Section *log = iniFile.GetOrCreateSection(logSectionName);
