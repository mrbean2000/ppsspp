--- conflicted
+++ resolved
@@ -1,8 +1,3 @@
-<<<<<<< HEAD
-﻿#include "sceMp3.h"
-#include "HLE.h"
-#include "../HW/MediaEngine.h"
-=======
 // Copyright (c) 2012- PPSSPP Project.
 
 // This program is free software: you can redistribute it and/or modify
@@ -22,9 +17,9 @@
 
 #include <map>
 #include "Core/HLE/HLE.h"
+#include "Core/HLE/sceMp3.h"
 #include "Core/HW/MediaEngine.h"
 #include "Core/Reporting.h"
->>>>>>> 67c185f8
 
 #ifdef USE_FFMPEG
 #ifndef PRId64
@@ -305,24 +300,14 @@
 }
 
 int sceMp3InitResource() {
-<<<<<<< HEAD
-	WARN_LOG(HLE, "UNIML: sceMp3InitResource");
-	// Do nothing here
-=======
 	WARN_LOG(HLE, "UNIMPL: sceMp3InitResource");
 	// Do nothing here 
->>>>>>> 67c185f8
 	return 0;
 }
 
 int sceMp3TermResource() {
-<<<<<<< HEAD
-	WARN_LOG(HLE, "UNIML: sceMp3TermResource");
-	// Do nothing here
-=======
 	WARN_LOG(HLE, "UNIMPL: sceMp3TermResource");
 	// Do nothing here 
->>>>>>> 67c185f8
 	return 0;
 }
 
