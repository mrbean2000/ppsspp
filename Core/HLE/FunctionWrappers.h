// Copyright (c) 2012- PPSSPP Project.

// This program is free software: you can redistribute it and/or modify
// it under the terms of the GNU General Public License as published by
// the Free Software Foundation, version 2.0 or later versions.

// This program is distributed in the hope that it will be useful,
// but WITHOUT ANY WARRANTY; without even the implied warranty of
// MERCHANTABILITY or FITNESS FOR A PARTICULAR PURPOSE.  See the
// GNU General Public License 2.0 for more details.

// A copy of the GPL 2.0 should have been included with the program.
// If not, see http://www.gnu.org/licenses/

// Official git repository and contact information can be found at
// https://github.com/hrydgard/ppsspp and http://www.ppsspp.org/.

#pragma once

#include "../../Globals.h"

// For easy parameter parsing and return value processing.

// 64bit wrappers

template<u64 func()> void WrapU64_V() {
	u64 retval = func();
	currentMIPS->r[2] = retval & 0xFFFFFFFF;
	currentMIPS->r[3] = (retval >> 32) & 0xFFFFFFFF;
}

template<int func(u32, u64)> void WrapI_UU64() {
	u64 param_one = currentMIPS->r[6];
	param_one |= (u64)(currentMIPS->r[7]) << 32;
	int retval = func(PARAM(0), param_one);
	RETURN(retval);
}

template<int func(u32, u32, u64)> void WrapI_UUU64() {
	u64 param_two = currentMIPS->r[6];
	param_two |= (u64)(currentMIPS->r[7]) << 32;
	int retval = func(PARAM(0), PARAM(1), param_two);
	RETURN(retval);
}

template<u32 func(int, s64, int)> void WrapU_II64I() {
	s64 param_one = currentMIPS->r[6];
	param_one |= (s64)(currentMIPS->r[7]) << 32;
	u32 retval = func(PARAM(0), param_one, PARAM(4));
	RETURN(retval);
}

template<s64 func(int, s64, int)> void WrapI64_II64I() {
	s64 param_one = currentMIPS->r[6];
	param_one |= (s64)(currentMIPS->r[7]) << 32;
	s64 retval = func(PARAM(0), param_one, PARAM(4));
	currentMIPS->r[2] = (retval >> 0) & 0xFFFFFFFF;
	currentMIPS->r[3] = (retval >> 32) & 0xFFFFFFFF;
}

//32bit wrappers
template<void func()> void WrapV_V() {
	func();
}

template<u32 func()> void WrapU_V() {
	RETURN(func());
}

template<u32 func(int, void *, int)> void WrapU_IVI() {
	u32 retval = func(PARAM(0), Memory::GetPointer(PARAM(1)), PARAM(2));
	RETURN(retval);
}

template<float func()> void WrapF_V() {
	RETURNF(func());
}

template<u32 func(u32)> void WrapU_U() {
	u32 retval = func(PARAM(0));
	RETURN(retval);
}

template<u32 func(u32, int)> void WrapU_UI() {
	u32 retval = func(PARAM(0), PARAM(1));
	RETURN(retval);
}

template<int func(u32)> void WrapI_U() {
	int retval = func(PARAM(0));
	RETURN(retval);
}

template<int func(u32, int)> void WrapI_UI() {
	int retval = func(PARAM(0), PARAM(1));
	RETURN(retval);
}

template<u32 func(int, u32, int)> void WrapU_IUI() {
	u32 retval = func(PARAM(0), PARAM(1), PARAM(2));
	RETURN(retval);
}

template<int func(u32, u32)> void WrapI_UU() {
	int retval = func(PARAM(0), PARAM(1));
	RETURN(retval);
}

template<int func(u32, u32, u32)> void WrapI_UUU() {
	int retval = func(PARAM(0), PARAM(1), PARAM(2));
	RETURN(retval);
}

template<int func(u32, u32, u32, int, int, int,int )> void WrapI_UUUIIII() {
	int retval = func(PARAM(0), PARAM(1), PARAM(2), PARAM(3), PARAM(4), PARAM(5), PARAM(6));
	RETURN(retval);
}

template<int func(u32, u32, u32, u32)> void WrapI_UUUU() {
	int retval = func(PARAM(0), PARAM(1), PARAM(2), PARAM(3));
	RETURN(retval);
}


template<int func()> void WrapI_V() {
	int retval = func();
	RETURN(retval);
}

template<u32 func(int)> void WrapU_I() {
	u32 retval = func(PARAM(0));
	RETURN(retval);
}



template<int func(int)> void WrapI_I() {
	int retval = func(PARAM(0));
	RETURN(retval);
}

template<void func(u32)> void WrapV_U() {
	func(PARAM(0));
}

template<void func(int)> void WrapV_I() {
	func(PARAM(0));
}

template<void func(u32, u32)> void WrapV_UU() {
	func(PARAM(0), PARAM(1));
}

template<void func(int, int)> void WrapV_II() {
	func(PARAM(0), PARAM(1));
}

template<void func(u32, const char *)> void WrapV_UC() {
	func(PARAM(0), Memory::GetCharPointer(PARAM(1)));
}

template<int func(u32, const char *)> void WrapI_UC() {
	int retval = func(PARAM(0), Memory::GetCharPointer(PARAM(1)));
	RETURN(retval);
}

template<u32 func(u32, int , int , int, int, int)> void WrapU_UIIIII() {
	u32 retval = func(PARAM(0), PARAM(1), PARAM(2), PARAM(3), PARAM(4), PARAM(5));
	RETURN(retval);
}

template<u32 func(u32, int , int , int, int, int, int)> void WrapU_UIIIIII() {
	u32 retval = func(PARAM(0), PARAM(1), PARAM(2), PARAM(3), PARAM(4), PARAM(5), PARAM(6));
	RETURN(retval);
}

template<u32 func(u32, u32)> void WrapU_UU() {
	u32 retval = func(PARAM(0), PARAM(1));
	RETURN(retval);
}

template<void func(u32, int, u32, int, int)> void WrapV_UIUII() {
	func(PARAM(0), PARAM(1), PARAM(2), PARAM(3), PARAM(4));
}

template<u32 func(u32, int, u32, int, int)> void WrapU_UIUII() {
	u32 retval = func(PARAM(0), PARAM(1), PARAM(2), PARAM(3), PARAM(4));
	RETURN(retval);
}

template<u32 func(u32, int, int)> void WrapU_UII() {
	u32 retval = func(PARAM(0), PARAM(1), PARAM(2));
	RETURN(retval);
}

template<void func(u32, int, int, int)> void WrapV_UIII() {
	func(PARAM(0), PARAM(1), PARAM(2), PARAM(3));
}

template<void func(u32, int, int, int, int, int)> void WrapV_UIIIII() {
	func(PARAM(0), PARAM(1), PARAM(2), PARAM(3), PARAM(4), PARAM(5));
}

template<void func(u32, int, int)> void WrapV_UII() {
	func(PARAM(0), PARAM(1), PARAM(2));
}

template<u32 func(u32, int)> void WrapU_UI() {
  u32 retval = func(PARAM(0), PARAM(1));
  RETURN(retval);
}

template<u32 func(int, u32)> void WrapU_IU() {
	int retval = func(PARAM(0), PARAM(1));
	RETURN(retval);
}

template<int func(int, u32)> void WrapI_IU() {
	int retval = func(PARAM(0), PARAM(1));
	RETURN(retval);
}

template<int func(u32, u32, int)> void WrapI_UUI() {
	int retval = func(PARAM(0), PARAM(1), PARAM(2));
	RETURN(retval);
}

template<int func(int, int)> void WrapI_II() {
	int retval = func(PARAM(0), PARAM(1));
	RETURN(retval);
}

template<int func(int, int, int)> void WrapI_III() {
	int retval = func(PARAM(0), PARAM(1), PARAM(2));
	RETURN(retval);
}

template<int func(int, int, u32)> void WrapI_IIU() {
	int retval = func(PARAM(0), PARAM(1), PARAM(2));
	RETURN(retval);
}

template<void func(int, u32)> void WrapV_IU() {
	func(PARAM(0), PARAM(1));
}

template<void func(u32, int)> void WrapV_UI() {
	func(PARAM(0), PARAM(1));
}

template<u32 func(const char *)> void WrapU_C() {
	u32 retval = func(Memory::GetCharPointer(PARAM(0)));
	RETURN(retval);
}

template<u32 func(const char *, const char *, const char *, u32)> void WrapU_CCCU() {
	u32 retval = func(Memory::GetCharPointer(PARAM(0)),
			Memory::GetCharPointer(PARAM(1)), Memory::GetCharPointer(PARAM(2)),
			PARAM(3));
	RETURN(retval);
}

template<int func(const char *, u32)> void WrapI_CU() {
	int retval = func(Memory::GetCharPointer(PARAM(0)), PARAM(1));
	RETURN(retval);
}

template<int func(const char *, u32, u32)> void WrapI_CUU() {
	int retval = func(Memory::GetCharPointer(PARAM(0)), PARAM(1), PARAM(2));
	RETURN(retval);
}

template<int func(const char *, u32, u32, u32)> void WrapI_CUUU() {
	int retval = func(Memory::GetCharPointer(PARAM(0)), PARAM(1), PARAM(2),
			PARAM(3));
	RETURN(retval);
}

template<int func(const char *, u32, u32, int, u32, u32)> void WrapI_CUUIUU() {
	int retval = func(Memory::GetCharPointer(PARAM(0)), PARAM(1), PARAM(2),
			PARAM(3), PARAM(4), PARAM(5));
	RETURN(retval);
}

template<u32 func(const char *, u32)> void WrapU_CU() {
	u32 retval = func(Memory::GetCharPointer(PARAM(0)), PARAM(1));
	RETURN((u32) retval);
}

template<u32 func(u32, const char *)> void WrapU_UC() {
	u32 retval = func(PARAM(0), Memory::GetCharPointer(PARAM(1)));
	RETURN(retval);
}

template<u32 func(const char *, u32, u32)> void WrapU_CUU() {
	u32 retval = func(Memory::GetCharPointer(PARAM(0)), PARAM(1), PARAM(2));
	RETURN((u32) retval);
}

template<u32 func(int, int, int)> void WrapU_III() {
	u32 retval = func(PARAM(0), PARAM(1), PARAM(2));
	RETURN(retval);
}

template<u32 func(int, u32, u32)> void WrapU_IUU() {
	u32 retval = func(PARAM(0), PARAM(1), PARAM(2));
	RETURN(retval);
}

template<u32 func(u32, u32, u32)> void WrapU_UUU() {
	u32 retval = func(PARAM(0), PARAM(1), PARAM(2));
	RETURN(retval);
}

template<void func(int, u32, u32)> void WrapV_IUU() {
	func(PARAM(0), PARAM(1), PARAM(2));
}

template<void func(int, int, u32)> void WrapV_IIU() {
	func(PARAM(0), PARAM(1), PARAM(2));
}

template<void func(u32, int, u32)> void WrapV_UIU() {
	func(PARAM(0), PARAM(1), PARAM(2));
}

template<int func(u32, int, u32)> void WrapI_UIU() {
	int retval = func(PARAM(0), PARAM(1), PARAM(2));
	RETURN(retval);
}

template<void func(int, u32, u32, u32, u32)> void WrapV_IUUUU() {
	func(PARAM(0), PARAM(1), PARAM(2), PARAM(3), PARAM(4));
}

template<void func(u32, u32, u32)> void WrapV_UUU() {
	func(PARAM(0), PARAM(1), PARAM(2));
}

template<void func(u32, u32, u32, u32)> void WrapV_UUUU() {
	func(PARAM(0), PARAM(1), PARAM(2), PARAM(3));
}

template<void func(const char *, u32, int, u32)> void WrapV_CUIU() {
	func(Memory::GetCharPointer(PARAM(0)), PARAM(1), PARAM(2), PARAM(3));
}

template<int func(const char *, u32, int, u32)> void WrapI_CUIU() {
	int retval = func(Memory::GetCharPointer(PARAM(0)), PARAM(1), PARAM(2), PARAM(3));
	RETURN(retval);
}

template<void func(u32, const char *, u32, int, u32)> void WrapV_UCUIU() {
	func(PARAM(0), Memory::GetCharPointer(PARAM(1)), PARAM(2), PARAM(3),
			PARAM(4));
}

template<int func(u32, const char *, u32, int, u32)> void WrapI_UCUIU() {
	int retval = func(PARAM(0), Memory::GetCharPointer(PARAM(1)), PARAM(2),
			PARAM(3), PARAM(4));
	RETURN(retval);
}

template<void func(const char *, u32, int, int, u32)> void WrapV_CUIIU() {
	func(Memory::GetCharPointer(PARAM(0)), PARAM(1), PARAM(2), PARAM(3),
			PARAM(4));
}

template<int func(const char *, u32, int, int, u32)> void WrapI_CUIIU() {
	int retval = func(Memory::GetCharPointer(PARAM(0)), PARAM(1), PARAM(2),
			PARAM(3), PARAM(4));
	RETURN(retval);
}

template<u32 func(u32, u32, u32, u32)> void WrapU_UUUU() {
	u32 retval = func(PARAM(0), PARAM(1), PARAM(2), PARAM(3));
	RETURN(retval);
}

template<u32 func(u32, u32, u32, int)> void WrapU_UUUI() {
	u32 retval = func(PARAM(0), PARAM(1), PARAM(2), PARAM(3));
	RETURN(retval);
}

template<u32 func(u32, int, int, int)> void WrapU_UIII() {
	u32 retval = func(PARAM(0), PARAM(1), PARAM(2), PARAM(3));
	RETURN(retval);
}

template<int func(int, u32, u32, u32, u32)> void WrapI_IUUUU() {
	int retval = func(PARAM(0), PARAM(1), PARAM(2), PARAM(3), PARAM(4));
	RETURN(retval);
}

template<u32 func(u32, u32, u32, u32, u32)> void WrapU_UUUUU() {
	u32 retval = func(PARAM(0), PARAM(1), PARAM(2), PARAM(3), PARAM(4));
	RETURN(retval);
}

template<void func(u32, u32, u32, u32, u32)> void WrapV_UUUUU() {
	func(PARAM(0), PARAM(1), PARAM(2), PARAM(3), PARAM(4));
}

template<u32 func(const char *, const char *)> void WrapU_CC() {
	int retval = func(Memory::GetCharPointer(PARAM(0)),
			Memory::GetCharPointer(PARAM(1)));
	RETURN(retval);
}

template<void func(const char *, int)> void WrapV_CI() {
	func(Memory::GetCharPointer(PARAM(0)), PARAM(1));
}

template<u32 func(const char *, int)> void WrapU_CI() {
	int retval = func(Memory::GetCharPointer(PARAM(0)), PARAM(1));
	RETURN(retval);
}

template<int func(const char *, int, u32, int, u32)> void WrapU_CIUIU() {
	int retval = func(Memory::GetCharPointer(PARAM(0)), PARAM(1), PARAM(2),
			PARAM(3), PARAM(4));
	RETURN(retval);
}

template<u32 func(const char *, int, u32, int, u32, int)> void WrapU_CIUIUI() {
	u32 retval = func(Memory::GetCharPointer(PARAM(0)), PARAM(1), PARAM(2),
			PARAM(3), PARAM(4), PARAM(5));
	RETURN(retval);
}

template<u32 func(u32, u32, u32, u32, u32, u32)> void WrapU_UUUUUU() {
<<<<<<< HEAD
  u32 retval = func(PARAM(0), PARAM(1), PARAM(2), PARAM(3), PARAM(4), PARAM(5));
  RETURN(retval);
}

template<u32 func(u32, u32, u32, u32, u32, u32, u32)> void WrapU_UUUUUUU() {
  u32 retval = func(PARAM(0), PARAM(1), PARAM(2), PARAM(3), PARAM(4), PARAM(5), PARAM(6));
  RETURN(retval);
=======
	u32 retval = func(PARAM(0), PARAM(1), PARAM(2), PARAM(3), PARAM(4),
			PARAM(5));
	RETURN(retval);
}

template<int func(int, u32, u32, u32)> void WrapI_IUUU() {
	int retval = func(PARAM(0), PARAM(1), PARAM(2), PARAM(3));
	RETURN(retval);
}

template<int func(int, u32, u32)> void WrapI_IUU() {
	int retval = func(PARAM(0), PARAM(1), PARAM(2));
	RETURN(retval);
>>>>>>> 21332060
}<|MERGE_RESOLUTION|>--- conflicted
+++ resolved
@@ -205,11 +205,6 @@
 	func(PARAM(0), PARAM(1), PARAM(2));
 }
 
-template<u32 func(u32, int)> void WrapU_UI() {
-  u32 retval = func(PARAM(0), PARAM(1));
-  RETURN(retval);
-}
-
 template<u32 func(int, u32)> void WrapU_IU() {
 	int retval = func(PARAM(0), PARAM(1));
 	RETURN(retval);
@@ -429,27 +424,22 @@
 }
 
 template<u32 func(u32, u32, u32, u32, u32, u32)> void WrapU_UUUUUU() {
-<<<<<<< HEAD
-  u32 retval = func(PARAM(0), PARAM(1), PARAM(2), PARAM(3), PARAM(4), PARAM(5));
-  RETURN(retval);
+	u32 retval = func(PARAM(0), PARAM(1), PARAM(2), PARAM(3), PARAM(4),
+			PARAM(5));
+	RETURN(retval);
+}
+
+template<int func(int, u32, u32, u32)> void WrapI_IUUU() {
+	int retval = func(PARAM(0), PARAM(1), PARAM(2), PARAM(3));
+	RETURN(retval);
+}
+
+template<int func(int, u32, u32)> void WrapI_IUU() {
+	int retval = func(PARAM(0), PARAM(1), PARAM(2));
+	RETURN(retval);
 }
 
 template<u32 func(u32, u32, u32, u32, u32, u32, u32)> void WrapU_UUUUUUU() {
   u32 retval = func(PARAM(0), PARAM(1), PARAM(2), PARAM(3), PARAM(4), PARAM(5), PARAM(6));
   RETURN(retval);
-=======
-	u32 retval = func(PARAM(0), PARAM(1), PARAM(2), PARAM(3), PARAM(4),
-			PARAM(5));
-	RETURN(retval);
-}
-
-template<int func(int, u32, u32, u32)> void WrapI_IUUU() {
-	int retval = func(PARAM(0), PARAM(1), PARAM(2), PARAM(3));
-	RETURN(retval);
-}
-
-template<int func(int, u32, u32)> void WrapI_IUU() {
-	int retval = func(PARAM(0), PARAM(1), PARAM(2));
-	RETURN(retval);
->>>>>>> 21332060
 }