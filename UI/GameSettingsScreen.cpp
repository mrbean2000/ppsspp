// Copyright (c) 2013- PPSSPP Project.

// This program is free software: you can redistribute it and/or modify
// it under the terms of the GNU General Public License as published by
// the Free Software Foundation, version 2.0 or later versions.

// This program is distributed in the hope that it will be useful,
// but WITHOUT ANY WARRANTY; without even the implied warranty of
// MERCHANTABILITY or FITNESS FOR A PARTICULAR PURPOSE.  See the
// GNU General Public License 2.0 for more details.

// A copy of the GPL 2.0 should have been included with the program.
// If not, see http://www.gnu.org/licenses/

// Official git repository and contact information can be found at
// https://github.com/hrydgard/ppsspp and http://www.ppsspp.org/.

#include "ppsspp_config.h"

#include "base/display.h"  // Only to check screen aspect ratio with pixel_yres/pixel_xres

#include "base/colorutil.h"
#include "base/timeutil.h"
#include "math/curves.h"
#include "gfx_es2/gpu_features.h"
#include "gfx_es2/draw_buffer.h"
#include "i18n/i18n.h"
#include "util/text/utf8.h"
#include "ui/view.h"
#include "ui/viewgroup.h"
#include "ui/ui_context.h"
#include "UI/EmuScreen.h"
#include "UI/GameSettingsScreen.h"
#include "UI/GameInfoCache.h"
#include "UI/GamepadEmu.h"
#include "UI/MiscScreens.h"
#include "UI/ControlMappingScreen.h"
#include "UI/DevScreens.h"
#include "UI/DisplayLayoutScreen.h"
#include "UI/RemoteISOScreen.h"
#include "UI/SavedataScreen.h"
#include "UI/TouchControlLayoutScreen.h"
#include "UI/TouchControlVisibilityScreen.h"
#include "UI/TiltAnalogSettingsScreen.h"
#include "UI/TiltEventProcessor.h"
#include "UI/ComboKeyMappingScreen.h"

#include "Common/KeyMap.h"
#include "Common/FileUtil.h"
#include "Common/OSVersion.h"
#include "Core/Config.h"
#include "Core/Host.h"
#include "Core/System.h"
#include "Core/Reporting.h"
#include "android/jni/TestRunner.h"
#include "GPU/GPUInterface.h"
#include "GPU/GLES/FramebufferManagerGLES.h"

#if defined(_WIN32) && !PPSSPP_PLATFORM(UWP)
#pragma warning(disable:4091)  // workaround bug in VS2015 headers
#include "Windows/MainWindow.h"
#include <shlobj.h>
#include "Windows/W32Util/ShellUtil.h"
#endif

#if !PPSSPP_PLATFORM(UWP)
#include "gfx/gl_common.h"
#endif

#ifdef IOS
extern bool iosCanUseJit;
extern bool targetIsJailbroken;
#endif

extern bool VulkanMayBeAvailable();

GameSettingsScreen::GameSettingsScreen(std::string gamePath, std::string gameID, bool editThenRestore)
	: UIDialogScreenWithGameBackground(gamePath), gameID_(gameID), enableReports_(false), editThenRestore_(editThenRestore) {
	lastVertical_ = UseVerticalLayout();
}

bool GameSettingsScreen::UseVerticalLayout() const {
	return dp_yres > dp_xres * 1.1f;
}

// This needs before run CheckGPUFeatures()
// TODO: Remove this if fix the issue
bool CheckSupportInstancedTessellationGLES() {
#if PPSSPP_PLATFORM(UWP)
	return true;
#else
	// TODO: Make work with non-GL backends
	int maxVertexTextureImageUnits;
	glGetIntegerv(GL_MAX_VERTEX_TEXTURE_IMAGE_UNITS, &maxVertexTextureImageUnits);
	bool vertexTexture = maxVertexTextureImageUnits >= 3; // At least 3 for hardware tessellation

	bool canUseInstanceID = gl_extensions.EXT_draw_instanced || gl_extensions.ARB_draw_instanced;
	bool canDefInstanceID = gl_extensions.IsGLES || gl_extensions.EXT_gpu_shader4 || gl_extensions.VersionGEThan(3, 1);
	bool instanceRendering = gl_extensions.GLES3 || (canUseInstanceID && canDefInstanceID);

	bool textureFloat = gl_extensions.ARB_texture_float || gl_extensions.OES_texture_float;

	return instanceRendering && vertexTexture && textureFloat;
#endif
}

bool IsBackendSupportHWTess() {
	switch (g_Config.iGPUBackend) {
	case GPU_BACKEND_OPENGL:
		return CheckSupportInstancedTessellationGLES();
	case GPU_BACKEND_VULKAN:
	case GPU_BACKEND_DIRECT3D11:
		return true;
	}
	return false;
}

void GameSettingsScreen::CreateViews() {
	if (editThenRestore_) {
		g_Config.loadGameConfig(gameID_);
	}

	cap60FPS_ = g_Config.iForceMaxEmulatedFPS == 60;

	iAlternateSpeedPercent_ = (g_Config.iFpsLimit * 100) / 60;

	bool vertical = UseVerticalLayout();

	// Information in the top left.
	// Back button to the bottom left.
	// Scrolling action menu to the right.
	using namespace UI;

	I18NCategory *di = GetI18NCategory("Dialog");
	I18NCategory *gr = GetI18NCategory("Graphics");
	I18NCategory *co = GetI18NCategory("Controls");
	I18NCategory *a = GetI18NCategory("Audio");
	I18NCategory *sa = GetI18NCategory("Savedata");
	I18NCategory *sy = GetI18NCategory("System");
	I18NCategory *n = GetI18NCategory("Networking");
	I18NCategory *ms = GetI18NCategory("MainSettings");
	I18NCategory *dev = GetI18NCategory("Developer");
	I18NCategory *ri = GetI18NCategory("RemoteISO");

	root_ = new AnchorLayout(new LayoutParams(FILL_PARENT, FILL_PARENT));

	TabHolder *tabHolder;
	if (vertical) {
		LinearLayout *verticalLayout = new LinearLayout(ORIENT_VERTICAL, new LayoutParams(FILL_PARENT, FILL_PARENT));
		tabHolder = new TabHolder(ORIENT_HORIZONTAL, 200, new LinearLayoutParams(1.0f));
		verticalLayout->Add(tabHolder);
		verticalLayout->Add(new Choice(di->T("Back"), "", false, new LinearLayoutParams(FILL_PARENT, WRAP_CONTENT, 0.0f, Margins(0))))->OnClick.Handle<UIScreen>(this, &UIScreen::OnBack);
		root_->Add(verticalLayout);
	} else {
		tabHolder = new TabHolder(ORIENT_VERTICAL, 200, new AnchorLayoutParams(10, 0, 10, 0, false));
		root_->Add(tabHolder);
		AddStandardBack(root_);
	}
	tabHolder->SetTag("GameSettings");
	root_->SetDefaultFocusView(tabHolder);

	float leftSide = 40.0f;
	if (!vertical) {
		leftSide += 200.0f;
	}
	settingInfo_ = new SettingInfoMessage(ALIGN_CENTER | FLAG_WRAP_TEXT, new AnchorLayoutParams(dp_xres - leftSide - 40.0f, WRAP_CONTENT, leftSide, dp_yres - 80.0f - 40.0f, NONE, NONE));
	settingInfo_->SetBottomCutoff(dp_yres - 200.0f);
	root_->Add(settingInfo_);

	// TODO: These currently point to global settings, not game specific ones.

	// Graphics
	ViewGroup *graphicsSettingsScroll = new ScrollView(ORIENT_VERTICAL, new LinearLayoutParams(FILL_PARENT, FILL_PARENT));
	graphicsSettingsScroll->SetTag("GameSettingsGraphics");
	LinearLayout *graphicsSettings = new LinearLayout(ORIENT_VERTICAL);
	graphicsSettings->SetSpacing(0);
	graphicsSettingsScroll->Add(graphicsSettings);
	tabHolder->AddTab(ms->T("Graphics"), graphicsSettingsScroll);

	if (!g_Config.bSimpleUI) {
		graphicsSettings->Add(new ItemHeader(gr->T("Rendering Mode")));
		static const char *renderingBackend[] = { "OpenGL", "Direct3D 9", "Direct3D 11", "Vulkan" };
		PopupMultiChoice *renderingBackendChoice = graphicsSettings->Add(new PopupMultiChoice(&g_Config.iGPUBackend, gr->T("Backend"), renderingBackend, GPU_BACKEND_OPENGL, ARRAY_SIZE(renderingBackend), gr->GetName(), screenManager()));
		renderingBackendChoice->OnChoice.Handle(this, &GameSettingsScreen::OnRenderingBackend);
#if !PPSSPP_PLATFORM(WINDOWS)
		renderingBackendChoice->HideChoice(1);  // D3D9
		renderingBackendChoice->HideChoice(2);  // D3D11
#else
		if (!DoesVersionMatchWindows(6, 0, 0, 0, true)) {
			// Hide the D3D11 choice if Windows version is older than Windows Vista.
			renderingBackendChoice->HideChoice(2);  // D3D11
		}
#endif
<<<<<<< HEAD
		bool vulkanAvailable = false;
#if PPSSPP_PLATFORM(WINDOWS) || PPSSPP_PLATFORM(ANDROID)
		vulkanAvailable = VulkanMayBeAvailable();
=======
	bool vulkanAvailable = false;
#ifndef IOS
	vulkanAvailable = VulkanMayBeAvailable();
>>>>>>> fe45a059
#endif
		if (!vulkanAvailable) {
			renderingBackendChoice->HideChoice(3);
		}
	
		static const char *renderingMode[] = { "Non-Buffered Rendering", "Buffered Rendering", "Read Framebuffers To Memory (CPU)", "Read Framebuffers To Memory (GPU)" };
		PopupMultiChoice *renderingModeChoice = graphicsSettings->Add(new PopupMultiChoice(&g_Config.iRenderingMode, gr->T("Mode"), renderingMode, 0, ARRAY_SIZE(renderingMode), gr->GetName(), screenManager()));
		renderingModeChoice->OnChoice.Add([=](EventParams &e) {
			switch (g_Config.iRenderingMode) {
			case FB_NON_BUFFERED_MODE:
				settingInfo_->Show(gr->T("RenderingMode NonBuffered Tip", "Faster, but nothing may draw in some games"), e.v);
				break;
			case FB_BUFFERED_MODE:
				break;
#ifndef USING_GLES2
			case FB_READFBOMEMORY_CPU:
#endif
			case FB_READFBOMEMORY_GPU:
				settingInfo_->Show(gr->T("RenderingMode ReadFromMemory Tip", "Causes crashes in many games, not recommended"), e.v);
				break;
			}
			return UI::EVENT_CONTINUE;
		});
		renderingModeChoice->OnChoice.Handle(this, &GameSettingsScreen::OnRenderingMode);
		renderingModeChoice->SetDisabledPtr(&g_Config.bSoftwareRendering);
		CheckBox *blockTransfer = graphicsSettings->Add(new CheckBox(&g_Config.bBlockTransferGPU, gr->T("Simulate Block Transfer", "Simulate Block Transfer")));
		blockTransfer->OnClick.Add([=](EventParams &e) {
			if (!g_Config.bBlockTransferGPU)
				settingInfo_->Show(gr->T("BlockTransfer Tip", "Some games require this to be On for correct graphics"), e.v);
			return UI::EVENT_CONTINUE;
		});
		blockTransfer->SetDisabledPtr(&g_Config.bSoftwareRendering);

		bool showSoftGPU = true;
#ifdef MOBILE_DEVICE
		// On Android, only show the software rendering setting if it's already enabled.
		// Can still be turned on through INI file editing.
		showSoftGPU = g_Config.bSoftwareRendering;
#endif
		if (showSoftGPU) {
			CheckBox *softwareGPU = graphicsSettings->Add(new CheckBox(&g_Config.bSoftwareRendering, gr->T("Software Rendering", "Software Rendering (slow)")));
			softwareGPU->OnClick.Add([=](EventParams &e) {
				if (g_Config.bSoftwareRendering)
					settingInfo_->Show(gr->T("SoftGPU Tip", "Currently VERY slow"), e.v);
				return UI::EVENT_CONTINUE;
			});
			softwareGPU->OnClick.Handle(this, &GameSettingsScreen::OnSoftwareRendering);
			if (PSP_IsInited())
				softwareGPU->SetEnabled(false);
		}
	
		graphicsSettings->Add(new ItemHeader(gr->T("Frame Rate Control")));
		static const char *frameSkip[] = {"Off", "1", "2", "3", "4", "5", "6", "7", "8"};
		graphicsSettings->Add(new PopupMultiChoice(&g_Config.iFrameSkip, gr->T("Frame Skipping"), frameSkip, 0, ARRAY_SIZE(frameSkip), gr->GetName(), screenManager()));
		frameSkipAuto_ = graphicsSettings->Add(new CheckBox(&g_Config.bAutoFrameSkip, gr->T("Auto FrameSkip")));
		frameSkipAuto_->OnClick.Handle(this, &GameSettingsScreen::OnAutoFrameskip);
		graphicsSettings->Add(new CheckBox(&cap60FPS_, gr->T("Force max 60 FPS (helps GoW)")));

		PopupSliderChoice *altSpeed = graphicsSettings->Add(new PopupSliderChoice(&iAlternateSpeedPercent_, 0, 1000, gr->T("Alternative Speed", "Alternative speed"), 5, screenManager(), gr->T("%, 0:unlimited")));
		altSpeed->SetFormat("%i%%");
		altSpeed->SetZeroLabel(gr->T("Unlimited"));
		CheckBox *untoggleFpsLimit = graphicsSettings->Add(new CheckBox(&g_Config.bUnToggleFpsLimit, gr->T("Unthrottle-like Alternative Speed")));
	}
	graphicsSettings->Add(new ItemHeader(gr->T("Features")));
	// Hide postprocess option on unsupported backends to avoid confusion.
	if (g_Config.iGPUBackend != GPU_BACKEND_DIRECT3D9) {
		I18NCategory *ps = GetI18NCategory("PostShaders");
		postProcChoice_ = graphicsSettings->Add(new ChoiceWithValueDisplay(&g_Config.sPostShaderName, gr->T("Postprocessing Shader"), ps->GetName()));
		postProcChoice_->OnClick.Handle(this, &GameSettingsScreen::OnPostProcShader);
		postProcEnable_ = !g_Config.bSoftwareRendering && (g_Config.iRenderingMode != FB_NON_BUFFERED_MODE);
		postProcChoice_->SetEnabledPtr(&postProcEnable_);
	}

#if !defined(MOBILE_DEVICE)
	graphicsSettings->Add(new CheckBox(&g_Config.bFullScreen, gr->T("FullScreen")))->OnClick.Handle(this, &GameSettingsScreen::OnFullscreenChange);
	if (System_GetPropertyInt(SYSPROP_DISPLAY_COUNT) > 1) {
		CheckBox *fullscreenMulti = new CheckBox(&g_Config.bFullScreenMulti, gr->T("Use all displays"));
		fullscreenMulti->SetEnabledPtr(&g_Config.bFullScreen);
		graphicsSettings->Add(fullscreenMulti)->OnClick.Handle(this, &GameSettingsScreen::OnFullscreenChange);
	}
#endif
	// Display Layout Editor: To avoid overlapping touch controls on large tablets, meet geeky demands for integer zoom/unstretched image etc.
	displayEditor_ = graphicsSettings->Add(new Choice(gr->T("Display layout editor")));
	displayEditor_->OnClick.Handle(this, &GameSettingsScreen::OnDisplayLayoutEditor);

#ifdef __ANDROID__
	// Hide Immersive Mode on pre-kitkat Android
	if (System_GetPropertyInt(SYSPROP_SYSTEMVERSION) >= 19) {
		graphicsSettings->Add(new CheckBox(&g_Config.bImmersiveMode, gr->T("Immersive Mode")))->OnClick.Handle(this, &GameSettingsScreen::OnImmersiveModeChange);
	}
#endif

	graphicsSettings->Add(new ItemHeader(gr->T("Performance")));
#ifndef MOBILE_DEVICE
	PopupSliderChoice *internalResolutions = graphicsSettings->Add(new PopupSliderChoice(&g_Config.iInternalResolution, 0, 32, gr->T("Rendering Resolution", "Rendering Resolution"), 1, screenManager(), gr->T("* PSP res, 0:Auto")));
#else
	PopupSliderChoice *internalResolutions = graphicsSettings->Add(new PopupSliderChoice(&g_Config.iInternalResolution, 0, 8, gr->T("Rendering Resolution", "Rendering Resolution"), 1, screenManager(), gr->T("* PSP res, 0:Auto")));
#endif
	internalResolutions->SetFormat("%ix");
	internalResolutions->SetZeroLabel(gr->T("Auto (1:1)"));
	resolutionEnable_ = !g_Config.bSoftwareRendering && (g_Config.iRenderingMode != FB_NON_BUFFERED_MODE);
	internalResolutions->SetEnabledPtr(&resolutionEnable_);

#ifdef __ANDROID__
	static const char *deviceResolutions[] = { "Native device resolution", "Auto (same as Rendering)", "1x PSP", "2x PSP", "3x PSP", "4x PSP", "5x PSP" };
	int max_res_temp = std::max(System_GetPropertyInt(SYSPROP_DISPLAY_XRES), System_GetPropertyInt(SYSPROP_DISPLAY_YRES)) / 480 + 2;
	if (max_res_temp == 3)
		max_res_temp = 4;  // At least allow 2x
	int max_res = std::min(max_res_temp, (int)ARRAY_SIZE(deviceResolutions));
	UI::PopupMultiChoice *hwscale = graphicsSettings->Add(new PopupMultiChoice(&g_Config.iAndroidHwScale, gr->T("Display Resolution (HW scaler)"), deviceResolutions, 0, max_res, gr->GetName(), screenManager()));
	hwscale->OnChoice.Handle(this, &GameSettingsScreen::OnHwScaleChange);  // To refresh the display mode
#endif

	if (!g_Config.bSimpleUI) {
#ifdef _WIN32
		graphicsSettings->Add(new CheckBox(&g_Config.bVSync, gr->T("VSync")));
#endif
		CheckBox *mipMap = graphicsSettings->Add(new CheckBox(&g_Config.bMipMap, gr->T("Mipmapping")));
		mipMap->OnClick.Add([=](EventParams &e) {
			settingInfo_->Show(gr->T("MipMap Tip", "Currently buggy in some games."), e.v);
			return UI::EVENT_CONTINUE;
		});
		CheckBox *hwTransform = graphicsSettings->Add(new CheckBox(&g_Config.bHardwareTransform, gr->T("Hardware Transform")));
		hwTransform->OnClick.Handle(this, &GameSettingsScreen::OnHardwareTransform);
		hwTransform->SetDisabledPtr(&g_Config.bSoftwareRendering);

		CheckBox *swSkin = graphicsSettings->Add(new CheckBox(&g_Config.bSoftwareSkinning, gr->T("Software Skinning")));
		swSkin->OnClick.Add([=](EventParams &e) {
			settingInfo_->Show(gr->T("SoftwareSkinning Tip", "Combine skinned model draws on the CPU, faster in most games"), e.v);
			return UI::EVENT_CONTINUE;
		});
		swSkin->SetDisabledPtr(&g_Config.bSoftwareRendering);

		CheckBox *vtxCache = graphicsSettings->Add(new CheckBox(&g_Config.bVertexCache, gr->T("Vertex Cache")));
		vtxCache->OnClick.Add([=](EventParams &e) {
			settingInfo_->Show(gr->T("VertexCache Tip", "Faster, but may cause temporary flicker"), e.v);
			return UI::EVENT_CONTINUE;
		});
		vtxCacheEnable_ = !g_Config.bSoftwareRendering && g_Config.bHardwareTransform;
		vtxCache->SetEnabledPtr(&vtxCacheEnable_);

		CheckBox *texBackoff = graphicsSettings->Add(new CheckBox(&g_Config.bTextureBackoffCache, gr->T("Lazy texture caching", "Lazy texture caching (speedup)")));
		texBackoff->SetDisabledPtr(&g_Config.bSoftwareRendering);

		CheckBox *texSecondary_ = graphicsSettings->Add(new CheckBox(&g_Config.bTextureSecondaryCache, gr->T("Retain changed textures", "Retain changed textures (speedup, mem hog)")));
		texSecondary_->OnClick.Add([=](EventParams &e) {
			settingInfo_->Show(gr->T("RetainChangedTextures Tip", "Makes many games slower, but some games a lot faster"), e.v);
			return UI::EVENT_CONTINUE;
		});
		texSecondary_->SetDisabledPtr(&g_Config.bSoftwareRendering);

		CheckBox *framebufferSlowEffects = graphicsSettings->Add(new CheckBox(&g_Config.bDisableSlowFramebufEffects, gr->T("Disable slower effects (speedup)")));
		framebufferSlowEffects->SetDisabledPtr(&g_Config.bSoftwareRendering);

		// Seems solid, so we hide the setting.
		/*CheckBox *vtxJit = graphicsSettings->Add(new CheckBox(&g_Config.bVertexDecoderJit, gr->T("Vertex Decoder JIT")));

		if (PSP_IsInited()) {
			vtxJit->SetEnabled(false);
		}*/

		static const char *quality[] = { "Low", "Medium", "High" };
		PopupMultiChoice *beziersChoice = graphicsSettings->Add(new PopupMultiChoice(&g_Config.iSplineBezierQuality, gr->T("LowCurves", "Spline/Bezier curves quality"), quality, 0, ARRAY_SIZE(quality), gr->GetName(), screenManager()));
		beziersChoice->OnChoice.Add([=](EventParams &e) {
			if (g_Config.iSplineBezierQuality != 0) {
				settingInfo_->Show(gr->T("LowCurves Tip", "Only used by some games, controls smoothness of curves"), e.v);
			}
			return UI::EVENT_CONTINUE;
		});
		beziersChoice->SetDisabledPtr(&g_Config.bHardwareTessellation);

		CheckBox *tessellationHW = graphicsSettings->Add(new CheckBox(&g_Config.bHardwareTessellation, gr->T("Hardware Tessellation", "Hardware tessellation (experimental)")));
		tessellationHW->OnClick.Add([=](EventParams &e) {
			settingInfo_->Show(gr->T("HardwareTessellation Tip", "Uses hardware to make curves, always uses a fixed quality"), e.v);
			return UI::EVENT_CONTINUE;
		});
		tessHWEnable_ = IsBackendSupportHWTess() && !g_Config.bSoftwareRendering && g_Config.bHardwareTransform;
		tessellationHW->SetEnabledPtr(&tessHWEnable_);
	}

	// In case we're going to add few other antialiasing option like MSAA in the future.
	// graphicsSettings->Add(new CheckBox(&g_Config.bFXAA, gr->T("FXAA")));
	graphicsSettings->Add(new ItemHeader(gr->T("Texture Scaling")));
#ifndef MOBILE_DEVICE
	static const char *texScaleLevelsNPOT[] = {"Auto", "Off", "2x", "3x", "4x", "5x"};
#else
	static const char *texScaleLevelsNPOT[] = {"Auto", "Off", "2x", "3x"};
#endif

	static const char **texScaleLevels = texScaleLevelsNPOT;
	static int numTexScaleLevels = ARRAY_SIZE(texScaleLevelsNPOT);
	PopupMultiChoice *texScalingChoice = graphicsSettings->Add(new PopupMultiChoice(&g_Config.iTexScalingLevel, gr->T("Upscale Level"), texScaleLevels, 0, numTexScaleLevels, gr->GetName(), screenManager()));
	// TODO: Better check?  When it won't work, it scales down anyway.
	if (!gl_extensions.OES_texture_npot && GetGPUBackend() == GPUBackend::OPENGL) {
		texScalingChoice->HideChoice(3); // 3x
		texScalingChoice->HideChoice(5); // 5x
	}
	texScalingChoice->OnChoice.Add([=](EventParams &e) {
		if (g_Config.iTexScalingLevel != 1) {
			settingInfo_->Show(gr->T("UpscaleLevel Tip", "CPU heavy - some scaling may be delayed to avoid stutter"), e.v);
		}
		return UI::EVENT_CONTINUE;
	});
	texScalingChoice->SetDisabledPtr(&g_Config.bSoftwareRendering);

	if (!g_Config.bSimpleUI) {
		static const char *texScaleAlgos[] = { "xBRZ", "Hybrid", "Bicubic", "Hybrid + Bicubic", };
		PopupMultiChoice *texScalingType = graphicsSettings->Add(new PopupMultiChoice(&g_Config.iTexScalingType, gr->T("Upscale Type"), texScaleAlgos, 0, ARRAY_SIZE(texScaleAlgos), gr->GetName(), screenManager()));
		texScalingType->SetDisabledPtr(&g_Config.bSoftwareRendering);

		CheckBox *deposterize = graphicsSettings->Add(new CheckBox(&g_Config.bTexDeposterize, gr->T("Deposterize")));
		deposterize->OnClick.Add([=](EventParams &e) {
			if (g_Config.bTexDeposterize == true) {
				settingInfo_->Show(gr->T("Deposterize Tip", "Fixes visual banding glitches in upscaled textures"), e.v);
			}
			return UI::EVENT_CONTINUE;
		});
		deposterize->SetDisabledPtr(&g_Config.bSoftwareRendering);

		graphicsSettings->Add(new ItemHeader(gr->T("Texture Filtering")));
		static const char *anisoLevels[] = { "Off", "2x", "4x", "8x", "16x" };
		PopupMultiChoice *anisoFiltering = graphicsSettings->Add(new PopupMultiChoice(&g_Config.iAnisotropyLevel, gr->T("Anisotropic Filtering"), anisoLevels, 0, ARRAY_SIZE(anisoLevels), gr->GetName(), screenManager()));
		anisoFiltering->SetDisabledPtr(&g_Config.bSoftwareRendering);

		static const char *texFilters[] = { "Auto", "Nearest", "Linear", "Linear on FMV", };
		graphicsSettings->Add(new PopupMultiChoice(&g_Config.iTexFiltering, gr->T("Texture Filter"), texFilters, 1, ARRAY_SIZE(texFilters), gr->GetName(), screenManager()));

		static const char *bufFilters[] = { "Linear", "Nearest", };
		graphicsSettings->Add(new PopupMultiChoice(&g_Config.iBufFilter, gr->T("Screen Scaling Filter"), bufFilters, 1, ARRAY_SIZE(bufFilters), gr->GetName(), screenManager()));

#ifdef __ANDROID__
		graphicsSettings->Add(new ItemHeader(gr->T("Cardboard Settings", "Cardboard Settings")));
		CheckBox *cardboardMode = graphicsSettings->Add(new CheckBox(&g_Config.bEnableCardboard, gr->T("Enable Cardboard", "Enable Cardboard")));
		cardboardMode->SetDisabledPtr(&g_Config.bSoftwareRendering);
		PopupSliderChoice * cardboardScreenSize = graphicsSettings->Add(new PopupSliderChoice(&g_Config.iCardboardScreenSize, 30, 100, gr->T("Cardboard Screen Size", "Screen Size (in % of the viewport)"), 1, screenManager(), gr->T("% of viewport")));
		cardboardScreenSize->SetDisabledPtr(&g_Config.bSoftwareRendering);
		PopupSliderChoice *cardboardXShift = graphicsSettings->Add(new PopupSliderChoice(&g_Config.iCardboardXShift, -100, 100, gr->T("Cardboard Screen X Shift", "X Shift (in % of the void)"), 1, screenManager(), gr->T("% of the void")));
		cardboardXShift->SetDisabledPtr(&g_Config.bSoftwareRendering);
		PopupSliderChoice *cardboardYShift = graphicsSettings->Add(new PopupSliderChoice(&g_Config.iCardboardYShift, -100, 100, gr->T("Cardboard Screen Y Shift", "Y Shift (in % of the void)"), 1, screenManager(), gr->T("% of the void")));
		cardboardYShift->SetDisabledPtr(&g_Config.bSoftwareRendering);
#endif

		graphicsSettings->Add(new ItemHeader(gr->T("Hack Settings", "Hack Settings (these WILL cause glitches)")));
		CheckBox *timerHack = graphicsSettings->Add(new CheckBox(&g_Config.bTimerHack, gr->T("Timer Hack")));
		timerHack->OnClick.Add([=](EventParams &e) {
			settingInfo_->Show(gr->T("TimerHack Tip", "Changes game clock based on emu speed, may break games"), e.v);
			return UI::EVENT_CONTINUE;
		});

		CheckBox *stencilTest = graphicsSettings->Add(new CheckBox(&g_Config.bDisableStencilTest, gr->T("Disable Stencil Test")));
		stencilTest->SetDisabledPtr(&g_Config.bSoftwareRendering);

		static const char *bloomHackOptions[] = { "Off", "Safe", "Balanced", "Aggressive" };
		PopupMultiChoice *bloomHack = graphicsSettings->Add(new PopupMultiChoice(&g_Config.iBloomHack, gr->T("Lower resolution for effects (reduces artifacts)"), bloomHackOptions, 0, ARRAY_SIZE(bloomHackOptions), gr->GetName(), screenManager()));
		bloomHackEnable_ = !g_Config.bSoftwareRendering && (g_Config.iInternalResolution != 1);
		bloomHack->SetEnabledPtr(&bloomHackEnable_);
	}
	graphicsSettings->Add(new ItemHeader(gr->T("Overlay Information")));
	static const char *fpsChoices[] = {
		"None", "Speed", "FPS", "Both"
	};
	graphicsSettings->Add(new PopupMultiChoice(&g_Config.iShowFPSCounter, gr->T("Show FPS Counter"), fpsChoices, 0, ARRAY_SIZE(fpsChoices), gr->GetName(), screenManager()));
	if (!g_Config.bSimpleUI) {
		graphicsSettings->Add(new CheckBox(&g_Config.bShowDebugStats, gr->T("Show Debug Statistics")))->OnClick.Handle(this, &GameSettingsScreen::OnJitAffectingSetting);

		// Developer tools are not accessible ingame, so it goes here.
		graphicsSettings->Add(new ItemHeader(gr->T("Debugging")));
		Choice *dump = graphicsSettings->Add(new Choice(gr->T("Dump next frame to log")));
		dump->OnClick.Handle(this, &GameSettingsScreen::OnDumpNextFrameToLog);
		if (!PSP_IsInited())
			dump->SetEnabled(false);
	}
	// Audio
	ViewGroup *audioSettingsScroll = new ScrollView(ORIENT_VERTICAL, new LinearLayoutParams(FILL_PARENT, FILL_PARENT));
	audioSettingsScroll->SetTag("GameSettingsAudio");
	LinearLayout *audioSettings = new LinearLayout(ORIENT_VERTICAL);
	audioSettings->SetSpacing(0);
	audioSettingsScroll->Add(audioSettings);
	tabHolder->AddTab(ms->T("Audio"), audioSettingsScroll);

	audioSettings->Add(new ItemHeader(ms->T("Audio")));

	audioSettings->Add(new CheckBox(&g_Config.bEnableSound, a->T("Enable Sound")));

	PopupSliderChoice *volume = audioSettings->Add(new PopupSliderChoice(&g_Config.iGlobalVolume, VOLUME_OFF, VOLUME_MAX, a->T("Global volume"), screenManager()));
	volume->SetEnabledPtr(&g_Config.bEnableSound);

	if (!g_Config.bSimpleUI) {
#ifdef _WIN32
		if (IsVistaOrHigher()) {
			static const char *backend[] = { "Auto", "DSound (compatible)", "WASAPI (fast)" };
			PopupMultiChoice *audioBackend = audioSettings->Add(new PopupMultiChoice(&g_Config.iAudioBackend, a->T("Audio backend", "Audio backend (restart req.)"), backend, 0, ARRAY_SIZE(backend), a->GetName(), screenManager()));
			audioBackend->SetEnabledPtr(&g_Config.bEnableSound);
		}
#endif

		static const char *latency[] = { "Low", "Medium", "High" };
		PopupMultiChoice *lowAudio = audioSettings->Add(new PopupMultiChoice(&g_Config.iAudioLatency, a->T("Audio Latency"), latency, 0, ARRAY_SIZE(latency), gr->GetName(), screenManager()));
		lowAudio->SetEnabledPtr(&g_Config.bEnableSound);
//#if defined(__ANDROID__)
		CheckBox *extraAudio = audioSettings->Add(new CheckBox(&g_Config.bExtraAudioBuffering, a->T("AudioBufferingForBluetooth", "Bluetooth-friendly buffer (slower)")));
		extraAudio->SetEnabledPtr(&g_Config.bEnableSound);
//#endif
		if (System_GetPropertyInt(SYSPROP_AUDIO_SAMPLE_RATE) == 44100) {
			CheckBox *resampling = audioSettings->Add(new CheckBox(&g_Config.bAudioResampler, a->T("Audio sync", "Audio sync (resampling)")));
			resampling->SetEnabledPtr(&g_Config.bEnableSound);
		}
	}
	// Control
	ViewGroup *controlsSettingsScroll = new ScrollView(ORIENT_VERTICAL, new LinearLayoutParams(FILL_PARENT, FILL_PARENT));
	controlsSettingsScroll->SetTag("GameSettingsControls");
	LinearLayout *controlsSettings = new LinearLayout(ORIENT_VERTICAL);
	controlsSettings->SetSpacing(0);
	controlsSettingsScroll->Add(controlsSettings);
	tabHolder->AddTab(ms->T("Controls"), controlsSettingsScroll);
	controlsSettings->Add(new ItemHeader(ms->T("Controls")));
	controlsSettings->Add(new Choice(co->T("Control Mapping")))->OnClick.Handle(this, &GameSettingsScreen::OnControlMapping);

	if (!g_Config.bSimpleUI) {
#if defined(USING_WIN_UI)
		controlsSettings->Add(new CheckBox(&g_Config.bGamepadOnlyFocused, co->T("Ignore gamepads when not focused")));
#endif

#if defined(MOBILE_DEVICE)
		controlsSettings->Add(new CheckBox(&g_Config.bHapticFeedback, co->T("HapticFeedback", "Haptic Feedback (vibration)")));
		static const char *tiltTypes[] = { "None (Disabled)", "Analog Stick", "D-PAD", "PSP Action Buttons", "L/R Trigger Buttons" };
		controlsSettings->Add(new PopupMultiChoice(&g_Config.iTiltInputType, co->T("Tilt Input Type"), tiltTypes, 0, ARRAY_SIZE(tiltTypes), co->GetName(), screenManager()))->OnClick.Handle(this, &GameSettingsScreen::OnTiltTypeChange);

		Choice *customizeTilt = controlsSettings->Add(new Choice(co->T("Customize tilt")));
		customizeTilt->OnClick.Handle(this, &GameSettingsScreen::OnTiltCustomize);
		customizeTilt->SetEnabledPtr((bool *)&g_Config.iTiltInputType); //<- dirty int-to-bool cast
#endif

	// TVs don't have touch control, at least not yet.
		if (System_GetPropertyInt(SYSPROP_DEVICE_TYPE) != DEVICE_TYPE_TV) {
			controlsSettings->Add(new ItemHeader(co->T("OnScreen", "On-Screen Touch Controls")));
			controlsSettings->Add(new CheckBox(&g_Config.bShowTouchControls, co->T("OnScreen", "On-Screen Touch Controls")));
			layoutEditorChoice_ = controlsSettings->Add(new Choice(co->T("Custom layout...")));
			layoutEditorChoice_->OnClick.Handle(this, &GameSettingsScreen::OnTouchControlLayout);
			layoutEditorChoice_->SetEnabledPtr(&g_Config.bShowTouchControls);

			// Re-centers itself to the touch location on touch-down.
			CheckBox *floatingAnalog = controlsSettings->Add(new CheckBox(&g_Config.bAutoCenterTouchAnalog, co->T("Auto-centering analog stick")));
			floatingAnalog->SetEnabledPtr(&g_Config.bShowTouchControls);

			// Combo key setup
			Choice *comboKey = controlsSettings->Add(new Choice(co->T("Combo Key Setup")));
			comboKey->OnClick.Handle(this, &GameSettingsScreen::OnComboKey);
			comboKey->SetEnabledPtr(&g_Config.bShowTouchControls);

			// On non iOS systems, offer to let the user see this button.
			// Some Windows touch devices don't have a back button or other button to call up the menu.
			if (System_GetPropertyBool(SYSPROP_HAS_BACK_BUTTON)) {
				CheckBox *enablePauseBtn = controlsSettings->Add(new CheckBox(&g_Config.bShowTouchPause, co->T("Show Touch Pause Menu Button")));

				// Don't allow the user to disable it once in-game, so they can't lock themselves out of the menu.
				if (!PSP_IsInited()) {
					enablePauseBtn->SetEnabledPtr(&g_Config.bShowTouchControls);
				}
				else {
					enablePauseBtn->SetEnabled(false);
				}
			}

			CheckBox *disableDiags = controlsSettings->Add(new CheckBox(&g_Config.bDisableDpadDiagonals, co->T("Disable D-Pad diagonals (4-way touch)")));
			disableDiags->SetEnabledPtr(&g_Config.bShowTouchControls);
			PopupSliderChoice *opacity = controlsSettings->Add(new PopupSliderChoice(&g_Config.iTouchButtonOpacity, 0, 100, co->T("Button Opacity"), screenManager(), "%"));
			opacity->SetEnabledPtr(&g_Config.bShowTouchControls);
			opacity->SetFormat("%i%%");
			PopupSliderChoice *autoHide = controlsSettings->Add(new PopupSliderChoice(&g_Config.iTouchButtonHideSeconds, 0, 300, co->T("Auto-hide buttons after seconds"), screenManager(), co->T("seconds, 0 : off")));
			autoHide->SetEnabledPtr(&g_Config.bShowTouchControls);
			autoHide->SetFormat("%is");
			autoHide->SetZeroLabel(co->T("Off"));
			static const char *touchControlStyles[] = { "Classic", "Thin borders" };
			View *style = controlsSettings->Add(new PopupMultiChoice(&g_Config.iTouchButtonStyle, co->T("Button style"), touchControlStyles, 0, ARRAY_SIZE(touchControlStyles), co->GetName(), screenManager()));
			style->SetEnabledPtr(&g_Config.bShowTouchControls);
		}

#ifdef _WIN32
		static const char *inverseDeadzoneModes[] = { "Off", "X", "Y", "X + Y" };

		controlsSettings->Add(new ItemHeader(co->T("DInput Analog Settings", "DInput Analog Settings")));
		controlsSettings->Add(new PopupSliderChoiceFloat(&g_Config.fDInputAnalogDeadzone, 0.0f, 1.0f, co->T("Deadzone Radius"), 0.01f, screenManager(), "/ 1.0"));
		controlsSettings->Add(new PopupMultiChoice(&g_Config.iDInputAnalogInverseMode, co->T("Analog Mapper Mode"), inverseDeadzoneModes, 0, ARRAY_SIZE(inverseDeadzoneModes), co->GetName(), screenManager()));
		controlsSettings->Add(new PopupSliderChoiceFloat(&g_Config.fDInputAnalogInverseDeadzone, 0.0f, 1.0f, co->T("Analog Mapper Low End", "Analog Mapper Low End (Inverse Deadzone)"), 0.01f, screenManager(), "/ 1.0"));
		controlsSettings->Add(new PopupSliderChoiceFloat(&g_Config.fDInputAnalogSensitivity, 0.0f, 10.0f, co->T("Analog Mapper High End", "Analog Mapper High End (Axis Sensitivity)"), 0.01f, screenManager(), "x"));

		controlsSettings->Add(new ItemHeader(co->T("XInput Analog Settings", "XInput Analog Settings")));
		controlsSettings->Add(new PopupSliderChoiceFloat(&g_Config.fXInputAnalogDeadzone, 0.0f, 1.0f, co->T("Deadzone Radius"), 0.01f, screenManager(), "/ 1.0"));
		controlsSettings->Add(new PopupMultiChoice(&g_Config.iXInputAnalogInverseMode, co->T("Analog Mapper Mode"), inverseDeadzoneModes, 0, ARRAY_SIZE(inverseDeadzoneModes), co->GetName(), screenManager()));
		controlsSettings->Add(new PopupSliderChoiceFloat(&g_Config.fXInputAnalogInverseDeadzone, 0.0f, 1.0f, co->T("Analog Mapper Low End", "Analog Mapper Low End (Inverse Deadzone)"), 0.01f, screenManager(), "/ 1.0"));
		controlsSettings->Add(new PopupSliderChoiceFloat(&g_Config.fXInputAnalogSensitivity, 0.0f, 10.0f, co->T("Analog Mapper High End", "Analog Mapper High End (Axis Sensitivity)"), 0.01f, screenManager(), "x"));
#else
		controlsSettings->Add(new PopupSliderChoiceFloat(&g_Config.fXInputAnalogSensitivity, 0.0f, 10.0f, co->T("Analog Axis Sensitivity", "Analog Axis Sensitivity"), 0.01f, screenManager(), "x"));
#endif

		controlsSettings->Add(new ItemHeader(co->T("Keyboard", "Keyboard Control Settings")));
#if defined(USING_WIN_UI)
		controlsSettings->Add(new CheckBox(&g_Config.bIgnoreWindowsKey, co->T("Ignore Windows Key")));
#endif // #if defined(USING_WIN_UI)
		auto analogLimiter = new PopupSliderChoiceFloat(&g_Config.fAnalogLimiterDeadzone, 0.0f, 1.0f, co->T("Analog Limiter"), 0.10f, screenManager(), "/ 1.0");
		controlsSettings->Add(analogLimiter);
		analogLimiter->OnChange.Add([=](EventParams &e) {
			settingInfo_->Show(co->T("AnalogLimiter Tip", "When the analog limiter button is pressed"), e.v);
			return UI::EVENT_CONTINUE;
		});
	}
#if defined(USING_WIN_UI)
	controlsSettings->Add(new ItemHeader(co->T("Mouse", "Mouse settings")));
	CheckBox *mouseControl = controlsSettings->Add(new CheckBox(&g_Config.bMouseControl, co->T("Use Mouse Control")));
	mouseControl->OnClick.Add([=](EventParams &e) {
		if(g_Config.bMouseControl)
			settingInfo_->Show(co->T("MouseControl Tip", "You can now map mouse in control mapping screen by pressing the 'M' icon."), e.v);
		return UI::EVENT_CONTINUE;
	});
	controlsSettings->Add(new CheckBox(&g_Config.bMouseConfine, co->T("Confine Mouse", "Trap mouse within window/display area")))->SetEnabledPtr(&g_Config.bMouseControl);
	controlsSettings->Add(new PopupSliderChoiceFloat(&g_Config.fMouseSensitivity, 0.01f, 1.0f, co->T("Mouse sensitivity"), 0.01f, screenManager(), "x"))->SetEnabledPtr(&g_Config.bMouseControl);
	controlsSettings->Add(new PopupSliderChoiceFloat(&g_Config.fMouseSmoothing, 0.0f, 0.95f, co->T("Mouse smoothing"), 0.05f, screenManager(), "x"))->SetEnabledPtr(&g_Config.bMouseControl);
#endif

	ViewGroup *networkingSettingsScroll = new ScrollView(ORIENT_VERTICAL, new LinearLayoutParams(FILL_PARENT, FILL_PARENT));
	networkingSettingsScroll->SetTag("GameSettingsNetworking");
	LinearLayout *networkingSettings = new LinearLayout(ORIENT_VERTICAL);
	networkingSettings->SetSpacing(0);
	networkingSettingsScroll->Add(networkingSettings);
	tabHolder->AddTab(ms->T("Networking"), networkingSettingsScroll);

	networkingSettings->Add(new ItemHeader(ms->T("Networking")));

	networkingSettings->Add(new Choice(n->T("Adhoc Multiplayer forum")))->OnClick.Handle(this, &GameSettingsScreen::OnAdhocGuides);

	networkingSettings->Add(new CheckBox(&g_Config.bEnableWlan, n->T("Enable networking", "Enable networking/wlan (beta)")));

#if !defined(MOBILE_DEVICE) && !defined(USING_QT_UI)
	networkingSettings->Add(new PopupTextInputChoice(&g_Config.proAdhocServer, n->T("Change proAdhocServer Address"), "", 255, screenManager()));
#elif defined(__ANDROID__)
	networkingSettings->Add(new ChoiceWithValueDisplay(&g_Config.proAdhocServer, n->T("Change proAdhocServer Address"), nullptr))->OnClick.Handle(this, &GameSettingsScreen::OnChangeproAdhocServerAddress);
#else
	networkingSettings->Add(new ChoiceWithValueDisplay(&g_Config.proAdhocServer, n->T("Change proAdhocServer Address"), nullptr))->OnClick.Handle(this, &GameSettingsScreen::OnChangeproAdhocServerAddress);
#endif
	networkingSettings->Add(new CheckBox(&g_Config.bEnableAdhocServer, n->T("Enable built-in PRO Adhoc Server", "Enable built-in PRO Adhoc Server")));
	networkingSettings->Add(new ChoiceWithValueDisplay(&g_Config.sMACAddress, n->T("Change Mac Address"), nullptr))->OnClick.Handle(this, &GameSettingsScreen::OnChangeMacAddress);
	networkingSettings->Add(new PopupSliderChoice(&g_Config.iPortOffset, 0, 60000, n->T("Port offset", "Port offset(0 = PSP compatibility)"), 100, screenManager()));
	networkingSettings->Add(new CheckBox(&g_Config.bMOHH2hack, n->T("Medal of Honor Heroes 2 hack", "Medal of Honor Heroes 2 hack")));

	ViewGroup *toolsScroll = new ScrollView(ORIENT_VERTICAL, new LinearLayoutParams(FILL_PARENT, FILL_PARENT));
	toolsScroll->SetTag("GameSettingsTools");
	LinearLayout *tools = new LinearLayout(ORIENT_VERTICAL);
	tools->SetSpacing(0);
	toolsScroll->Add(tools);
	tabHolder->AddTab(ms->T("Tools"), toolsScroll);

	tools->Add(new ItemHeader(ms->T("Tools")));
	// These were moved here so use the wrong translation objects, to avoid having to change all inis... This isn't a sustainable situation :P
	tools->Add(new Choice(sa->T("Savedata Manager")))->OnClick.Handle(this, &GameSettingsScreen::OnSavedataManager);
	if (!g_Config.bSimpleUI) {
		tools->Add(new Choice(dev->T("System Information")))->OnClick.Handle(this, &GameSettingsScreen::OnSysInfo);
		tools->Add(new Choice(sy->T("Developer Tools")))->OnClick.Handle(this, &GameSettingsScreen::OnDeveloperTools);
		tools->Add(new Choice(sy->T("Other Settings")))->OnClick.Handle(this, &GameSettingsScreen::OnOtherSettings);
	}
	tools->Add(new Choice(ri->T("Remote disc streaming")))->OnClick.Handle(this, &GameSettingsScreen::OnRemoteISO);

	// System
	ViewGroup *systemSettingsScroll = new ScrollView(ORIENT_VERTICAL, new LinearLayoutParams(FILL_PARENT, FILL_PARENT));
	systemSettingsScroll->SetTag("GameSettingsSystem");
	LinearLayout *systemSettings = new LinearLayout(ORIENT_VERTICAL);
	systemSettings->SetSpacing(0);
	systemSettingsScroll->Add(systemSettings);
	tabHolder->AddTab(ms->T("System"), systemSettingsScroll);

	if (!g_Config.bSimpleUI) {
		systemSettings->Add(new ItemHeader(sy->T("UI Language")));
		systemSettings->Add(new Choice(dev->T("Language", "Language")))->OnClick.Handle(this, &GameSettingsScreen::OnLanguage);

		systemSettings->Add(new ItemHeader(sy->T("Help the PPSSPP team")));
		enableReports_ = Reporting::IsEnabled();
		enableReportsCheckbox_ = new CheckBox(&enableReports_, sy->T("Enable Compatibility Server Reports"));
		enableReportsCheckbox_->SetEnabled(Reporting::IsSupported());
		systemSettings->Add(enableReportsCheckbox_);

		systemSettings->Add(new ItemHeader(sy->T("Emulation")));

		systemSettings->Add(new CheckBox(&g_Config.bFastMemory, sy->T("Fast Memory", "Fast Memory (Unstable)")))->OnClick.Handle(this, &GameSettingsScreen::OnJitAffectingSetting);

		systemSettings->Add(new CheckBox(&g_Config.bSeparateIOThread, sy->T("I/O on thread (experimental)")))->SetEnabled(!PSP_IsInited());
		static const char *ioTimingMethods[] = { "Fast (lag on slow storage)", "Host (bugs, less lag)", "Simulate UMD delays" };
		View *ioTimingMethod = systemSettings->Add(new PopupMultiChoice(&g_Config.iIOTimingMethod, sy->T("IO timing method"), ioTimingMethods, 0, ARRAY_SIZE(ioTimingMethods), sy->GetName(), screenManager()));
		ioTimingMethod->SetEnabledPtr(&g_Config.bSeparateIOThread);
		systemSettings->Add(new CheckBox(&g_Config.bForceLagSync, sy->T("Force real clock sync (slower, less lag)")));
		PopupSliderChoice *lockedMhz = systemSettings->Add(new PopupSliderChoice(&g_Config.iLockedCPUSpeed, 0, 1000, sy->T("Change CPU Clock", "Change CPU Clock (unstable)"), screenManager(), sy->T("MHz, 0:default")));
		lockedMhz->SetZeroLabel(sy->T("Auto"));
		PopupSliderChoice *rewindFreq = systemSettings->Add(new PopupSliderChoice(&g_Config.iRewindFlipFrequency, 0, 1800, sy->T("Rewind Snapshot Frequency", "Rewind Snapshot Frequency (mem hog)"), screenManager(), sy->T("frames, 0:off")));
		rewindFreq->SetZeroLabel(sy->T("Off"));

		systemSettings->Add(new CheckBox(&g_Config.bMemStickInserted, sy->T("Memory Stick inserted")));
	}
	systemSettings->Add(new ItemHeader(sy->T("General")));

#if PPSSPP_PLATFORM(ANDROID)
	if (System_GetPropertyInt(SYSPROP_DEVICE_TYPE) == DEVICE_TYPE_MOBILE) {
		static const char *screenRotation[] = {"Landscape", "Portrait", "Landscape Reversed", "Portrait Reversed"};
		PopupMultiChoice *rot = systemSettings->Add(new PopupMultiChoice(&g_Config.iScreenRotation, co->T("Screen Rotation"), screenRotation, 1, ARRAY_SIZE(screenRotation), co->GetName(), screenManager()));
		rot->OnChoice.Handle(this, &GameSettingsScreen::OnScreenRotation);

		if (System_GetPropertyBool(SYSPROP_SUPPORTS_SUSTAINED_PERF_MODE)) {
			systemSettings->Add(new CheckBox(&g_Config.bSustainedPerformanceMode, sy->T("Sustained performance mode")))->OnClick.Handle(this, &GameSettingsScreen::OnSustainedPerformanceModeChange);
		}
	}
#endif
	if (!g_Config.bSimpleUI) {
		systemSettings->Add(new CheckBox(&g_Config.bCheckForNewVersion, sy->T("VersionCheck", "Check for new versions of PPSSPP")));
		if (g_Config.iMaxRecent > 0)
			systemSettings->Add(new Choice(sy->T("Clear Recent Games List")))->OnClick.Handle(this, &GameSettingsScreen::OnClearRecents);

		const std::string bgPng = GetSysDirectory(DIRECTORY_SYSTEM) + "background.png";
		const std::string bgJpg = GetSysDirectory(DIRECTORY_SYSTEM) + "background.jpg";
		if (File::Exists(bgPng) || File::Exists(bgJpg)) {
			backgroundChoice_ = systemSettings->Add(new Choice(sy->T("Clear UI background")));
		}
		else if (System_GetPropertyBool(SYSPROP_HAS_IMAGE_BROWSER)) {
			backgroundChoice_ = systemSettings->Add(new Choice(sy->T("Set UI background...")));
		}
		else {
			backgroundChoice_ = nullptr;
		}
		if (backgroundChoice_ != nullptr) {
			backgroundChoice_->OnClick.Handle(this, &GameSettingsScreen::OnChangeBackground);
		}
	}
	systemSettings->Add(new Choice(sy->T("Restore Default Settings")))->OnClick.Handle(this, &GameSettingsScreen::OnRestoreDefaultSettings);
	if (!g_Config.bSimpleUI) {
		systemSettings->Add(new CheckBox(&g_Config.bEnableAutoLoad, sy->T("Auto Load Newest Savestate")));

#if defined(USING_WIN_UI)
		systemSettings->Add(new CheckBox(&g_Config.bBypassOSKWithKeyboard, sy->T("Enable Windows native keyboard", "Enable Windows native keyboard")));
#endif
#if defined(_WIN32) && !PPSSPP_PLATFORM(UWP)
		SavePathInMyDocumentChoice = systemSettings->Add(new CheckBox(&installed_, sy->T("Save path in My Documents", "Save path in My Documents")));
		SavePathInMyDocumentChoice->OnClick.Handle(this, &GameSettingsScreen::OnSavePathMydoc);
		SavePathInOtherChoice = systemSettings->Add(new CheckBox(&otherinstalled_, sy->T("Save path in installed.txt", "Save path in installed.txt")));
		SavePathInOtherChoice->SetEnabled(false);
		SavePathInOtherChoice->OnClick.Handle(this, &GameSettingsScreen::OnSavePathOther);
		wchar_t myDocumentsPath[MAX_PATH];
		const HRESULT result = SHGetFolderPath(NULL, CSIDL_PERSONAL, NULL, SHGFP_TYPE_CURRENT, myDocumentsPath);
		const std::string PPSSPPpath = File::GetExeDirectory();
		const std::string installedFile = PPSSPPpath + "installed.txt";
		installed_ = File::Exists(installedFile);
		otherinstalled_ = false;
		if (!installed_ && result == S_OK) {
			if (File::CreateEmptyFile(PPSSPPpath + "installedTEMP.txt")) {
				// Disable the setting whether cannot create & delete file
				if (!(File::Delete(PPSSPPpath + "installedTEMP.txt")))
					SavePathInMyDocumentChoice->SetEnabled(false);
				else
					SavePathInOtherChoice->SetEnabled(true);
			}
			else
				SavePathInMyDocumentChoice->SetEnabled(false);
		}
		else {
			if (installed_ && (result == S_OK)) {
				std::ifstream inputFile(ConvertUTF8ToWString(installedFile));
				if (!inputFile.fail() && inputFile.is_open()) {
					std::string tempString;
					std::getline(inputFile, tempString);

					// Skip UTF-8 encoding bytes if there are any. There are 3 of them.
					if (tempString.substr(0, 3) == "\xEF\xBB\xBF")
						tempString = tempString.substr(3);
					SavePathInOtherChoice->SetEnabled(true);
					if (!(tempString == "")) {
						installed_ = false;
						otherinstalled_ = true;
					}
				}
				inputFile.close();
			}
			else if (result != S_OK)
				SavePathInMyDocumentChoice->SetEnabled(false);
		}
#endif

#if defined(_M_X64)
		systemSettings->Add(new CheckBox(&g_Config.bCacheFullIsoInRam, sy->T("Cache ISO in RAM", "Cache full ISO in RAM")));
#endif

		//#ifndef __ANDROID__
		systemSettings->Add(new ItemHeader(sy->T("Cheats", "Cheats (experimental, see forums)")));
		systemSettings->Add(new CheckBox(&g_Config.bEnableCheats, sy->T("Enable Cheats")));
		//#endif
		systemSettings->SetSpacing(0);
	}
	systemSettings->Add(new ItemHeader(sy->T("PSP Settings")));
	if (!g_Config.bSimpleUI) {
		static const char *models[] = { "PSP-1000" , "PSP-2000/3000" };
		systemSettings->Add(new PopupMultiChoice(&g_Config.iPSPModel, sy->T("PSP Model"), models, 0, ARRAY_SIZE(models), sy->GetName(), screenManager()))->SetEnabled(!PSP_IsInited());
	}
	// TODO: Come up with a way to display a keyboard for mobile users,
	// so until then, this is Windows/Desktop only.
#if !defined(MOBILE_DEVICE) && !defined(USING_QT_UI)  // TODO: Add all platforms where KEY_CHAR support is added
	systemSettings->Add(new PopupTextInputChoice(&g_Config.sNickName, sy->T("Change Nickname"), "", 32, screenManager()));
#elif defined(USING_QT_UI)
	systemSettings->Add(new Choice(sy->T("Change Nickname")))->OnClick.Handle(this, &GameSettingsScreen::OnChangeNickname);
#elif defined(__ANDROID__)
	systemSettings->Add(new ChoiceWithValueDisplay(&g_Config.sNickName, sy->T("Change Nickname"), nullptr))->OnClick.Handle(this, &GameSettingsScreen::OnChangeNickname);
#endif
#if defined(_WIN32) || (defined(USING_QT_UI) && !defined(MOBILE_DEVICE))
	if (!g_Config.bSimpleUI) {
		// Screenshot functionality is not yet available on non-Windows/non-Qt
		systemSettings->Add(new CheckBox(&g_Config.bScreenshotsAsPNG, sy->T("Screenshots as PNG")));
		systemSettings->Add(new CheckBox(&g_Config.bScreenshotsAtRenderRes, sy->T("Screenshots use render resolution and skip OSD/effects")));
	}
	systemSettings->Add(new CheckBox(&g_Config.bDumpFrames, sy->T("Record Display")));
	systemSettings->Add(new CheckBox(&g_Config.bUseFFV1, sy->T("Use Lossless Video Codec (FFV1)")));
	systemSettings->Add(new CheckBox(&g_Config.bDumpAudio, sy->T("Record Audio")));
	systemSettings->Add(new CheckBox(&g_Config.bSaveLoadResetsAVdumping, sy->T("Reset Recording on Save/Load State")));
#endif
	if (!g_Config.bSimpleUI) {
		systemSettings->Add(new CheckBox(&g_Config.bDayLightSavings, sy->T("Day Light Saving")));
		static const char *dateFormat[] = { "YYYYMMDD", "MMDDYYYY", "DDMMYYYY" };
		systemSettings->Add(new PopupMultiChoice(&g_Config.iDateFormat, sy->T("Date Format"), dateFormat, 1, 3, sy->GetName(), screenManager()));
		static const char *timeFormat[] = { "12HR", "24HR" };
		systemSettings->Add(new PopupMultiChoice(&g_Config.iTimeFormat, sy->T("Time Format"), timeFormat, 1, 2, sy->GetName(), screenManager()));
		static const char *buttonPref[] = { "Use O to confirm", "Use X to confirm" };
		systemSettings->Add(new PopupMultiChoice(&g_Config.iButtonPreference, sy->T("Confirmation Button"), buttonPref, 0, 2, sy->GetName(), screenManager()));
	}
}

UI::EventReturn GameSettingsScreen::OnAutoFrameskip(UI::EventParams &e) {
	if (g_Config.bAutoFrameSkip && g_Config.iFrameSkip == 0) {
		g_Config.iFrameSkip = 1;
	}
	if (g_Config.bAutoFrameSkip && g_Config.iRenderingMode == FB_NON_BUFFERED_MODE) {
		g_Config.iRenderingMode = FB_BUFFERED_MODE;
	}
	return UI::EVENT_DONE;
}

UI::EventReturn GameSettingsScreen::OnSoftwareRendering(UI::EventParams &e) {
	vtxCacheEnable_ = !g_Config.bSoftwareRendering && g_Config.bHardwareTransform;
	postProcEnable_ = !g_Config.bSoftwareRendering && (g_Config.iRenderingMode != FB_NON_BUFFERED_MODE);
	resolutionEnable_ = !g_Config.bSoftwareRendering && (g_Config.iRenderingMode != FB_NON_BUFFERED_MODE);
	bloomHackEnable_ = !g_Config.bSoftwareRendering && (g_Config.iInternalResolution != 1);
	tessHWEnable_ = IsBackendSupportHWTess() && !g_Config.bSoftwareRendering && g_Config.bHardwareTransform;
	return UI::EVENT_DONE;
}

UI::EventReturn GameSettingsScreen::OnHardwareTransform(UI::EventParams &e) {
	vtxCacheEnable_ = !g_Config.bSoftwareRendering && g_Config.bHardwareTransform;
	tessHWEnable_ = IsBackendSupportHWTess() && !g_Config.bSoftwareRendering && g_Config.bHardwareTransform;
	return UI::EVENT_DONE;
}

UI::EventReturn GameSettingsScreen::OnScreenRotation(UI::EventParams &e) {
	ILOG("New display rotation: %d", g_Config.iScreenRotation);
	ILOG("Sending rotate");
	System_SendMessage("rotate", "");
	ILOG("Got back from rotate");
	return UI::EVENT_DONE;
}

static void RecreateActivity() {
	const int SYSTEM_JELLYBEAN = 16;
	if (System_GetPropertyInt(SYSPROP_SYSTEMVERSION) >= SYSTEM_JELLYBEAN) {
		ILOG("Sending recreate");
		System_SendMessage("recreate", "");
		ILOG("Got back from recreate");
	} else {
		I18NCategory *gr = GetI18NCategory("Graphics");
		System_SendMessage("toast", gr->T("Must Restart", "You must restart PPSSPP for this change to take effect"));
	}
}

UI::EventReturn GameSettingsScreen::OnAdhocGuides(UI::EventParams &e) {
	LaunchBrowser("https://forums.ppsspp.org/forumdisplay.php?fid=34");
	return UI::EVENT_DONE;
}

UI::EventReturn GameSettingsScreen::OnImmersiveModeChange(UI::EventParams &e) {
	System_SendMessage("immersive", "");
	if (g_Config.iAndroidHwScale != 0) {
		RecreateActivity();
	}
	return UI::EVENT_DONE;
}

UI::EventReturn GameSettingsScreen::OnSustainedPerformanceModeChange(UI::EventParams &e) {
	System_SendMessage("sustainedPerfMode", "");
	return UI::EVENT_DONE;
}

UI::EventReturn GameSettingsScreen::OnRenderingMode(UI::EventParams &e) {
	// We do not want to report when rendering mode is Framebuffer to memory - so many issues
	// are caused by that (framebuffer copies overwriting display lists, etc).
	Reporting::UpdateConfig();
	enableReports_ = Reporting::IsEnabled();
	enableReportsCheckbox_->SetEnabled(Reporting::IsSupported());

	postProcEnable_ = !g_Config.bSoftwareRendering && (g_Config.iRenderingMode != FB_NON_BUFFERED_MODE);
	resolutionEnable_ = !g_Config.bSoftwareRendering && (g_Config.iRenderingMode != FB_NON_BUFFERED_MODE);

	if (g_Config.iRenderingMode == FB_NON_BUFFERED_MODE) {
		g_Config.bAutoFrameSkip = false;
	}
	return UI::EVENT_DONE;
}

UI::EventReturn GameSettingsScreen::OnJitAffectingSetting(UI::EventParams &e) {
	NativeMessageReceived("clear jit", "");
	return UI::EVENT_DONE;
}

#if defined(_WIN32) && !PPSSPP_PLATFORM(UWP)

UI::EventReturn GameSettingsScreen::OnSavePathMydoc(UI::EventParams &e) {
	const std::string PPSSPPpath = File::GetExeDirectory();
	const std::string installedFile = PPSSPPpath + "installed.txt";
	installed_ = File::Exists(installedFile);
	if (otherinstalled_) {
		File::Delete(PPSSPPpath + "installed.txt");
		File::CreateEmptyFile(PPSSPPpath + "installed.txt");
		otherinstalled_ = false;
		wchar_t myDocumentsPath[MAX_PATH];
		const HRESULT result = SHGetFolderPath(NULL, CSIDL_PERSONAL, NULL, SHGFP_TYPE_CURRENT, myDocumentsPath);
		const std::string myDocsPath = ConvertWStringToUTF8(myDocumentsPath) + "/PPSSPP/";
		g_Config.memStickDirectory = myDocsPath;
	}
	else if (installed_) {
		File::Delete(PPSSPPpath + "installed.txt");
		installed_ = false;
		g_Config.memStickDirectory = PPSSPPpath + "memstick/";
	}
	else {
		std::ofstream myfile;
		myfile.open(PPSSPPpath + "installed.txt");
		if (myfile.is_open()){
			myfile.close();
		}

		wchar_t myDocumentsPath[MAX_PATH];
		const HRESULT result = SHGetFolderPath(NULL, CSIDL_PERSONAL, NULL, SHGFP_TYPE_CURRENT, myDocumentsPath);
		const std::string myDocsPath = ConvertWStringToUTF8(myDocumentsPath) + "/PPSSPP/";
		g_Config.memStickDirectory = myDocsPath;
		installed_ = true;
	}
	return UI::EVENT_DONE;
}

UI::EventReturn GameSettingsScreen::OnSavePathOther(UI::EventParams &e) {
	const std::string PPSSPPpath = File::GetExeDirectory();
	if (otherinstalled_) {
		I18NCategory *di = GetI18NCategory("Dialog");
		std::string folder = W32Util::BrowseForFolder(MainWindow::GetHWND(), di->T("Choose PPSSPP save folder"));
		if (folder.size()) {
			g_Config.memStickDirectory = folder;
			FILE *f = File::OpenCFile(PPSSPPpath + "installed.txt", "wb");
			if (f) {
				std::string utfstring("\xEF\xBB\xBF");
				utfstring.append(folder);
				fwrite(utfstring.c_str(), 1, utfstring.length(), f);
				fclose(f);
			}
			installed_ = false;
		}
		else
			otherinstalled_ = false;
	}
	else {
		File::Delete(PPSSPPpath + "installed.txt");
		SavePathInMyDocumentChoice->SetEnabled(true);
		otherinstalled_ = false;
		installed_ = false;
		g_Config.memStickDirectory = PPSSPPpath + "memstick/";
	}
	return UI::EVENT_DONE;
}

#endif

UI::EventReturn GameSettingsScreen::OnClearRecents(UI::EventParams &e) {
	g_Config.recentIsos.clear();
	OnRecentChanged.Trigger(e);
	return UI::EVENT_DONE;
}

UI::EventReturn GameSettingsScreen::OnChangeBackground(UI::EventParams &e) {
	const std::string bgPng = GetSysDirectory(DIRECTORY_SYSTEM) + "background.png";
	const std::string bgJpg = GetSysDirectory(DIRECTORY_SYSTEM) + "background.jpg";
	if (File::Exists(bgPng) || File::Exists(bgJpg)) {
		if (File::Exists(bgPng)) {
			File::Delete(bgPng);
		}
		if (File::Exists(bgJpg)) {
			File::Delete(bgJpg);
		}

		NativeMessageReceived("bgImage_updated", "");
	} else {
		if (System_GetPropertyBool(SYSPROP_HAS_IMAGE_BROWSER)) {
			System_SendMessage("bgImage_browse", "");
		}
	}

	// Change to a browse or clear button.
	RecreateViews();
	return UI::EVENT_DONE;
}

UI::EventReturn GameSettingsScreen::OnFullscreenChange(UI::EventParams &e) {
	System_SendMessage("toggle_fullscreen", g_Config.bFullScreen ? "1" : "0");
	return UI::EVENT_DONE;
}

UI::EventReturn GameSettingsScreen::OnDisplayLayoutEditor(UI::EventParams &e) {
	screenManager()->push(new DisplayLayoutScreen());
	return UI::EVENT_DONE;
};

UI::EventReturn GameSettingsScreen::OnResolutionChange(UI::EventParams &e) {
	if (g_Config.iAndroidHwScale == 1) {
		RecreateActivity();
	}
	bloomHackEnable_ = !g_Config.bSoftwareRendering && g_Config.iInternalResolution != 1;
	Reporting::UpdateConfig();
	return UI::EVENT_DONE;
}

UI::EventReturn GameSettingsScreen::OnHwScaleChange(UI::EventParams &e) {
	RecreateActivity();
	return UI::EVENT_DONE;
}

UI::EventReturn GameSettingsScreen::OnDumpNextFrameToLog(UI::EventParams &e) {
	if (gpu) {
		gpu->DumpNextFrame();
	}
	return UI::EVENT_DONE;
}

void GameSettingsScreen::update() {
	UIScreen::update();

	if (g_Config.iForceMaxEmulatedFPS == 60 || g_Config.iForceMaxEmulatedFPS == 0)
		g_Config.iForceMaxEmulatedFPS = cap60FPS_ ? 60 : 0;
	else
		cap60FPS_ = false;

	g_Config.iFpsLimit = (iAlternateSpeedPercent_ * 60) / 100;

	bool vertical = UseVerticalLayout();
	if (vertical != lastVertical_) {
		RecreateViews();
		lastVertical_ = vertical;
	}
}

void GameSettingsScreen::onFinish(DialogResult result) {
	if (g_Config.bEnableSound) {
		if (PSP_IsInited() && !IsAudioInitialised())
			Audio_Init();
	}

	Reporting::Enable(enableReports_, "report.ppsspp.org");
	Reporting::UpdateConfig();
	g_Config.Save();
	if (editThenRestore_) {
		g_Config.unloadGameConfig();
	}

	host->UpdateUI();

	KeyMap::UpdateNativeMenuKeys();

	// Wipe some caches after potentially changing settings.
	NativeMessageReceived("gpu_resized", "");
	NativeMessageReceived("gpu_clearCache", "");
}

void GameSettingsScreen::CallbackRenderingBackend(bool yes) {
	// If the user ends up deciding not to restart, set the config back to the current backend
	// so it doesn't get switched by accident.
	if (yes) {
		// Extra save here to make sure the choice really gets saved even if there are shutdown bugs in
		// the GPU backend code.
		g_Config.Save();
		System_SendMessage("graphics_restart", "");
	} else {
		g_Config.iGPUBackend = (int)GetGPUBackend();
	}
}

UI::EventReturn GameSettingsScreen::OnRenderingBackend(UI::EventParams &e) {
	I18NCategory *di = GetI18NCategory("Dialog");

	// It only makes sense to show the restart prompt if the backend was actually changed.
	if (g_Config.iGPUBackend != (int)GetGPUBackend()) {
		screenManager()->push(new PromptScreen(di->T("ChangingGPUBackends", "Changing GPU backends requires PPSSPP to restart. Restart now?"), di->T("Yes"), di->T("No"),
			std::bind(&GameSettingsScreen::CallbackRenderingBackend, this, std::placeholders::_1)));
	}
	return UI::EVENT_DONE;
}

UI::EventReturn GameSettingsScreen::OnChangeNickname(UI::EventParams &e) {
#if PPSSPP_PLATFORM(WINDOWS) || defined(USING_QT_UI)
	const size_t name_len = 256;

	char name[name_len];
	memset(name, 0, sizeof(name));

	if (System_InputBoxGetString("Enter a new PSP nickname", g_Config.sNickName.c_str(), name, name_len)) {
		g_Config.sNickName = StripSpaces(name);
	}
#elif defined(__ANDROID__)
	// TODO: The return value is handled in NativeApp::inputbox_completed. This is horrific.
	System_SendMessage("inputbox", ("nickname:" + g_Config.sNickName).c_str());
#endif
	return UI::EVENT_DONE;
}

UI::EventReturn GameSettingsScreen::OnChangeproAdhocServerAddress(UI::EventParams &e) {
#if PPSSPP_PLATFORM(WINDOWS) || defined(USING_QT_UI)
	if (!g_Config.bFullScreen) {
		const size_t name_len = 256;

		char name[name_len];
		memset(name, 0, sizeof(name));

		if (System_InputBoxGetString("Enter an IP address", g_Config.proAdhocServer.c_str(), name, name_len)) {
			std::string stripped = StripSpaces(name);
			g_Config.proAdhocServer = stripped;
		}
	}
	else
		screenManager()->push(new ProAdhocServerScreen);
#elif defined(__ANDROID__)
	System_SendMessage("inputbox", ("IP:" + g_Config.proAdhocServer).c_str());
#else
	screenManager()->push(new ProAdhocServerScreen);
#endif

	return UI::EVENT_DONE;
}

UI::EventReturn GameSettingsScreen::OnChangeMacAddress(UI::EventParams &e) {
	g_Config.sMACAddress = CreateRandMAC();

	return UI::EVENT_DONE;
}

UI::EventReturn GameSettingsScreen::OnComboKey(UI::EventParams &e) {
	screenManager()->push(new Combo_keyScreen(&g_Config.iComboMode));
	return UI::EVENT_DONE;
}

UI::EventReturn GameSettingsScreen::OnLanguage(UI::EventParams &e) {
	I18NCategory *dev = GetI18NCategory("Developer");
	auto langScreen = new NewLanguageScreen(dev->T("Language"));
	langScreen->OnChoice.Handle(this, &GameSettingsScreen::OnLanguageChange);
	if (e.v)
		langScreen->SetPopupOrigin(e.v);
	screenManager()->push(langScreen);
	return UI::EVENT_DONE;
}

UI::EventReturn GameSettingsScreen::OnLanguageChange(UI::EventParams &e) {
	screenManager()->RecreateAllViews();

	if (host) {
		host->UpdateUI();
	}
	return UI::EVENT_DONE;
}

UI::EventReturn GameSettingsScreen::OnPostProcShader(UI::EventParams &e) {
	I18NCategory *gr = GetI18NCategory("Graphics");
	auto procScreen = new PostProcScreen(gr->T("Postprocessing Shader"));
	procScreen->OnChoice.Handle(this, &GameSettingsScreen::OnPostProcShaderChange);
	if (e.v)
		procScreen->SetPopupOrigin(e.v);
	screenManager()->push(procScreen);
	return UI::EVENT_DONE;
}

UI::EventReturn GameSettingsScreen::OnPostProcShaderChange(UI::EventParams &e) {
	NativeMessageReceived("gpu_resized", "");
	return UI::EVENT_DONE;
}

UI::EventReturn GameSettingsScreen::OnDeveloperTools(UI::EventParams &e) {
	screenManager()->push(new DeveloperToolsScreen());
	return UI::EVENT_DONE;
}

UI::EventReturn GameSettingsScreen::OnOtherSettings(UI::EventParams &e) {
	screenManager()->push(new OtherSettingsScreen());
	return UI::EVENT_DONE;
}

UI::EventReturn GameSettingsScreen::OnRemoteISO(UI::EventParams &e) {
	screenManager()->push(new RemoteISOScreen());
	return UI::EVENT_DONE;
}

UI::EventReturn GameSettingsScreen::OnControlMapping(UI::EventParams &e) {
	screenManager()->push(new ControlMappingScreen());
	return UI::EVENT_DONE;
}

UI::EventReturn GameSettingsScreen::OnTouchControlLayout(UI::EventParams &e) {
	screenManager()->push(new TouchControlLayoutScreen());
	return UI::EVENT_DONE;
}

//when the tilt event type is modified, we need to reset all tilt settings.
//refer to the ResetTiltEvents() function for a detailed explanation.
UI::EventReturn GameSettingsScreen::OnTiltTypeChange(UI::EventParams &e){
	TiltEventProcessor::ResetTiltEvents();
	return UI::EVENT_DONE;
};

UI::EventReturn GameSettingsScreen::OnTiltCustomize(UI::EventParams &e){
	screenManager()->push(new TiltAnalogSettingsScreen());
	return UI::EVENT_DONE;
};

UI::EventReturn GameSettingsScreen::OnSavedataManager(UI::EventParams &e) {
	auto saveData = new SavedataScreen("");
	screenManager()->push(saveData);
	return UI::EVENT_DONE;
}

UI::EventReturn GameSettingsScreen::OnSysInfo(UI::EventParams &e) {
	screenManager()->push(new SystemInfoScreen());
	return UI::EVENT_DONE;
}

void DeveloperToolsScreen::CreateViews() {
	using namespace UI;
	root_ = new LinearLayout(ORIENT_VERTICAL, new LayoutParams(FILL_PARENT, FILL_PARENT));
	ScrollView *settingsScroll = new ScrollView(ORIENT_VERTICAL, new LinearLayoutParams(1.0f));
	settingsScroll->SetTag("DevToolsSettings");
	root_->Add(settingsScroll);

	I18NCategory *di = GetI18NCategory("Dialog");
	I18NCategory *dev = GetI18NCategory("Developer");
	I18NCategory *gr = GetI18NCategory("Graphics");
	I18NCategory *a = GetI18NCategory("Audio");
	I18NCategory *sy = GetI18NCategory("System");

	AddStandardBack(root_);

	LinearLayout *list = settingsScroll->Add(new LinearLayout(ORIENT_VERTICAL, new LinearLayoutParams(1.0f)));
	list->SetSpacing(0);
	list->Add(new ItemHeader(sy->T("General")));

	bool canUseJit = true;
	// iOS can now use JIT on all modes, apparently.
	// The bool may come in handy for future non-jit platforms though (UWP XB1?)

	static const char *cpuCores[] = { "Interpreter", "Dynarec (JIT)", "IR Interpreter" };
	PopupMultiChoice *core = list->Add(new PopupMultiChoice(&g_Config.iCpuCore, gr->T("CPU Core"), cpuCores, 0, ARRAY_SIZE(cpuCores), sy->GetName(), screenManager()));
	core->OnChoice.Handle(this, &DeveloperToolsScreen::OnJitAffectingSetting);
	if (!canUseJit) {
		core->HideChoice(1);
	}

	list->Add(new CheckBox(&g_Config.bShowDeveloperMenu, dev->T("Show Developer Menu")));
	list->Add(new CheckBox(&g_Config.bDumpDecryptedEboot, dev->T("Dump Decrypted Eboot", "Dump Decrypted EBOOT.BIN (If Encrypted) When Booting Game")));

#if !PPSSPP_PLATFORM(UWP)
	Choice *cpuTests = new Choice(dev->T("Run CPU Tests"));
	list->Add(cpuTests)->OnClick.Handle(this, &DeveloperToolsScreen::OnRunCPUTests);

#ifdef IOS
	const std::string testDirectory = g_Config.flash0Directory + "../";
#else
	const std::string testDirectory = g_Config.memStickDirectory;
#endif
	if (!File::Exists(testDirectory + "pspautotests/tests/")) {
		cpuTests->SetEnabled(false);
	}
#endif

	list->Add(new CheckBox(&g_Config.bEnableLogging, dev->T("Enable Logging")))->OnClick.Handle(this, &DeveloperToolsScreen::OnLoggingChanged);
	list->Add(new CheckBox(&g_Config.bLogFrameDrops, dev->T("Log Dropped Frame Statistics")));
	list->Add(new Choice(dev->T("Logging Channels")))->OnClick.Handle(this, &DeveloperToolsScreen::OnLogConfig);
	list->Add(new ItemHeader(dev->T("Language")));
	list->Add(new Choice(dev->T("Load language ini")))->OnClick.Handle(this, &DeveloperToolsScreen::OnLoadLanguageIni);
	list->Add(new Choice(dev->T("Save language ini")))->OnClick.Handle(this, &DeveloperToolsScreen::OnSaveLanguageIni);
	list->Add(new ItemHeader(dev->T("Texture Replacement")));
	list->Add(new CheckBox(&g_Config.bSaveNewTextures, dev->T("Save new textures")));
	list->Add(new CheckBox(&g_Config.bReplaceTextures, dev->T("Replace textures")));
#if !defined(MOBILE_DEVICE)
	Choice *createTextureIni = list->Add(new Choice(dev->T("Create/Open textures.ini file for current game")));
	createTextureIni->OnClick.Handle(this, &DeveloperToolsScreen::OnOpenTexturesIniFile);
	if (!PSP_IsInited()) {
		createTextureIni->SetEnabled(false);
	}
#endif
}

void DeveloperToolsScreen::onFinish(DialogResult result) {
	g_Config.Save();
}


void OtherSettingsScreen::CreateViews() {
	using namespace UI;
	root_ = new LinearLayout(ORIENT_VERTICAL, new LayoutParams(FILL_PARENT, FILL_PARENT));
	ScrollView *settingsScroll = new ScrollView(ORIENT_VERTICAL, new LinearLayoutParams(1.0f));
	settingsScroll->SetTag("OtherSettings");
	root_->Add(settingsScroll);

	I18NCategory *gr = GetI18NCategory("Graphics");
	I18NCategory *sy = GetI18NCategory("System");

	AddStandardBack(root_);

	LinearLayout *list = settingsScroll->Add(new LinearLayout(ORIENT_VERTICAL, new LinearLayoutParams(1.0f)));
	list->SetSpacing(0);

	list->Add(new ItemHeader(sy->T("Settings that should not be changed by most users")));
	list->Add(new CheckBox(&g_Config.bEncryptSave, sy->T("Encrypt savedata")));
	list->Add(new CheckBox(&g_Config.bSavedataUpgrade, sy->T("Allow savedata with wrong encryption(unsafe workaround for outdated PSP savedata)")));
	list->Add(new CheckBox(&g_Config.bFrameSkipUnthrottle, gr->T("Frameskip unthrottle(good for CPU benchmark)")));
	list->Add(new CheckBox(&g_Config.bTrueColor, gr->T("True Color(Disable to get PSP colors)")));
	PopupSliderChoice *emulatedSpeed = list->Add(new PopupSliderChoice(&g_Config.iForceMaxEmulatedFPS, 0, 60, gr->T("Force Max Emulated FPS(affects speed in most games!)"), 1, screenManager(), gr->T("FPS, 0:Disabled")));
	emulatedSpeed->SetFormat("%i FPS");
	emulatedSpeed->SetZeroLabel(gr->T("Disabled"));
	list->Add(new CheckBox(&g_Config.bShowFrameProfiler, gr->T("Display frame profiler(heavy!)")));
	list->Add(new CheckBox(&g_Config.bSimpleFrameStats, gr->T("Display simple frame stats(heavy!)")));
}

void OtherSettingsScreen::onFinish(DialogResult result) {
	g_Config.Save();
}

void GameSettingsScreen::CallbackRestoreDefaults(bool yes) {
	if (yes)
		g_Config.RestoreDefaults();
	host->UpdateUI();
}

UI::EventReturn GameSettingsScreen::OnRestoreDefaultSettings(UI::EventParams &e) {
	I18NCategory *dev = GetI18NCategory("Developer");
	I18NCategory *di = GetI18NCategory("Dialog");
	if (g_Config.bGameSpecific)
	{
		screenManager()->push(
			new PromptScreen(dev->T("RestoreGameDefaultSettings", "Are you sure you want to restore the game-specific settings back to the ppsspp defaults?\n"), di->T("OK"), di->T("Cancel"),
			std::bind(&GameSettingsScreen::CallbackRestoreDefaults, this, std::placeholders::_1)));
	}
	else
	{
		screenManager()->push(
			new PromptScreen(dev->T("RestoreDefaultSettings", "Are you sure you want to restore all settings(except control mapping)\nback to their defaults?\nYou can't undo this.\nPlease restart PPSSPP after restoring settings."), di->T("OK"), di->T("Cancel"),
			std::bind(&GameSettingsScreen::CallbackRestoreDefaults, this, std::placeholders::_1)));
	}

	return UI::EVENT_DONE;
}

UI::EventReturn DeveloperToolsScreen::OnLoggingChanged(UI::EventParams &e) {
	host->ToggleDebugConsoleVisibility();
	return UI::EVENT_DONE;
}

UI::EventReturn DeveloperToolsScreen::OnRunCPUTests(UI::EventParams &e) {
#if !PPSSPP_PLATFORM(UWP)
	RunTests();
#endif
	return UI::EVENT_DONE;
}

UI::EventReturn DeveloperToolsScreen::OnSaveLanguageIni(UI::EventParams &e) {
	i18nrepo.SaveIni(g_Config.sLanguageIni);
	return UI::EVENT_DONE;
}

UI::EventReturn DeveloperToolsScreen::OnLoadLanguageIni(UI::EventParams &e) {
	i18nrepo.LoadIni(g_Config.sLanguageIni);
	return UI::EVENT_DONE;
}

UI::EventReturn DeveloperToolsScreen::OnOpenTexturesIniFile(UI::EventParams &e) {
	std::string gameID = g_paramSFO.GetDiscID();
	std::string texturesDirectory = GetSysDirectory(DIRECTORY_TEXTURES) + gameID + "/";
	bool enabled_ = !gameID.empty();
	if (enabled_) {
		if (!File::Exists(texturesDirectory)) {
			File::CreateFullPath(texturesDirectory);
		}
		if (!File::Exists(texturesDirectory + "textures.ini")) {
			FILE *f = File::OpenCFile(texturesDirectory + "textures.ini", "wb");
			if (f) {
				fwrite("\xEF\xBB\xBF", 0, 3, f);
				fclose(f);
				// Let's also write some defaults
				std::fstream fs;
				File::OpenCPPFile(fs, texturesDirectory + "textures.ini", std::ios::out | std::ios::ate);
				fs << "# This file is optional\n";
				fs << "# for syntax explanation check:\n";
				fs << "# - https://github.com/hrydgard/ppsspp/pull/8715 \n";
				fs << "# - https://github.com/hrydgard/ppsspp/pull/8792 \n";
				fs << "[options]\n";
				fs << "version = 1\n";
				fs << "hash = quick\n";
				fs << "\n";
				fs << "[hashes]\n";
				fs << "\n";
				fs << "[hashranges]\n";
				fs.close();
			}
		}
		enabled_ = File::Exists(texturesDirectory + "textures.ini");
	}
	if (enabled_) {
		File::openIniFile(texturesDirectory + "textures.ini");
	}
	return UI::EVENT_DONE;
}

UI::EventReturn DeveloperToolsScreen::OnLogConfig(UI::EventParams &e) {
	screenManager()->push(new LogConfigScreen());
	return UI::EVENT_DONE;
}

UI::EventReturn DeveloperToolsScreen::OnJitAffectingSetting(UI::EventParams &e) {
	NativeMessageReceived("clear jit", "");
	return UI::EVENT_DONE;
}

void ProAdhocServerScreen::CreateViews() {
	using namespace UI;
	I18NCategory *sy = GetI18NCategory("System");
	I18NCategory *di = GetI18NCategory("Dialog");

	tempProAdhocServer = g_Config.proAdhocServer;
	root_ = new AnchorLayout(new LayoutParams(FILL_PARENT, FILL_PARENT));
	LinearLayout *leftColumn = new LinearLayout(ORIENT_VERTICAL, new LinearLayoutParams(FILL_PARENT, FILL_PARENT));

	leftColumn->Add(new ItemHeader(sy->T("proAdhocServer Address:")));
	addrView_ = new TextView(tempProAdhocServer, ALIGN_LEFT, false);
	leftColumn->Add(addrView_);
	LinearLayout *rightColumn = new LinearLayout(ORIENT_HORIZONTAL, new AnchorLayoutParams(0, 120, 10, NONE, NONE,10));
	rightColumn->Add(new Button("0"))->OnClick.Handle(this, &ProAdhocServerScreen::On0Click);
	rightColumn->Add(new Button("1"))->OnClick.Handle(this, &ProAdhocServerScreen::On1Click);
	rightColumn->Add(new Button("2"))->OnClick.Handle(this, &ProAdhocServerScreen::On2Click);
	rightColumn->Add(new Button("3"))->OnClick.Handle(this, &ProAdhocServerScreen::On3Click);
	rightColumn->Add(new Button("4"))->OnClick.Handle(this, &ProAdhocServerScreen::On4Click);
	rightColumn->Add(new Button("5"))->OnClick.Handle(this, &ProAdhocServerScreen::On5Click);
	rightColumn->Add(new Button("6"))->OnClick.Handle(this, &ProAdhocServerScreen::On6Click);
	rightColumn->Add(new Button("7"))->OnClick.Handle(this, &ProAdhocServerScreen::On7Click);
	rightColumn->Add(new Button("8"))->OnClick.Handle(this, &ProAdhocServerScreen::On8Click);
	rightColumn->Add(new Button("9"))->OnClick.Handle(this, &ProAdhocServerScreen::On9Click);
	rightColumn->Add(new Button("."))->OnClick.Handle(this, &ProAdhocServerScreen::OnPointClick);
	rightColumn->Add(new Button(di->T("Delete")))->OnClick.Handle(this, &ProAdhocServerScreen::OnDeleteClick);
	rightColumn->Add(new Button(di->T("Delete all")))->OnClick.Handle(this, &ProAdhocServerScreen::OnDeleteAllClick);
	rightColumn->Add(new Button(di->T("OK")))->OnClick.Handle(this, &ProAdhocServerScreen::OnOKClick);
	rightColumn->Add(new Button(di->T("Cancel")))->OnClick.Handle(this, &ProAdhocServerScreen::OnCancelClick);
	root_->Add(leftColumn);
	root_->Add(rightColumn);
}

UI::EventReturn ProAdhocServerScreen::On0Click(UI::EventParams &e) {
	if (tempProAdhocServer.length() > 0)
		tempProAdhocServer.append("0");
	addrView_->SetText(tempProAdhocServer);
	return UI::EVENT_DONE;
}

UI::EventReturn ProAdhocServerScreen::On1Click(UI::EventParams &e) {
	tempProAdhocServer.append("1");
	addrView_->SetText(tempProAdhocServer);
	return UI::EVENT_DONE;
}

UI::EventReturn ProAdhocServerScreen::On2Click(UI::EventParams &e) {
	tempProAdhocServer.append("2");
	addrView_->SetText(tempProAdhocServer);
	return UI::EVENT_DONE;
}

UI::EventReturn ProAdhocServerScreen::On3Click(UI::EventParams &e) {
	tempProAdhocServer.append("3");
	addrView_->SetText(tempProAdhocServer);
	return UI::EVENT_DONE;
}

UI::EventReturn ProAdhocServerScreen::On4Click(UI::EventParams &e) {
	tempProAdhocServer.append("4");
	addrView_->SetText(tempProAdhocServer);
	return UI::EVENT_DONE;
}

UI::EventReturn ProAdhocServerScreen::On5Click(UI::EventParams &e) {
	tempProAdhocServer.append("5");
	addrView_->SetText(tempProAdhocServer);
	return UI::EVENT_DONE;
}

UI::EventReturn ProAdhocServerScreen::On6Click(UI::EventParams &e) {
	tempProAdhocServer.append("6");
	addrView_->SetText(tempProAdhocServer);
	return UI::EVENT_DONE;
}

UI::EventReturn ProAdhocServerScreen::On7Click(UI::EventParams &e) {
	tempProAdhocServer.append("7");
	addrView_->SetText(tempProAdhocServer);
	return UI::EVENT_DONE;
}

UI::EventReturn ProAdhocServerScreen::On8Click(UI::EventParams &e) {
	tempProAdhocServer.append("8");
	addrView_->SetText(tempProAdhocServer);
	return UI::EVENT_DONE;
}

UI::EventReturn ProAdhocServerScreen::On9Click(UI::EventParams &e) {
	tempProAdhocServer.append("9");
	addrView_->SetText(tempProAdhocServer);
	return UI::EVENT_DONE;
}


UI::EventReturn ProAdhocServerScreen::OnPointClick(UI::EventParams &e) {
	if (tempProAdhocServer.length() > 0 && tempProAdhocServer.at(tempProAdhocServer.length() - 1) != '.')
		tempProAdhocServer.append(".");
	addrView_->SetText(tempProAdhocServer);
	return UI::EVENT_DONE;
}

UI::EventReturn ProAdhocServerScreen::OnDeleteClick(UI::EventParams &e) {
	if (tempProAdhocServer.length() > 0)
		tempProAdhocServer.erase(tempProAdhocServer.length() -1, 1);
	addrView_->SetText(tempProAdhocServer);
	return UI::EVENT_DONE;
}

UI::EventReturn ProAdhocServerScreen::OnDeleteAllClick(UI::EventParams &e) {
	tempProAdhocServer = "";
	addrView_->SetText(tempProAdhocServer);
	return UI::EVENT_DONE;
}

UI::EventReturn ProAdhocServerScreen::OnOKClick(UI::EventParams &e) {
	g_Config.proAdhocServer = StripSpaces(tempProAdhocServer);
	UIScreen::OnBack(e);
	return UI::EVENT_DONE;
}

UI::EventReturn ProAdhocServerScreen::OnCancelClick(UI::EventParams &e) {
	tempProAdhocServer = g_Config.proAdhocServer;
	UIScreen::OnBack(e);
	return UI::EVENT_DONE;
}

SettingInfoMessage::SettingInfoMessage(int align, UI::AnchorLayoutParams *lp)
	: UI::LinearLayout(UI::ORIENT_HORIZONTAL, lp) {
	using namespace UI;
	SetSpacing(0.0f);
	Add(new UI::Spacer(10.0f));
	text_ = Add(new UI::TextView("", align, false, new LinearLayoutParams(1.0, Margins(0, 10))));
	text_->SetTag("TEST?");
	Add(new UI::Spacer(10.0f));
}

void SettingInfoMessage::Show(const std::string &text, UI::View *refView) {
	if (refView) {
		Bounds b = refView->GetBounds();
		const UI::AnchorLayoutParams *lp = GetLayoutParams()->As<UI::AnchorLayoutParams>();
		if (b.y >= cutOffY_) {
			ReplaceLayoutParams(new UI::AnchorLayoutParams(lp->width, lp->height, lp->left, 80.0f, lp->right, lp->bottom, lp->center));
		} else {
			ReplaceLayoutParams(new UI::AnchorLayoutParams(lp->width, lp->height, lp->left, dp_yres - 80.0f - 40.0f, lp->right, lp->bottom, lp->center));
		}
	}
	text_->SetText(text);
	timeShown_ = time_now_d();
}

void SettingInfoMessage::Draw(UIContext &dc) {
	static const double FADE_TIME = 1.0;
	static const float MAX_ALPHA = 0.9f;

	// Let's show longer messages for more time (guesstimate at reading speed.)
	// Note: this will give multibyte characters more time, but they often have shorter words anyway.
	double timeToShow = std::max(1.5, text_->GetText().size() * 0.05);

	double sinceShow = time_now_d() - timeShown_;
	float alpha = MAX_ALPHA;
	if (timeShown_ == 0.0 || sinceShow > timeToShow + FADE_TIME) {
		alpha = 0.0f;
	} else if (sinceShow > timeToShow) {
		alpha = MAX_ALPHA - MAX_ALPHA * (float)((sinceShow - timeToShow) / FADE_TIME);
	}

	if (alpha >= 0.1f) {
		UI::Style style = dc.theme->popupTitle;
		style.background.color = colorAlpha(style.background.color, alpha - 0.1f);
		dc.FillRect(style.background, bounds_);
	}

	text_->SetTextColor(whiteAlpha(alpha));
	ViewGroup::Draw(dc);
}<|MERGE_RESOLUTION|>--- conflicted
+++ resolved
@@ -191,15 +191,9 @@
 			renderingBackendChoice->HideChoice(2);  // D3D11
 		}
 #endif
-<<<<<<< HEAD
 		bool vulkanAvailable = false;
-#if PPSSPP_PLATFORM(WINDOWS) || PPSSPP_PLATFORM(ANDROID)
+#ifndef IOS
 		vulkanAvailable = VulkanMayBeAvailable();
-=======
-	bool vulkanAvailable = false;
-#ifndef IOS
-	vulkanAvailable = VulkanMayBeAvailable();
->>>>>>> fe45a059
 #endif
 		if (!vulkanAvailable) {
 			renderingBackendChoice->HideChoice(3);
