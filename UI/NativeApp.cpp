--- conflicted
+++ resolved
@@ -833,14 +833,10 @@
 	if (!g_ui_atlas.IsMetadataLoaded()) {
 		const uint8_t *atlas_data = VFSReadFile("ui_atlas_luna.meta", &atlas_data_size);
 		bool load_success = atlas_data != nullptr && g_ui_atlas.Load(atlas_data, atlas_data_size);
-<<<<<<< HEAD
-		_assert_msg_(G3D, load_success, "Failed to load ui_atlas_luna.meta");
-=======
 		if (!load_success) {
-			ERROR_LOG(G3D, "Failed to load ui_atlas.meta - graphics will be broken.");
+			ERROR_LOG(G3D, "Failed to load ui_atlas_luna.meta - graphics will be broken.");
 			// Stumble along with broken visuals instead of dying.
 		}
->>>>>>> f0ea8141
 		delete[] atlas_data;
 	}
 
