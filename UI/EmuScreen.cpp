// Copyright (c) 2012- PPSSPP Project.

// This program is free software: you can redistribute it and/or modify
// it under the terms of the GNU General Public License as published by
// the Free Software Foundation, version 2.0 or later versions.

// This program is distributed in the hope that it will be useful,
// but WITHOUT ANY WARRANTY; without even the implied warranty of
// MERCHANTABILITY or FITNESS FOR A PARTICULAR PURPOSE.  See the
// GNU General Public License 2.0 for more details.

// A copy of the GPL 2.0 should have been included with the program.
// If not, see http://www.gnu.org/licenses/

// Official git repository and contact information can be found at
// https://github.com/hrydgard/ppsspp and http://www.ppsspp.org/.

#include "ppsspp_config.h"

#include <algorithm>

#include "base/display.h"
#include "base/logging.h"
#include "base/timeutil.h"
#include "profiler/profiler.h"

#include "gfx_es2/gpu_features.h"
#include "gfx_es2/draw_text.h"

#include "input/input_state.h"
#include "math/curves.h"
#include "ui/ui.h"
#include "ui/ui_context.h"
#include "ui/ui_tween.h"
#include "ui/view.h"
#include "i18n/i18n.h"

#include "Common/KeyMap.h"

#ifndef MOBILE_DEVICE
#include "Core/AVIDump.h"
#endif
#include "Core/Config.h"
#include "Core/ConfigValues.h"
#include "Core/CoreTiming.h"
#include "Core/CoreParameter.h"
#include "Core/Core.h"
#include "Core/Host.h"
#include "Core/Reporting.h"
#include "Core/System.h"
#include "GPU/GPUState.h"
#include "GPU/GPUInterface.h"
#include "GPU/Common/FramebufferCommon.h"
#if !PPSSPP_PLATFORM(UWP)
#include "GPU/Vulkan/DebugVisVulkan.h"
#endif
#include "Core/HLE/sceCtrl.h"
#include "Core/HLE/sceDisplay.h"
#include "Core/HLE/sceSas.h"
#include "Core/Debugger/SymbolMap.h"
#include "Core/SaveState.h"
#include "Core/MIPS/MIPS.h"
#include "Core/HLE/__sceAudio.h"

#include "UI/ui_atlas.h"
#include "UI/BackgroundAudio.h"
#include "UI/OnScreenDisplay.h"
#include "UI/GamepadEmu.h"
#include "UI/PauseScreen.h"
#include "UI/MainScreen.h"
#include "UI/EmuScreen.h"
#include "UI/DevScreens.h"
#include "UI/GameInfoCache.h"
#include "UI/MiscScreens.h"
#include "UI/ControlMappingScreen.h"
#include "UI/DisplayLayoutScreen.h"
#include "UI/GameSettingsScreen.h"
#include "UI/InstallZipScreen.h"
#include "UI/ProfilerDraw.h"

#if defined(_WIN32) && !PPSSPP_PLATFORM(UWP)
#include "Windows/MainWindow.h"
#endif

#ifndef MOBILE_DEVICE
static AVIDump avi;
#endif

static bool frameStep_;
static int lastNumFlips;
static bool startDumping;

static void __EmuScreenVblank()
{
	I18NCategory *sy = GetI18NCategory("System");

	if (frameStep_ && lastNumFlips != gpuStats.numFlips)
	{
		frameStep_ = false;
		Core_EnableStepping(true);
		lastNumFlips = gpuStats.numFlips;
	}
#ifndef MOBILE_DEVICE
	if (g_Config.bDumpFrames && !startDumping)
	{
		avi.Start(PSP_CoreParameter().renderWidth, PSP_CoreParameter().renderHeight);
		osm.Show(sy->T("AVI Dump started."), 3.0f);
		startDumping = true;
	}
	if (g_Config.bDumpFrames && startDumping)
	{
		avi.AddFrame();
	}
	else if (!g_Config.bDumpFrames && startDumping)
	{
		avi.Stop();
		osm.Show(sy->T("AVI Dump stopped."), 3.0f);
		startDumping = false;
	}
#endif
}

EmuScreen::EmuScreen(const std::string &filename)
	: bootPending_(true), gamePath_(filename), invalid_(true), quit_(false), pauseTrigger_(false), saveStatePreviewShownTime_(0.0), saveStatePreview_(nullptr) {
	memset(axisState_, 0, sizeof(axisState_));
	saveStateSlot_ = SaveState::GetCurrentSlot();
	__DisplayListenVblank(__EmuScreenVblank);
	frameStep_ = false;
	lastNumFlips = gpuStats.numFlips;
	startDumping = false;

	OnDevMenu.Handle(this, &EmuScreen::OnDevTools);
}

bool EmuScreen::bootAllowStorage(const std::string &filename) {
	// No permissions needed.  The easy life.
	if (filename.find("http://") == 0 || filename.find("https://") == 0)
		return true;
	if (!System_GetPropertyBool(SYSPROP_SUPPORTS_PERMISSIONS))
		return true;

	PermissionStatus status = System_GetPermissionStatus(SYSTEM_PERMISSION_STORAGE);
	switch (status) {
	case PERMISSION_STATUS_UNKNOWN:
		System_AskForPermission(SYSTEM_PERMISSION_STORAGE);
		return false;

	case PERMISSION_STATUS_DENIED:
		stopRender_ = true;
		screenManager()->switchScreen(new MainScreen());
		System_SendMessage("event", "failstartgame");
		return false;

	case PERMISSION_STATUS_PENDING:
		// Keep waiting.
		return false;

	case PERMISSION_STATUS_GRANTED:
		return true;
	}

	_assert_(false);
	return false;
}

void EmuScreen::bootGame(const std::string &filename) {
	if (PSP_IsIniting()) {
		std::string error_string;
		bootPending_ = !PSP_InitUpdate(&error_string);
		if (!bootPending_) {
			invalid_ = !PSP_IsInited();
			if (invalid_) {
				errorMessage_ = error_string;
				ERROR_LOG(BOOT, "%s", errorMessage_.c_str());
				System_SendMessage("event", "failstartgame");
				return;
			}
			bootComplete();
		}
		return;
	}

	SetBackgroundAudioGame("");

	// Check permission status first, in case we came from a shortcut.
	if (!bootAllowStorage(filename))
		return;

	//pre-emptive loading of game specific config if possible, to get all the settings
	std::shared_ptr<GameInfo> info = g_gameInfoCache->GetInfo(nullptr, filename, 0);
	if (info && !info->id.empty()) {
		g_Config.loadGameConfig(info->id);
		// Reset views in case controls are in a different place.
		RecreateViews();
	}

	invalid_ = true;

	CoreParameter coreParam{};
	coreParam.cpuCore = (CPUCore)g_Config.iCpuCore;
	coreParam.gpuCore = GPUCORE_GLES;
	switch (GetGPUBackend()) {
	case GPUBackend::DIRECT3D11:
		coreParam.gpuCore = GPUCORE_DIRECTX11;
		break;
#if !PPSSPP_PLATFORM(UWP)
	case GPUBackend::OPENGL:
		coreParam.gpuCore = GPUCORE_GLES;
		break;
	case GPUBackend::DIRECT3D9:
		coreParam.gpuCore = GPUCORE_DIRECTX9;
		break;
	case GPUBackend::VULKAN:
		coreParam.gpuCore = GPUCORE_VULKAN;
		break;
#endif
	}
	if (g_Config.bSoftwareRendering) {
		coreParam.gpuCore = GPUCORE_SOFTWARE;
	}
	// Preserve the existing graphics context.
	coreParam.graphicsContext = PSP_CoreParameter().graphicsContext;
	coreParam.thin3d = screenManager()->getDrawContext();
	coreParam.enableSound = g_Config.bEnableSound;
	coreParam.fileToStart = filename;
	coreParam.mountIso = "";
	coreParam.mountRoot = "";
	coreParam.startBreak = !g_Config.bAutoRun;
	coreParam.printfEmuLog = false;
	coreParam.headLess = false;

	const Bounds &bounds = screenManager()->getUIContext()->GetBounds();

	if (g_Config.iInternalResolution == 0) {
		coreParam.renderWidth = pixel_xres;
		coreParam.renderHeight = pixel_yres;
	} else {
		if (g_Config.iInternalResolution < 0)
			g_Config.iInternalResolution = 1;
		coreParam.renderWidth = 480 * g_Config.iInternalResolution;
		coreParam.renderHeight = 272 * g_Config.iInternalResolution;
	}
	coreParam.pixelWidth = pixel_xres;
	coreParam.pixelHeight = pixel_yres;

	std::string error_string;
	if (!PSP_InitStart(coreParam, &error_string)) {
		bootPending_ = false;
		invalid_ = true;
		errorMessage_ = error_string;
		ERROR_LOG(BOOT, "%s", errorMessage_.c_str());
		System_SendMessage("event", "failstartgame");
	}

	if (PSP_CoreParameter().compat.flags().RequireBufferedRendering && g_Config.iRenderingMode == FB_NON_BUFFERED_MODE) {
		I18NCategory *gr = GetI18NCategory("Graphics");
		host->NotifyUserMessage(gr->T("BufferedRenderingRequired", "Warning: This game requires Rendering Mode to be set to Buffered."), 15.0f);
	}

	if (PSP_CoreParameter().compat.flags().RequireBlockTransfer && g_Config.bBlockTransferGPU == false) {
		I18NCategory *gr = GetI18NCategory("Graphics");
		host->NotifyUserMessage(gr->T("BlockTransferRequired", "Warning: This game requires Simulate Block Transfer Mode to be set to On."), 15.0f);
	}

	if (PSP_CoreParameter().compat.flags().RequireDefaultCPUClock && g_Config.iLockedCPUSpeed != 0) {
		I18NCategory *gr = GetI18NCategory("Graphics");
		host->NotifyUserMessage(gr->T("DefaultCPUClockRequired", "Warning: This game requires the CPU clock to be set to default."), 15.0f);
	}

	loadingViewColor_->Divert(0xFFFFFFFF, 0.75f);
	loadingViewVisible_->Divert(UI::V_VISIBLE, 0.75f);
}

void EmuScreen::bootComplete() {
	UpdateUIState(UISTATE_INGAME);
	host->BootDone();
	host->UpdateDisassembly();

	NOTICE_LOG(BOOT, "Loading %s...", PSP_CoreParameter().fileToStart.c_str());
	autoLoad();

	I18NCategory *sc = GetI18NCategory("Screen");

#ifndef MOBILE_DEVICE
	if (g_Config.bFirstRun) {
		osm.Show(sc->T("PressESC", "Press ESC to open the pause menu"), 3.0f);
	}
#endif
	memset(virtKeys, 0, sizeof(virtKeys));

#if !PPSSPP_PLATFORM(UWP)
	if (GetGPUBackend() == GPUBackend::OPENGL) {
		const char *renderer = gl_extensions.model;
		if (strstr(renderer, "Chainfire3D") != 0) {
			osm.Show(sc->T("Chainfire3DWarning", "WARNING: Chainfire3D detected, may cause problems"), 10.0f, 0xFF30a0FF, -1, true);
		} else if (strstr(renderer, "GLTools") != 0) {
			osm.Show(sc->T("GLToolsWarning", "WARNING: GLTools detected, may cause problems"), 10.0f, 0xFF30a0FF, -1, true);
		}

		if (g_Config.bGfxDebugOutput) {
			osm.Show("WARNING: GfxDebugOutput is enabled via ppsspp.ini. Things may be slow.", 10.0f, 0xFF30a0FF, -1, true);
		}
	}
#endif

	if (Core_GetPowerSaving()) {
		I18NCategory *sy = GetI18NCategory("System");
#ifdef __ANDROID__
		osm.Show(sy->T("WARNING: Android battery save mode is on"), 2.0f, 0xFFFFFF, -1, true, "core_powerSaving");
#else
		osm.Show(sy->T("WARNING: Battery save mode is on"), 2.0f, 0xFFFFFF, -1, true, "core_powerSaving");
#endif
	}

	System_SendMessage("event", "startgame");

	saveStateSlot_ = SaveState::GetCurrentSlot();

	loadingViewColor_->Divert(0x00FFFFFF, 0.2f);
	loadingViewVisible_->Divert(UI::V_INVISIBLE, 0.2f);
}

EmuScreen::~EmuScreen() {
	if (!invalid_) {
		// If we were invalid, it would already be shutdown.
		PSP_Shutdown();
	}
#ifndef MOBILE_DEVICE
	if (g_Config.bDumpFrames && startDumping)
	{
		avi.Stop();
		osm.Show("AVI Dump stopped.", 3.0f);
		startDumping = false;
	}
#endif
}

void EmuScreen::dialogFinished(const Screen *dialog, DialogResult result) {
	// TODO: improve the way with which we got commands from PauseMenu.
	// DR_CANCEL/DR_BACK means clicked on "continue", DR_OK means clicked on "back to menu",
	// DR_YES means a message sent to PauseMenu by NativeMessageReceived.
	if (result == DR_OK || quit_) {
		screenManager()->switchScreen(new MainScreen());
		System_SendMessage("event", "exitgame");
		quit_ = false;
	}
	RecreateViews();
}

static void AfterSaveStateAction(SaveState::Status status, const std::string &message, void *) {
	if (!message.empty()) {
		osm.Show(message, status == SaveState::Status::SUCCESS ? 2.0 : 5.0);
	}
}

static void AfterStateBoot(SaveState::Status status, const std::string &message, void *ignored) {
	AfterSaveStateAction(status, message, ignored);
	Core_EnableStepping(false);
	host->UpdateDisassembly();
}

void EmuScreen::sendMessage(const char *message, const char *value) {
	// External commands, like from the Windows UI.
	if (!strcmp(message, "pause") && screenManager()->topScreen() == this) {
		releaseButtons();
		screenManager()->push(new GamePauseScreen(gamePath_));
	} else if (!strcmp(message, "lost_focus")) {
		releaseButtons();
	} else if (!strcmp(message, "stop")) {
		// We will push MainScreen in update().
		PSP_Shutdown();
		bootPending_ = false;
		stopRender_ = true;
		invalid_ = true;
		host->UpdateDisassembly();
	} else if (!strcmp(message, "reset")) {
		PSP_Shutdown();
		bootPending_ = true;
		invalid_ = true;
		host->UpdateDisassembly();

		std::string resetError;
		if (!PSP_InitStart(PSP_CoreParameter(), &resetError)) {
			ELOG("Error resetting: %s", resetError.c_str());
			stopRender_ = true;
			screenManager()->switchScreen(new MainScreen());
			System_SendMessage("event", "failstartgame");
			return;
		}
	} else if (!strcmp(message, "boot")) {
		const char *ext = strrchr(value, '.');
		if (ext != nullptr && !strcmp(ext, ".ppst")) {
			SaveState::Load(value, &AfterStateBoot);
		} else {
			PSP_Shutdown();
			bootPending_ = true;
			gamePath_ = value;
		}
	} else if (!strcmp(message, "config_loaded")) {
		// In case we need to position touch controls differently.
		RecreateViews();
	} else if (!strcmp(message, "control mapping") && screenManager()->topScreen() == this) {
		UpdateUIState(UISTATE_PAUSEMENU);
		releaseButtons();
		screenManager()->push(new ControlMappingScreen());
	} else if (!strcmp(message, "display layout editor") && screenManager()->topScreen() == this) {
		UpdateUIState(UISTATE_PAUSEMENU);
		releaseButtons();
		screenManager()->push(new DisplayLayoutScreen());
	} else if (!strcmp(message, "settings") && screenManager()->topScreen() == this) {
		UpdateUIState(UISTATE_PAUSEMENU);
		releaseButtons();
		screenManager()->push(new GameSettingsScreen(gamePath_));
	} else if (!strcmp(message, "gpu dump next frame")) {
		if (gpu)
			gpu->DumpNextFrame();
	} else if (!strcmp(message, "clear jit")) {
		currentMIPS->ClearJitCache();
		if (PSP_IsInited()) {
			currentMIPS->UpdateCore((CPUCore)g_Config.iCpuCore);
		}
	} else if (!strcmp(message, "window minimized")) {
		if (!strcmp(value, "true")) {
			gstate_c.skipDrawReason |= SKIPDRAW_WINDOW_MINIMIZED;
		} else {
			gstate_c.skipDrawReason &= ~SKIPDRAW_WINDOW_MINIMIZED;
		}
	}
}

//tiltInputCurve implements a smooth deadzone as described here:
//http://www.gamasutra.com/blogs/JoshSutphin/20130416/190541/Doing_Thumbstick_Dead_Zones_Right.php
inline float tiltInputCurve(float x) {
	const float deadzone = g_Config.fDeadzoneRadius;
	const float factor = 1.0f / (1.0f - deadzone);

	if (x > deadzone) {
		return (x - deadzone) * (x - deadzone) * factor;
	} else if (x < -deadzone) {
		return -(x + deadzone) * (x + deadzone) * factor;
	} else {
		return 0.0f;
	}
}

inline float clamp1(float x) {
	if (x > 1.0f) return 1.0f;
	if (x < -1.0f) return -1.0f;
	return x;
}

bool EmuScreen::touch(const TouchInput &touch) {
	Core_NotifyActivity();

	if (root_) {
		root_->Touch(touch);
		return true;
	} else {
		return false;
	}
}

void EmuScreen::onVKeyDown(int virtualKeyCode) {
	I18NCategory *sc = GetI18NCategory("Screen");

	switch (virtualKeyCode) {
	case VIRTKEY_UNTHROTTLE:
		if (coreState == CORE_STEPPING) {
			Core_EnableStepping(false);
		}
		PSP_CoreParameter().unthrottle = true;
		break;

	case VIRTKEY_SPEED_TOGGLE:
<<<<<<< HEAD
		if (!g_Config.bUnToggleFpsLimit) {
			if (PSP_CoreParameter().fpsLimit == 0) {
				PSP_CoreParameter().fpsLimit = 1;
				osm.Show(sc->T("fixed", "Speed: alternate"), 1.0);
			} else if (PSP_CoreParameter().fpsLimit == 1) {
				PSP_CoreParameter().fpsLimit = 0;
				osm.Show(sc->T("standard", "Speed: standard"), 1.0);
			}
		} else {
			PSP_CoreParameter().fpsLimit = 1;
=======
		// Cycle through enabled speeds.
		if (PSP_CoreParameter().fpsLimit == FPSLimit::NORMAL && g_Config.iFpsLimit1 >= 0) {
			PSP_CoreParameter().fpsLimit = FPSLimit::CUSTOM1;
			osm.Show(sc->T("fixed", "Speed: alternate"), 1.0);
		} else if (PSP_CoreParameter().fpsLimit != FPSLimit::CUSTOM2 && g_Config.iFpsLimit2 >= 0) {
			PSP_CoreParameter().fpsLimit = FPSLimit::CUSTOM2;
			osm.Show(sc->T("SpeedCustom2", "Speed: alternate 2"), 1.0);
		} else if (PSP_CoreParameter().fpsLimit != FPSLimit::NORMAL) {
			PSP_CoreParameter().fpsLimit = FPSLimit::NORMAL;
			osm.Show(sc->T("standard", "Speed: standard"), 1.0);
>>>>>>> 7e14a618
		}
		break;

	case VIRTKEY_SPEED_CUSTOM1:
		if (PSP_CoreParameter().fpsLimit == FPSLimit::NORMAL) {
			PSP_CoreParameter().fpsLimit = FPSLimit::CUSTOM1;
			osm.Show(sc->T("fixed", "Speed: alternate"), 1.0);
		}
		break;
	case VIRTKEY_SPEED_CUSTOM2:
		if (PSP_CoreParameter().fpsLimit == FPSLimit::NORMAL) {
			PSP_CoreParameter().fpsLimit = FPSLimit::CUSTOM2;
			osm.Show(sc->T("SpeedCustom2", "Speed: alternate 2"), 1.0);
		}
		break;

	case VIRTKEY_PAUSE:
		pauseTrigger_ = true;
		break;

	case VIRTKEY_FRAME_ADVANCE:
		// If game is running, pause emulation immediately. Otherwise, advance a single frame.
		if (Core_IsStepping())
		{
			frameStep_ = true;
			Core_EnableStepping(false);
		}
		else if (!frameStep_)
		{
			Core_EnableStepping(true);
		}
		break;

	case VIRTKEY_AXIS_SWAP:
		KeyMap::SwapAxis();
		break;

	case VIRTKEY_DEVMENU:
	{
		UI::EventParams e{};
		OnDevMenu.Trigger(e);
		break;
	}

#ifndef MOBILE_DEVICE
	case VIRTKEY_RECORD:
	{
		if (g_Config.bDumpFrames == g_Config.bDumpAudio) {
			g_Config.bDumpFrames = !g_Config.bDumpFrames;
			g_Config.bDumpAudio = !g_Config.bDumpAudio;
		} else { 
			// This hotkey should always toggle both audio and video together.
			// So let's make sure that's the only outcome even if video OR audio was already being dumped.
			if (g_Config.bDumpFrames) {
				AVIDump::Stop();
				AVIDump::Start(PSP_CoreParameter().renderWidth, PSP_CoreParameter().renderHeight);
				g_Config.bDumpAudio = true;
			} else {
				WAVDump::Reset();
				g_Config.bDumpFrames = true;
			}
		}
		break;
	}
#endif

	case VIRTKEY_AXIS_X_MIN:
	case VIRTKEY_AXIS_X_MAX:
		setVKeyAnalogX(CTRL_STICK_LEFT, VIRTKEY_AXIS_X_MIN, VIRTKEY_AXIS_X_MAX);
		break;
	case VIRTKEY_AXIS_Y_MIN:
	case VIRTKEY_AXIS_Y_MAX:
		setVKeyAnalogY(CTRL_STICK_LEFT, VIRTKEY_AXIS_Y_MIN, VIRTKEY_AXIS_Y_MAX);
		break;

	case VIRTKEY_AXIS_RIGHT_X_MIN:
	case VIRTKEY_AXIS_RIGHT_X_MAX:
		setVKeyAnalogX(CTRL_STICK_RIGHT, VIRTKEY_AXIS_RIGHT_X_MIN, VIRTKEY_AXIS_RIGHT_X_MAX);
		break;
	case VIRTKEY_AXIS_RIGHT_Y_MIN:
	case VIRTKEY_AXIS_RIGHT_Y_MAX:
		setVKeyAnalogY(CTRL_STICK_RIGHT, VIRTKEY_AXIS_RIGHT_Y_MIN, VIRTKEY_AXIS_RIGHT_Y_MAX);
		break;

	case VIRTKEY_ANALOG_LIGHTLY:
		setVKeyAnalogX(CTRL_STICK_LEFT, VIRTKEY_AXIS_X_MIN, VIRTKEY_AXIS_X_MAX);
		setVKeyAnalogY(CTRL_STICK_LEFT, VIRTKEY_AXIS_Y_MIN, VIRTKEY_AXIS_Y_MAX);
		setVKeyAnalogX(CTRL_STICK_RIGHT, VIRTKEY_AXIS_RIGHT_X_MIN, VIRTKEY_AXIS_RIGHT_X_MAX);
		setVKeyAnalogY(CTRL_STICK_RIGHT, VIRTKEY_AXIS_RIGHT_Y_MIN, VIRTKEY_AXIS_RIGHT_Y_MAX);
		break;

	case VIRTKEY_REWIND:
		if (SaveState::CanRewind()) {
			SaveState::Rewind(&AfterSaveStateAction);
		} else {
			osm.Show(sc->T("norewind", "No rewind save states available"), 2.0);
		}
		break;
	case VIRTKEY_SAVE_STATE:
		SaveState::SaveSlot(gamePath_, g_Config.iCurrentStateSlot, &AfterSaveStateAction);
		break;
	case VIRTKEY_LOAD_STATE:
		SaveState::LoadSlot(gamePath_, g_Config.iCurrentStateSlot, &AfterSaveStateAction);
		break;
	case VIRTKEY_NEXT_SLOT:
		SaveState::NextSlot();
		NativeMessageReceived("savestate_displayslot", "");
		break;
	case VIRTKEY_TOGGLE_FULLSCREEN:
		System_SendMessage("toggle_fullscreen", "");
		break;
	}
}

void EmuScreen::onVKeyUp(int virtualKeyCode) {
	I18NCategory *sc = GetI18NCategory("Screen");

	switch (virtualKeyCode) {
	case VIRTKEY_UNTHROTTLE:
		PSP_CoreParameter().unthrottle = false;
		break;

<<<<<<< HEAD
	case VIRTKEY_SPEED_TOGGLE:
		if (g_Config.bUnToggleFpsLimit) {
			PSP_CoreParameter().fpsLimit = 0;
=======
	case VIRTKEY_SPEED_CUSTOM1:
		if (PSP_CoreParameter().fpsLimit == FPSLimit::CUSTOM1) {
			PSP_CoreParameter().fpsLimit = FPSLimit::NORMAL;
			osm.Show(sc->T("standard", "Speed: standard"), 1.0);
		}
		break;
	case VIRTKEY_SPEED_CUSTOM2:
		if (PSP_CoreParameter().fpsLimit == FPSLimit::CUSTOM2) {
			PSP_CoreParameter().fpsLimit = FPSLimit::NORMAL;
			osm.Show(sc->T("standard", "Speed: standard"), 1.0);
>>>>>>> 7e14a618
		}
		break;

	case VIRTKEY_AXIS_X_MIN:
	case VIRTKEY_AXIS_X_MAX:
		setVKeyAnalogX(CTRL_STICK_LEFT, VIRTKEY_AXIS_X_MIN, VIRTKEY_AXIS_X_MAX);
		break;
	case VIRTKEY_AXIS_Y_MIN:
	case VIRTKEY_AXIS_Y_MAX:
		setVKeyAnalogY(CTRL_STICK_LEFT, VIRTKEY_AXIS_Y_MIN, VIRTKEY_AXIS_Y_MAX);
		break;

	case VIRTKEY_AXIS_RIGHT_X_MIN:
	case VIRTKEY_AXIS_RIGHT_X_MAX:
		setVKeyAnalogX(CTRL_STICK_RIGHT, VIRTKEY_AXIS_RIGHT_X_MIN, VIRTKEY_AXIS_RIGHT_X_MAX);
		break;
	case VIRTKEY_AXIS_RIGHT_Y_MIN:
	case VIRTKEY_AXIS_RIGHT_Y_MAX:
		setVKeyAnalogY(CTRL_STICK_RIGHT, VIRTKEY_AXIS_RIGHT_Y_MIN, VIRTKEY_AXIS_RIGHT_Y_MAX);
		break;

	case VIRTKEY_ANALOG_LIGHTLY:
		setVKeyAnalogX(CTRL_STICK_LEFT, VIRTKEY_AXIS_X_MIN, VIRTKEY_AXIS_X_MAX);
		setVKeyAnalogY(CTRL_STICK_LEFT, VIRTKEY_AXIS_Y_MIN, VIRTKEY_AXIS_Y_MAX);
		setVKeyAnalogX(CTRL_STICK_RIGHT, VIRTKEY_AXIS_RIGHT_X_MIN, VIRTKEY_AXIS_RIGHT_X_MAX);
		setVKeyAnalogY(CTRL_STICK_RIGHT, VIRTKEY_AXIS_RIGHT_Y_MIN, VIRTKEY_AXIS_RIGHT_Y_MAX);
		break;

	default:
		break;
	}
}

// Handles control rotation due to internal screen rotation.
static void SetPSPAxis(char axis, float value, int stick) {
	switch (g_Config.iInternalScreenRotation) {
	case ROTATION_LOCKED_HORIZONTAL:
		// Standard rotation.
		break;
	case ROTATION_LOCKED_HORIZONTAL180:
		value = -value;
		break;
	case ROTATION_LOCKED_VERTICAL:
		value = axis == 'Y' ? value : -value;
		axis = (axis == 'X') ? 'Y' : 'X';
		break;
	case ROTATION_LOCKED_VERTICAL180:
		value = axis == 'Y' ? -value : value;
		axis = (axis == 'X') ? 'Y' : 'X';
		break;
	default:
		break;
	}
	if (axis == 'X')
		__CtrlSetAnalogX(value, stick);
	else if (axis == 'Y')
		__CtrlSetAnalogY(value, stick);
}

inline void EmuScreen::setVKeyAnalogX(int stick, int virtualKeyMin, int virtualKeyMax) {
	const float value = virtKeys[VIRTKEY_ANALOG_LIGHTLY - VIRTKEY_FIRST] ? g_Config.fAnalogLimiterDeadzone : 1.0f;
	float axis = 0.0f;
	// The down events can repeat, so just trust the virtKeys array.
	if (virtKeys[virtualKeyMin - VIRTKEY_FIRST])
		axis -= value;
	if (virtKeys[virtualKeyMax - VIRTKEY_FIRST])
		axis += value;
	SetPSPAxis('X', axis, stick);
}

inline void EmuScreen::setVKeyAnalogY(int stick, int virtualKeyMin, int virtualKeyMax) {
	const float value = virtKeys[VIRTKEY_ANALOG_LIGHTLY - VIRTKEY_FIRST] ? g_Config.fAnalogLimiterDeadzone : 1.0f;
	float axis = 0.0f;
	if (virtKeys[virtualKeyMin - VIRTKEY_FIRST])
		axis -= value;
	if (virtKeys[virtualKeyMax - VIRTKEY_FIRST])
		axis += value;
	SetPSPAxis('Y', axis, stick);
}

bool EmuScreen::key(const KeyInput &key) {
	Core_NotifyActivity();

	std::vector<int> pspKeys;
	KeyMap::KeyToPspButton(key.deviceId, key.keyCode, &pspKeys);

	if (pspKeys.size() && (key.flags & KEY_IS_REPEAT)) {
		// Claim that we handled this. Prevents volume key repeats from popping up the volume control on Android.
		return true;
	}

	for (size_t i = 0; i < pspKeys.size(); i++) {
		pspKey(pspKeys[i], key.flags);
	}

	if (!pspKeys.size() || key.deviceId == DEVICE_ID_DEFAULT) {
		if ((key.flags & KEY_DOWN) && key.keyCode == NKCODE_BACK) {
			pauseTrigger_ = true;
			return true;
		}
	}

	return pspKeys.size() > 0;
}

static int RotatePSPKeyCode(int x) {
	switch (x) {
	case CTRL_UP: return CTRL_RIGHT;
	case CTRL_RIGHT: return CTRL_DOWN;
	case CTRL_DOWN: return CTRL_LEFT;
	case CTRL_LEFT: return CTRL_UP;
	default:
		return x;
	}
}

void EmuScreen::pspKey(int pspKeyCode, int flags) {
	int rotations = 0;
	switch (g_Config.iInternalScreenRotation) {
	case ROTATION_LOCKED_HORIZONTAL180:
		rotations = 2;
		break;
	case ROTATION_LOCKED_VERTICAL:
		rotations = 1;
		break;
	case ROTATION_LOCKED_VERTICAL180:
		rotations = 3;
		break;
	}

	switch (pspKeyCode) {
	case CTRL_NOTE:
		if (flags & KEY_DOWN)
			g_Config.bEnableSound = !g_Config.bEnableSound;
		break;
	case CTRL_VOL_UP:
		if (flags & KEY_DOWN && g_Config.iGlobalVolume < VOLUME_MAX)
			g_Config.iGlobalVolume = g_Config.iGlobalVolume + 1;
		break;
	case CTRL_VOL_DOWN:
		if (flags & KEY_DOWN && g_Config.iGlobalVolume > 0)
			g_Config.iGlobalVolume = g_Config.iGlobalVolume - 1;
		break;
	case CTRL_WLAN:
		if (flags & KEY_DOWN)
			g_Config.bEnableWlan = !g_Config.bEnableWlan;
		break;
	case CTRL_SCREEN:
		if (flags & KEY_DOWN)
			NativeMessageReceived("display layout editor", "");
		break;
	}

	for (int i = 0; i < rotations; i++) {
		pspKeyCode = RotatePSPKeyCode(pspKeyCode);
	}

	if (pspKeyCode >= VIRTKEY_FIRST) {
		int vk = pspKeyCode - VIRTKEY_FIRST;
		if (flags & KEY_DOWN) {
			virtKeys[vk] = true;
			onVKeyDown(pspKeyCode);
		}
		if (flags & KEY_UP) {
			virtKeys[vk] = false;
			onVKeyUp(pspKeyCode);
		}
	} else {
		// ILOG("pspKey %i %i", pspKeyCode, flags);
		if (flags & KEY_DOWN)
			__CtrlButtonDown(pspKeyCode);
		if (flags & KEY_UP)
			__CtrlButtonUp(pspKeyCode);
	}
}

bool EmuScreen::axis(const AxisInput &axis) {
	Core_NotifyActivity();

	if (axis.value > 0) {
		processAxis(axis, 1);
		return true;
	} else if (axis.value < 0) {
		processAxis(axis, -1);
		return true;
	} else if (axis.value == 0) {
		// Both directions! Prevents sticking for digital input devices that are axises (like HAT)
		processAxis(axis, 1);
		processAxis(axis, -1);
		return true;
	}
	return false;
}

inline bool IsAnalogStickKey(int key) {
	switch (key) {
	case VIRTKEY_AXIS_X_MIN:
	case VIRTKEY_AXIS_X_MAX:
	case VIRTKEY_AXIS_Y_MIN:
	case VIRTKEY_AXIS_Y_MAX:
	case VIRTKEY_AXIS_RIGHT_X_MIN:
	case VIRTKEY_AXIS_RIGHT_X_MAX:
	case VIRTKEY_AXIS_RIGHT_Y_MIN:
	case VIRTKEY_AXIS_RIGHT_Y_MAX:
		return true;
	default:
		return false;
	}
}

void EmuScreen::processAxis(const AxisInput &axis, int direction) {
	// Sanity check
	if (axis.axisId < 0 || axis.axisId >= JOYSTICK_AXIS_MAX) {
		return;
	}

	std::vector<int> results;
	KeyMap::AxisToPspButton(axis.deviceId, axis.axisId, direction, &results);

	for (size_t i = 0; i < results.size(); i++) {
		int result = results[i];
		switch (result) {
		case VIRTKEY_AXIS_X_MIN:
			SetPSPAxis('X', -fabs(axis.value), CTRL_STICK_LEFT);
			break;
		case VIRTKEY_AXIS_X_MAX:
			SetPSPAxis('X', fabs(axis.value), CTRL_STICK_LEFT);
			break;
		case VIRTKEY_AXIS_Y_MIN:
			SetPSPAxis('Y', -fabs(axis.value), CTRL_STICK_LEFT);
			break;
		case VIRTKEY_AXIS_Y_MAX:
			SetPSPAxis('Y', fabs(axis.value), CTRL_STICK_LEFT);
			break;

		case VIRTKEY_AXIS_RIGHT_X_MIN:
			SetPSPAxis('X', -fabs(axis.value), CTRL_STICK_RIGHT);
			break;
		case VIRTKEY_AXIS_RIGHT_X_MAX:
			SetPSPAxis('X', fabs(axis.value), CTRL_STICK_RIGHT);
			break;
		case VIRTKEY_AXIS_RIGHT_Y_MIN:
			SetPSPAxis('Y', -fabs(axis.value), CTRL_STICK_RIGHT);
			break;
		case VIRTKEY_AXIS_RIGHT_Y_MAX:
			SetPSPAxis('Y', fabs(axis.value), CTRL_STICK_RIGHT);
			break;
		}
	}

	std::vector<int> resultsOpposite;
	KeyMap::AxisToPspButton(axis.deviceId, axis.axisId, -direction, &resultsOpposite);

	int axisState = 0;
	if ((direction == 1 && axis.value >= AXIS_BIND_THRESHOLD)) {
		axisState = 1;
	} else if (direction == -1 && axis.value <= -AXIS_BIND_THRESHOLD) {
		axisState = -1;
	} else {
		axisState = 0;
	}

	if (axisState != axisState_[axis.axisId]) {
		axisState_[axis.axisId] = axisState;
		if (axisState != 0) {
			for (size_t i = 0; i < results.size(); i++) {
				if (!IsAnalogStickKey(results[i]))
					pspKey(results[i], KEY_DOWN);
			}
			// Also unpress the other direction (unless both directions press the same key.)
			for (size_t i = 0; i < resultsOpposite.size(); i++) {
				if (!IsAnalogStickKey(resultsOpposite[i]) && std::find(results.begin(), results.end(), resultsOpposite[i]) == results.end())
					pspKey(resultsOpposite[i], KEY_UP);
			}
		} else if (axisState == 0) {
			// Release both directions, trying to deal with some erratic controllers that can cause it to stick.
			for (size_t i = 0; i < results.size(); i++) {
				if (!IsAnalogStickKey(results[i]))
					pspKey(results[i], KEY_UP);
			}
			for (size_t i = 0; i < resultsOpposite.size(); i++) {
				if (!IsAnalogStickKey(resultsOpposite[i]))
					pspKey(resultsOpposite[i], KEY_UP);
			}
		}
	}
}

class GameInfoBGView : public UI::InertView {
public:
	GameInfoBGView(const std::string &gamePath, UI::LayoutParams *layoutParams) : InertView(layoutParams), gamePath_(gamePath) {
	}

	void Draw(UIContext &dc) {
		// Should only be called when visible.
		std::shared_ptr<GameInfo> ginfo = g_gameInfoCache->GetInfo(dc.GetDrawContext(), gamePath_, GAMEINFO_WANTBG);
		dc.Flush();

		// PIC1 is the loading image, so let's only draw if it's available.
		if (ginfo && ginfo->pic1.texture) {
			Draw::Texture *texture = ginfo->pic1.texture->GetTexture();
			if (texture) {
				dc.GetDrawContext()->BindTexture(0, texture);

				double loadTime = ginfo->pic1.timeLoaded;
				uint32_t color = alphaMul(color_, ease((time_now_d() - loadTime) * 3));
				dc.Draw()->DrawTexRect(dc.GetBounds(), 0, 0, 1, 1, color);
				dc.Flush();
				dc.RebindTexture();
			}
		}
	}

	void SetColor(uint32_t c) {
		color_ = c;
	}

protected:
	std::string gamePath_;
	uint32_t color_ = 0xFFC0C0C0;
};

void EmuScreen::CreateViews() {
	using namespace UI;

	I18NCategory *sc = GetI18NCategory("Screen");
	I18NCategory *dev = GetI18NCategory("Developer");

	const Bounds &bounds = screenManager()->getUIContext()->GetBounds();
	InitPadLayout(bounds.w, bounds.h);
	root_ = CreatePadLayout(bounds.w, bounds.h, &pauseTrigger_);
	if (g_Config.bShowDeveloperMenu) {
		root_->Add(new Button(dev->T("DevMenu")))->OnClick.Handle(this, &EmuScreen::OnDevTools);
	}
	saveStatePreview_ = new AsyncImageFileView("", IS_FIXED, nullptr, new AnchorLayoutParams(bounds.centerX(), 100, NONE, NONE, true));
	saveStatePreview_->SetFixedSize(160, 90);
	saveStatePreview_->SetColor(0x90FFFFFF);
	saveStatePreview_->SetVisibility(V_GONE);
	saveStatePreview_->SetCanBeFocused(false);
	root_->Add(saveStatePreview_);
	root_->Add(new OnScreenMessagesView(new AnchorLayoutParams((Size)bounds.w, (Size)bounds.h)));

	GameInfoBGView *loadingBG = root_->Add(new GameInfoBGView(gamePath_, new AnchorLayoutParams(FILL_PARENT, FILL_PARENT)));
	TextView *loadingTextView = root_->Add(new TextView(sc->T(PSP_GetLoading()), new AnchorLayoutParams(bounds.centerX(), NONE, NONE, 40, true)));
	loadingTextView_ = loadingTextView;

	static const int symbols[4] = {
		I_CROSS,
		I_CIRCLE,
		I_SQUARE,
		I_TRIANGLE
	};
	Spinner *loadingSpinner = root_->Add(new Spinner(symbols, ARRAY_SIZE(symbols), new AnchorLayoutParams(NONE, NONE, 45, 45, true)));
	loadingSpinner_ = loadingSpinner;

	loadingBG->SetTag("LoadingBG");
	loadingTextView->SetTag("LoadingText");
	loadingSpinner->SetTag("LoadingSpinner");

	// Don't really need this, and it creates a lot of strings to translate...
	// Maybe just show "Loading game..." only?
	loadingTextView->SetVisibility(V_GONE);
	loadingTextView->SetShadow(true);

	loadingViewColor_ = loadingSpinner->AddTween(new CallbackColorTween(0x00FFFFFF, 0x00FFFFFF, 0.2f, &bezierEaseInOut));
	loadingViewColor_->SetCallback([loadingBG, loadingTextView, loadingSpinner](View *v, uint32_t c) {
		loadingBG->SetColor(c & 0xFFC0C0C0);
		loadingTextView->SetTextColor(c);
		loadingSpinner->SetColor(alphaMul(c, 0.7f));
	});
	loadingViewColor_->Persist();

	// We start invisible here, in case of recreated views.
	loadingViewVisible_ = loadingSpinner->AddTween(new VisibilityTween(UI::V_INVISIBLE, UI::V_INVISIBLE, 0.2f, &bezierEaseInOut));
	loadingViewVisible_->Persist();
	loadingViewVisible_->Finish.Add([loadingBG, loadingSpinner](EventParams &p) {
		loadingBG->SetVisibility(p.v->GetVisibility());

		// If we just became invisible, flush BGs since we don't need them anymore.
		// Saves some VRAM for the game, but don't do it before we fade out...
		if (p.v->GetVisibility() == V_INVISIBLE) {
			g_gameInfoCache->FlushBGs();
			// And we can go away too.  This means the tween will never run again.
			loadingBG->SetVisibility(V_GONE);
			loadingSpinner->SetVisibility(V_GONE);
		}
		return EVENT_DONE;
	});
}

UI::EventReturn EmuScreen::OnDevTools(UI::EventParams &params) {
	releaseButtons();
	I18NCategory *dev = GetI18NCategory("Developer");
	DevMenu *devMenu = new DevMenu(dev);
	if (params.v)
		devMenu->SetPopupOrigin(params.v);
	screenManager()->push(devMenu);
	return UI::EVENT_DONE;
}

void EmuScreen::update() {
	UIScreen::update();

	if (bootPending_)
		bootGame(gamePath_);

	// Simply forcibly update to the current screen size every frame. Doesn't cost much.
	// If bounds is set to be smaller than the actual pixel resolution of the display, respect that.
	// TODO: Should be able to use g_dpi_scale here instead. Might want to store the dpi scale in the UI context too.

#ifndef _WIN32
	const Bounds &bounds = screenManager()->getUIContext()->GetBounds();
	PSP_CoreParameter().pixelWidth = pixel_xres * bounds.w / dp_xres;
	PSP_CoreParameter().pixelHeight = pixel_yres * bounds.h / dp_yres;
#endif

	if (!invalid_) {
		UpdateUIState(UISTATE_INGAME);
	}

	if (errorMessage_.size()) {
		// Special handling for ZIP files. It's not very robust to check an error message but meh,
		// at least it's pre-translation.
		if (errorMessage_.find("ZIP") != std::string::npos) {
			screenManager()->push(new InstallZipScreen(gamePath_));
			errorMessage_ = "";
			quit_ = true;
			return;
		}
		I18NCategory *err = GetI18NCategory("Error");
		std::string errLoadingFile = err->T("Error loading file", "Could not load game");

		errLoadingFile.append(" ");
		errLoadingFile.append(err->T(errorMessage_.c_str()));

		screenManager()->push(new PromptScreen(errLoadingFile, "OK", ""));
		errorMessage_ = "";
		quit_ = true;
		return;
	}

	if (invalid_)
		return;

	// Virtual keys.
	__CtrlSetRapidFire(virtKeys[VIRTKEY_RAPID_FIRE - VIRTKEY_FIRST]);

	// This is here to support the iOS on screen back button.
	if (pauseTrigger_) {
		pauseTrigger_ = false;
		releaseButtons();
		screenManager()->push(new GamePauseScreen(gamePath_));
	}

	if (saveStatePreview_ && !bootPending_) {
		int currentSlot = SaveState::GetCurrentSlot();
		if (saveStateSlot_ != currentSlot) {
			saveStateSlot_ = currentSlot;

			std::string fn;
			if (SaveState::HasSaveInSlot(gamePath_, currentSlot)) {
				fn = SaveState::GenerateSaveSlotFilename(gamePath_, currentSlot, SaveState::SCREENSHOT_EXTENSION);
			}

			saveStatePreview_->SetFilename(fn);
			if (!fn.empty()) {
				saveStatePreview_->SetVisibility(UI::V_VISIBLE);
				saveStatePreviewShownTime_ = time_now_d();
			} else {
				saveStatePreview_->SetVisibility(UI::V_GONE);
			}
		}

		if (saveStatePreview_->GetVisibility() == UI::V_VISIBLE) {
			double endTime = saveStatePreviewShownTime_ + 2.0;
			float alpha = clamp_value((endTime - time_now_d()) * 4.0, 0.0, 1.0);
			saveStatePreview_->SetColor(colorAlpha(0x00FFFFFF, alpha));

			if (time_now_d() - saveStatePreviewShownTime_ > 2) {
				saveStatePreview_->SetVisibility(UI::V_GONE);
			}
		}
	}
}

void EmuScreen::checkPowerDown() {
	if (coreState == CORE_POWERDOWN && !PSP_IsIniting()) {
		if (PSP_IsInited()) {
			PSP_Shutdown();
		}
		ILOG("SELF-POWERDOWN!");
		screenManager()->switchScreen(new MainScreen());
		bootPending_ = false;
		invalid_ = true;
	}
}

static void DrawDebugStats(DrawBuffer *draw2d) {
	char statbuf[4096];
	__DisplayGetDebugStats(statbuf, sizeof(statbuf));
	draw2d->SetFontScale(.7f, .7f);
	draw2d->DrawText(UBUNTU24, statbuf, 11, 31, 0xc0000000, FLAG_DYNAMIC_ASCII);
	draw2d->DrawText(UBUNTU24, statbuf, 10, 30, 0xFFFFFFFF, FLAG_DYNAMIC_ASCII);

	__SasGetDebugStats(statbuf, sizeof(statbuf));
	draw2d->DrawText(UBUNTU24, statbuf, PSP_CoreParameter().pixelWidth / 2 + 11, 31, 0xc0000000, FLAG_DYNAMIC_ASCII);
	draw2d->DrawText(UBUNTU24, statbuf, PSP_CoreParameter().pixelWidth / 2 + 10, 30, 0xFFFFFFFF, FLAG_DYNAMIC_ASCII);
	draw2d->SetFontScale(1.0f, 1.0f);
}

static void DrawAudioDebugStats(DrawBuffer *draw2d) {
	char statbuf[1024] = { 0 };
	const AudioDebugStats *stats = __AudioGetDebugStats();
	snprintf(statbuf, sizeof(statbuf),
		"Audio buffer: %d/%d (low watermark: %d)\n"
		"Underruns: %d\n"
		"Overruns: %d\n"
		"Sample rate: %d\n"
		"Push size: %d\n",
		stats->buffered, stats->bufsize, stats->watermark,
		stats->underrunCount,
		stats->overrunCount,
		stats->instantSampleRate,
		stats->lastPushSize);
	draw2d->SetFontScale(0.7f, 0.7f);
	draw2d->DrawText(UBUNTU24, statbuf, 11, 31, 0xc0000000, FLAG_DYNAMIC_ASCII);
	draw2d->DrawText(UBUNTU24, statbuf, 10, 30, 0xFFFFFFFF, FLAG_DYNAMIC_ASCII);
	draw2d->SetFontScale(1.0f, 1.0f);
}

static void DrawFPS(DrawBuffer *draw2d, const Bounds &bounds) {
	float vps, fps, actual_fps;
	__DisplayGetFPS(&vps, &fps, &actual_fps);
	char fpsbuf[256];
	switch (g_Config.iShowFPSCounter) {
	case 1:
		snprintf(fpsbuf, sizeof(fpsbuf), "Speed: %0.1f%%", vps / (59.94f / 100.0f)); break;
	case 2:
		snprintf(fpsbuf, sizeof(fpsbuf), "FPS: %0.1f", actual_fps); break;
	case 3:
		snprintf(fpsbuf, sizeof(fpsbuf), "%0.0f/%0.0f (%0.1f%%)", actual_fps, fps, vps / (59.94f / 100.0f)); break;
	default:
		return;
	}

	draw2d->SetFontScale(0.7f, 0.7f);
	draw2d->DrawText(UBUNTU24, fpsbuf, bounds.x2() - 8, 12, 0xc0000000, ALIGN_TOPRIGHT | FLAG_DYNAMIC_ASCII);
	draw2d->DrawText(UBUNTU24, fpsbuf, bounds.x2() - 10, 10, 0xFF3fFF3f, ALIGN_TOPRIGHT | FLAG_DYNAMIC_ASCII);
	draw2d->SetFontScale(1.0f, 1.0f);
}

void EmuScreen::preRender() {
	using namespace Draw;
	DrawContext *draw = screenManager()->getDrawContext();
	draw->BeginFrame();
	// Let's be consistent for the entire frame.  We skip the UI texture if we don't need it.
	hasVisibleUI_ = hasVisibleUI();
	if (hasVisibleUI_) {
		screenManager()->getUIContext()->BeginFrame();
	}
	// Here we do NOT bind the backbuffer or clear the screen, unless non-buffered.
	// The emuscreen is different than the others - we really want to allow the game to render to framebuffers
	// before we ever bind the backbuffer for rendering. On mobile GPUs, switching back and forth between render
	// targets is a mortal sin so it's very important that we don't bind the backbuffer unnecessarily here.
	// We only bind it in FramebufferManager::CopyDisplayToOutput (unless non-buffered)...
	// We do, however, start the frame in other ways.

	bool useBufferedRendering = g_Config.iRenderingMode != FB_NON_BUFFERED_MODE;
	if ((!useBufferedRendering && !g_Config.bSoftwareRendering) || Core_IsStepping()) {
		// We need to clear here already so that drawing during the frame is done on a clean slate.
		if (Core_IsStepping() && gpuStats.numFlips != 0) {
			draw->BindFramebufferAsRenderTarget(nullptr, { RPAction::KEEP, RPAction::DONT_CARE, RPAction::DONT_CARE });
		} else {
			draw->BindFramebufferAsRenderTarget(nullptr, { RPAction::CLEAR, RPAction::CLEAR, RPAction::CLEAR, 0xFF000000 });
		}

		Viewport viewport;
		viewport.TopLeftX = 0;
		viewport.TopLeftY = 0;
		viewport.Width = pixel_xres;
		viewport.Height = pixel_yres;
		viewport.MaxDepth = 1.0;
		viewport.MinDepth = 0.0;
		draw->SetViewports(1, &viewport);
	}
	draw->SetTargetSize(pixel_xres, pixel_yres);
}

void EmuScreen::postRender() {
	Draw::DrawContext *draw = screenManager()->getDrawContext();
	if (!draw)
		return;
	if (stopRender_)
		draw->WipeQueue();
	draw->EndFrame();
}

void EmuScreen::render() {
	using namespace Draw;

	DrawContext *thin3d = screenManager()->getDrawContext();
	if (!thin3d)
		return;  // shouldn't really happen but I've seen a suspicious stack trace..

	if (invalid_) {
		// Loading, or after shutdown?
		if (loadingTextView_->GetVisibility() == UI::V_VISIBLE)
			loadingTextView_->SetText(PSP_GetLoading());

		// It's possible this might be set outside PSP_RunLoopFor().
		// In this case, we need to double check it here.
		checkPowerDown();
		thin3d->BindFramebufferAsRenderTarget(nullptr, { RPAction::CLEAR, RPAction::CLEAR, RPAction::CLEAR });
		renderUI();
		return;
	}

	if (PSP_CoreParameter().freezeNext) {
		PSP_CoreParameter().frozen = true;
		PSP_CoreParameter().freezeNext = false;
		SaveState::SaveToRam(freezeState_);
	} else if (PSP_CoreParameter().frozen) {
		if (CChunkFileReader::ERROR_NONE != SaveState::LoadFromRam(freezeState_)) {
			ERROR_LOG(SAVESTATE, "Failed to load freeze state. Unfreezing.");
			PSP_CoreParameter().frozen = false;
		}
	}

	Core_UpdateDebugStats(g_Config.bShowDebugStats || g_Config.bLogFrameDrops);

	PSP_BeginHostFrame();

	PSP_RunLoopWhileState();

	// Hopefully coreState is now CORE_NEXTFRAME
	if (coreState == CORE_NEXTFRAME) {
		// set back to running for the next frame
		coreState = CORE_RUNNING;
	} else if (coreState == CORE_STEPPING) {
		// If we're stepping, it's convenient not to clear the screen entirely, so we copy display to output.
		// This won't work in non-buffered, but that's fine.
		thin3d->BindFramebufferAsRenderTarget(nullptr, { RPAction::CLEAR, RPAction::DONT_CARE, RPAction::DONT_CARE });
		// Just to make sure.
		if (PSP_IsInited()) {
			gpu->CopyDisplayToOutput();
		}
	} else {
		// Didn't actually reach the end of the frame, ran out of the blockTicks cycles.
		// In this case we need to bind and wipe the backbuffer, at least.
		// It's possible we never ended up outputted anything - make sure we have the backbuffer cleared
		thin3d->BindFramebufferAsRenderTarget(nullptr, { RPAction::CLEAR, RPAction::CLEAR, RPAction::CLEAR });
	}
	checkPowerDown();

	PSP_EndHostFrame();
	if (invalid_)
		return;

<<<<<<< HEAD
	const bool hasVisibleUI = !osm.IsEmpty() || saveStatePreview_->GetVisibility() != UI::V_GONE || g_Config.bShowTouchControls || loadingTextView_->GetVisibility() == UI::V_VISIBLE;
	const bool showDebugUI = g_Config.bShowDebugStats || g_Config.bShowDeveloperMenu || g_Config.bShowAudioDebug || g_Config.bShowFrameProfiler || g_Config.bSimpleFrameStats;
	if (hasVisibleUI || showDebugUI || g_Config.iShowFPSCounter != 0) {
=======
	if (hasVisibleUI_) {
>>>>>>> 7e14a618
		renderUI();
	}

	// We have no use for backbuffer depth or stencil, so let tiled renderers discard them after tiling.
	/*
	if (gl_extensions.GLES3 && glInvalidateFramebuffer != nullptr) {
		GLenum attachments[2] = { GL_DEPTH, GL_STENCIL };
		glInvalidateFramebuffer(GL_FRAMEBUFFER, 2, attachments);
	} else if (!gl_extensions.GLES3) {
#ifdef USING_GLES2
		// Tiled renderers like PowerVR should benefit greatly from this. However - seems I can't call it?
		bool hasDiscard = gl_extensions.EXT_discard_framebuffer;  // TODO
		if (hasDiscard) {
			//const GLenum targets[3] = { GL_COLOR_EXT, GL_DEPTH_EXT, GL_STENCIL_EXT };
			//glDiscardFramebufferEXT(GL_FRAMEBUFFER, 3, targets);
		}
#endif
	}
	*/
}

bool EmuScreen::hasVisibleUI() {
	// Regular but uncommon UI.
	if (saveStatePreview_->GetVisibility() != UI::V_GONE || loadingSpinner_->GetVisibility() == UI::V_VISIBLE)
		return true;
	if (!osm.IsEmpty() || g_Config.bShowTouchControls || g_Config.iShowFPSCounter != 0)
		return true;

	// Debug UI.
	if (g_Config.bShowDebugStats || g_Config.bShowDeveloperMenu || g_Config.bShowAudioDebug || g_Config.bShowFrameProfiler)
		return true;

	return false;
}

void EmuScreen::renderUI() {
	using namespace Draw;

	DrawContext *thin3d = screenManager()->getDrawContext();
	UIContext *ctx = screenManager()->getUIContext();
	ctx->BeginFrame();
	// This sets up some important states but not the viewport.
	ctx->Begin();

	Viewport viewport;
	viewport.TopLeftX = 0;
	viewport.TopLeftY = 0;
	viewport.Width = pixel_xres;
	viewport.Height = pixel_yres;
	viewport.MaxDepth = 1.0;
	viewport.MinDepth = 0.0;
	thin3d->SetViewports(1, &viewport);

	DrawBuffer *draw2d = ctx->Draw();
	if (root_) {
		UI::LayoutViewHierarchy(*ctx, root_);
		root_->Draw(*ctx);
	}

	if (g_Config.bShowDebugStats && !invalid_) {
		DrawDebugStats(draw2d);
	}

	if (g_Config.bShowAudioDebug && !invalid_) {
		DrawAudioDebugStats(draw2d);
	}

	if (g_Config.iShowFPSCounter && !invalid_) {
		DrawFPS(draw2d, ctx->GetBounds());
	}

#if !PPSSPP_PLATFORM(UWP)
	if (g_Config.iGPUBackend == (int)GPUBackend::VULKAN && g_Config.bShowAllocatorDebug) {
		DrawAllocatorVis(ctx, gpu);
	}
#endif

	if ((g_Config.bShowFrameProfiler || g_Config.bSimpleFrameStats) && !invalid_) {
		DrawProfile(*ctx);
	}

	ctx->End();
}

void EmuScreen::autoLoad() {
	int autoSlot = -1;

	//check if save state has save, if so, load
	switch (g_Config.iAutoLoadSaveState) {
	case (int)AutoLoadSaveState::OFF: // "AutoLoad Off"
		return;
	case (int)AutoLoadSaveState::OLDEST: // "Oldest Save"
		autoSlot = SaveState::GetOldestSlot(gamePath_);
		break;
	case (int)AutoLoadSaveState::NEWEST: // "Newest Save"
		autoSlot = SaveState::GetNewestSlot(gamePath_);
		break;
	default: // try the specific save state slot specified
		autoSlot = (SaveState::HasSaveInSlot(gamePath_, g_Config.iAutoLoadSaveState - 3)) ? (g_Config.iAutoLoadSaveState - 3) : -1;
		break;
	}

	if (g_Config.iAutoLoadSaveState && autoSlot != -1) {
		SaveState::LoadSlot(gamePath_, autoSlot, &AfterSaveStateAction);
		g_Config.iCurrentStateSlot = autoSlot;
	}
}

// TODO: Add generic loss-of-focus handling for Screens, use this.
void EmuScreen::releaseButtons() {
	TouchInput input;
	input.flags = TOUCH_RELEASE_ALL;
	input.timestamp = time_now_d();
	input.id = 0;
	touch(input);
}

void EmuScreen::resized() {
	RecreateViews();
}<|MERGE_RESOLUTION|>--- conflicted
+++ resolved
@@ -472,29 +472,15 @@
 		break;
 
 	case VIRTKEY_SPEED_TOGGLE:
-<<<<<<< HEAD
-		if (!g_Config.bUnToggleFpsLimit) {
-			if (PSP_CoreParameter().fpsLimit == 0) {
-				PSP_CoreParameter().fpsLimit = 1;
-				osm.Show(sc->T("fixed", "Speed: alternate"), 1.0);
-			} else if (PSP_CoreParameter().fpsLimit == 1) {
-				PSP_CoreParameter().fpsLimit = 0;
-				osm.Show(sc->T("standard", "Speed: standard"), 1.0);
-			}
-		} else {
-			PSP_CoreParameter().fpsLimit = 1;
-=======
 		// Cycle through enabled speeds.
 		if (PSP_CoreParameter().fpsLimit == FPSLimit::NORMAL && g_Config.iFpsLimit1 >= 0) {
 			PSP_CoreParameter().fpsLimit = FPSLimit::CUSTOM1;
-			osm.Show(sc->T("fixed", "Speed: alternate"), 1.0);
 		} else if (PSP_CoreParameter().fpsLimit != FPSLimit::CUSTOM2 && g_Config.iFpsLimit2 >= 0) {
 			PSP_CoreParameter().fpsLimit = FPSLimit::CUSTOM2;
 			osm.Show(sc->T("SpeedCustom2", "Speed: alternate 2"), 1.0);
 		} else if (PSP_CoreParameter().fpsLimit != FPSLimit::NORMAL) {
 			PSP_CoreParameter().fpsLimit = FPSLimit::NORMAL;
 			osm.Show(sc->T("standard", "Speed: standard"), 1.0);
->>>>>>> 7e14a618
 		}
 		break;
 
@@ -617,11 +603,6 @@
 		PSP_CoreParameter().unthrottle = false;
 		break;
 
-<<<<<<< HEAD
-	case VIRTKEY_SPEED_TOGGLE:
-		if (g_Config.bUnToggleFpsLimit) {
-			PSP_CoreParameter().fpsLimit = 0;
-=======
 	case VIRTKEY_SPEED_CUSTOM1:
 		if (PSP_CoreParameter().fpsLimit == FPSLimit::CUSTOM1) {
 			PSP_CoreParameter().fpsLimit = FPSLimit::NORMAL;
@@ -632,7 +613,6 @@
 		if (PSP_CoreParameter().fpsLimit == FPSLimit::CUSTOM2) {
 			PSP_CoreParameter().fpsLimit = FPSLimit::NORMAL;
 			osm.Show(sc->T("standard", "Speed: standard"), 1.0);
->>>>>>> 7e14a618
 		}
 		break;
 
@@ -1291,13 +1271,7 @@
 	if (invalid_)
 		return;
 
-<<<<<<< HEAD
-	const bool hasVisibleUI = !osm.IsEmpty() || saveStatePreview_->GetVisibility() != UI::V_GONE || g_Config.bShowTouchControls || loadingTextView_->GetVisibility() == UI::V_VISIBLE;
-	const bool showDebugUI = g_Config.bShowDebugStats || g_Config.bShowDeveloperMenu || g_Config.bShowAudioDebug || g_Config.bShowFrameProfiler || g_Config.bSimpleFrameStats;
-	if (hasVisibleUI || showDebugUI || g_Config.iShowFPSCounter != 0) {
-=======
 	if (hasVisibleUI_) {
->>>>>>> 7e14a618
 		renderUI();
 	}
 
@@ -1327,7 +1301,7 @@
 		return true;
 
 	// Debug UI.
-	if (g_Config.bShowDebugStats || g_Config.bShowDeveloperMenu || g_Config.bShowAudioDebug || g_Config.bShowFrameProfiler)
+	if (g_Config.bShowDebugStats || g_Config.bShowDeveloperMenu || g_Config.bShowAudioDebug || g_Config.bShowFrameProfiler || g_Config.bSimpleFrameStats)
 		return true;
 
 	return false;
