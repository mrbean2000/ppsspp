--- conflicted
+++ resolved
@@ -456,18 +456,7 @@
 		return false;
 	}
 
-<<<<<<< HEAD
-	std::string fullPath = path.ToString();
-	int panicCounter = 100;
-	VERBOSE_LOG(COMMON, "CreateFullPath: '%s'", fullPath.c_str());
-		
-	if (File::Exists(fullPath)) {
-		DEBUG_LOG(COMMON, "CreateFullPath: path already exists: '%s'", fullPath.c_str());
-		return true;
-	}
-=======
 	// The below code is entirely agnostic of path format.
->>>>>>> 15c17b9b
 
 	Path root = path.GetRootVolume();
 
