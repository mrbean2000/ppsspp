--- conflicted
+++ resolved
@@ -674,21 +674,6 @@
 	}
 }
 
-<<<<<<< HEAD
-=======
-static const char *rpTypeDebugNames[] = {
-	"RENDER",
-	"RENDER_DEPTH",
-	"MV_RENDER",
-	"MV_RENDER_DEPTH",
-	"MS_RENDER",
-	"MS_RENDER_DEPTH",
-	"MS_MV_RENDER",
-	"MS_MV_RENDER_DEPTH",
-	"BACKBUF",
-};
-
->>>>>>> ba0ce344
 std::string VulkanQueueRunner::StepToString(VulkanContext *vulkan, const VKRStep &step) {
 	char buffer[256];
 	switch (step.stepType) {
@@ -891,9 +876,6 @@
 			case VKRRenderCommand::BIND_GRAPHICS_PIPELINE:
 				INFO_LOG(G3D, "  BindGraphicsPipeline(%x)", (int)(intptr_t)cmd.graphics_pipeline.pipeline);
 				break;
-			case VKRRenderCommand::BIND_COMPUTE_PIPELINE:
-				INFO_LOG(G3D, "  BindComputePipeline(%x)", (int)(intptr_t)cmd.compute_pipeline.pipeline);
-				break;
 			case VKRRenderCommand::BLEND:
 				INFO_LOG(G3D, "  BlendColor(%08x)", cmd.blendColor.color);
 				break;
@@ -1257,12 +1239,8 @@
 
 				if (pipeline != VK_NULL_HANDLE) {
 					vkCmdBindPipeline(cmd, VK_PIPELINE_BIND_POINT_GRAPHICS, pipeline);
-<<<<<<< HEAD
 					descSets = &c.graphics_pipeline.pipelineLayout->frameData[curFrame].descSets_;
 					pipelineLayout = c.graphics_pipeline.pipelineLayout->pipelineLayout;
-=======
-					pipelineLayout = c.graphics_pipeline.pipelineLayout;
->>>>>>> ba0ce344
 					_dbg_assert_(pipelineLayout != VK_NULL_HANDLE);
 					lastGraphicsPipeline = graphicsPipeline;
 					pipelineOK = true;
@@ -1274,25 +1252,6 @@
 				lastStencilWriteMask = -1;
 				lastStencilCompareMask = -1;
 				lastStencilReference = -1;
-			}
-			break;
-		}
-
-		case VKRRenderCommand::BIND_COMPUTE_PIPELINE:
-		{
-			VKRComputePipeline *computePipeline = c.compute_pipeline.pipeline;
-			if (computePipeline != lastComputePipeline) {
-				VkPipeline pipeline = computePipeline->pipeline->BlockUntilReady();
-				if (pipeline != VK_NULL_HANDLE) {
-					vkCmdBindPipeline(cmd, VK_PIPELINE_BIND_POINT_COMPUTE, pipeline);
-<<<<<<< HEAD
-					pipelineLayout = c.pipeline.pipelineLayout->pipelineLayout;
-=======
-					pipelineLayout = c.compute_pipeline.pipelineLayout;
-					_dbg_assert_(pipelineLayout != VK_NULL_HANDLE);
->>>>>>> ba0ce344
-					lastComputePipeline = computePipeline;
-				}
 			}
 			break;
 		}
