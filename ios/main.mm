--- conflicted
+++ resolved
@@ -28,11 +28,9 @@
 	}
 }
 
-<<<<<<< HEAD
 FOUNDATION_EXTERN void AudioServicesPlaySystemSoundWithVibration(unsigned long, objc_object*, NSDictionary*);
 
 void Vibrate(int length_ms) {
-	
 	NSMutableDictionary *dictionary = [NSMutableDictionary dictionary];
 	NSArray *pattern = @[@YES, @30, @NO, @2];
 	
@@ -41,11 +39,6 @@
 	
 	AudioServicesPlaySystemSoundWithVibration(kSystemSoundID_Vibrate, nil, dictionary);
 	// TODO: Actually make use of length_ms if PPSSPP ever adds that in the config
-=======
-void Vibrate(int length_ms)
-{
-	AudioServicesPlaySystemSound(kSystemSoundID_Vibrate);
->>>>>>> 821dbb2b
 }
 
 int main(int argc, char *argv[])
